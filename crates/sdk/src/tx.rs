--- conflicted
+++ resolved
@@ -2719,24 +2719,8 @@
         shielded: None,
     };
     if let Some(shielded_transfer) = shielded_transfer {
-<<<<<<< HEAD
-=======
-        // TODO: Workaround for decoding the asset_type later
-        let mut shielded = context.shielded_mut().await;
-        for denom in MaspDenom::iter() {
-            let epoch = shielded_transfer.epoch;
-            shielded
-                .get_asset_type(context.client(), epoch, token.clone(), denom)
-                .await
-                .map_err(|_| {
-                    Error::Other("unable to create asset type".to_string())
-                })?;
-        }
-        let _ = shielded.save().await;
-
         transfer.shielded =
             Some(Section::MaspTx(shielded_transfer.masp_tx.clone()).get_hash());
->>>>>>> d1b87e24
         Ok(Some(IbcShieldedTransfer {
             transfer,
             masp_tx: shielded_transfer.masp_tx,
