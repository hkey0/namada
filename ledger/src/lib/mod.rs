//! Shared code for the node, client etc.

pub mod bookkeeper;
pub mod bytes;
pub mod cli;
pub mod config;
pub mod genesis;
<<<<<<< HEAD
pub mod rpc_types;
=======
pub mod protobuf;
pub mod types;
>>>>>>> a5f9673d
<|MERGE_RESOLUTION|>--- conflicted
+++ resolved
@@ -5,9 +5,5 @@
 pub mod cli;
 pub mod config;
 pub mod genesis;
-<<<<<<< HEAD
-pub mod rpc_types;
-=======
 pub mod protobuf;
-pub mod types;
->>>>>>> a5f9673d
+pub mod rpc_types;