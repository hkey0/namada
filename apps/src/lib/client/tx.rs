use std::collections::HashSet;
use std::fs::File;
use std::io::Write;

use borsh::BorshDeserialize;
use borsh_ext::BorshSerializeExt;
use ledger_namada_rs::{BIP44Path, NamadaApp};
use ledger_transport_hid::hidapi::HidApi;
use ledger_transport_hid::TransportNativeHID;
use namada::core::ledger::governance::cli::offline::{
    OfflineProposal, OfflineSignedProposal, OfflineVote,
};
use namada::core::ledger::governance::cli::onchain::{
    DefaultProposal, PgfFundingProposal, PgfStewardProposal, ProposalVote,
};
use namada::core::ledger::storage::EPOCH_SWITCH_BLOCKS_DELAY;
use namada::ibc::apps::transfer::types::Memo;
use namada::proto::{CompressedSignature, Section, Signer, Tx};
use namada::types::address::{Address, ImplicitAddress};
use namada::types::dec::Dec;
use namada::types::io::Io;
use namada::types::key::{self, *};
use namada::types::transaction::pos::{BecomeValidator, ConsensusKeyChange};
use namada_sdk::rpc::{InnerTxResult, TxBroadcastData, TxResponse};
use namada_sdk::wallet::alias::validator_consensus_key;
use namada_sdk::wallet::{Wallet, WalletIo};
use namada_sdk::{display_line, edisplay_line, error, signing, tx, Namada};
use rand::rngs::OsRng;
use tokio::sync::RwLock;

use super::rpc;
use crate::cli::{args, safe_exit};
use crate::client::rpc::query_wasm_code_hash;
use crate::client::tx::signing::{
    default_sign, init_validator_signing_data, SigningTxData,
};
use crate::client::tx::tx::ProcessTxResponse;
use crate::config::TendermintMode;
use crate::facade::tendermint_rpc::endpoint::broadcast::tx_sync::Response;
use crate::node::ledger::tendermint_node;
use crate::wallet::{gen_validator_keys, read_and_confirm_encryption_password};

/// Wrapper around `signing::aux_signing_data` that stores the optional
/// disposable address to the wallet
pub async fn aux_signing_data(
    context: &impl Namada,
    args: &args::Tx,
    owner: Option<Address>,
    default_signer: Option<Address>,
) -> Result<signing::SigningTxData, error::Error> {
    let signing_data =
        signing::aux_signing_data(context, args, owner, default_signer).await?;

    if args.disposable_signing_key {
        if !(args.dry_run || args.dry_run_wrapper) {
            // Store the generated signing key to wallet in case of need
            context.wallet().await.save().map_err(|_| {
                error::Error::Other(
                    "Failed to save disposable address to wallet".to_string(),
                )
            })?;
        } else {
            display_line!(
                context.io(),
                "Transaction dry run. The disposable address will not be \
                 saved to wallet."
            )
        }
    }

    Ok(signing_data)
}

pub async fn with_hardware_wallet<'a, U: WalletIo + Clone>(
    mut tx: Tx,
    pubkey: common::PublicKey,
    parts: HashSet<signing::Signable>,
    (wallet, app): (&RwLock<Wallet<U>>, &NamadaApp<TransportNativeHID>),
) -> Result<Tx, error::Error> {
    // Obtain derivation path
    let path = wallet
        .read()
        .await
        .find_path_by_pkh(&(&pubkey).into())
        .map_err(|_| {
            error::Error::Other(
                "Unable to find derivation path for key".to_string(),
            )
        })?;
    let path = BIP44Path {
        path: path.to_string(),
    };
    // Now check that the public key at this path in the Ledger
    // matches
    let response_pubkey = app
        .get_address_and_pubkey(&path, false)
        .await
        .map_err(|err| error::Error::Other(err.to_string()))?;
    let response_pubkey =
        common::PublicKey::try_from_slice(&response_pubkey.public_key)
            .map_err(|err| {
                error::Error::Other(format!(
                    "unable to decode public key from hardware wallet: {}",
                    err
                ))
            })?;
    if response_pubkey != pubkey {
        return Err(error::Error::Other(format!(
            "Unrecognized public key fetched fom Ledger: {}. Expected {}.",
            response_pubkey, pubkey,
        )));
    }
    // Get the Ledger to sign using our obtained derivation path
    let response = app
        .sign(&path, &tx.serialize_to_vec())
        .await
        .map_err(|err| error::Error::Other(err.to_string()))?;
    // Sign the raw header if that is requested
    if parts.contains(&signing::Signable::RawHeader) {
        let pubkey = common::PublicKey::try_from_slice(&response.pubkey)
            .expect("unable to parse public key from Ledger");
        let signature =
            common::Signature::try_from_slice(&response.raw_signature)
                .expect("unable to parse signature from Ledger");
        // Signatures from the Ledger come back in compressed
        // form
        let compressed = CompressedSignature {
            targets: response.raw_indices,
            signer: Signer::PubKeys(vec![pubkey]),
            signatures: [(0, signature)].into(),
        };
        // Expand out the signature before adding it to the
        // transaction
        tx.add_section(Section::Signature(compressed.expand(&tx)));
    }
    // Sign the fee header if that is requested
    if parts.contains(&signing::Signable::FeeHeader) {
        let pubkey = common::PublicKey::try_from_slice(&response.pubkey)
            .expect("unable to parse public key from Ledger");
        let signature =
            common::Signature::try_from_slice(&response.wrapper_signature)
                .expect("unable to parse signature from Ledger");
        // Signatures from the Ledger come back in compressed
        // form
        let compressed = CompressedSignature {
            targets: response.wrapper_indices,
            signer: Signer::PubKeys(vec![pubkey]),
            signatures: [(0, signature)].into(),
        };
        // Expand out the signature before adding it to the
        // transaction
        tx.add_section(Section::Signature(compressed.expand(&tx)));
    }
    Ok(tx)
}

// Sign the given transaction using a hardware wallet as a backup
pub async fn sign<N: Namada>(
    context: &N,
    tx: &mut Tx,
    args: &args::Tx,
    signing_data: SigningTxData,
) -> Result<(), error::Error> {
    // Setup a reusable context for signing transactions using the Ledger
    if args.use_device {
        // Setup a reusable context for signing transactions using the Ledger
        let hidapi = HidApi::new().map_err(|err| {
            error::Error::Other(format!("Failed to create Hidapi: {}", err))
        })?;
        let app = NamadaApp::new(TransportNativeHID::new(&hidapi).map_err(
            |err| {
                error::Error::Other(format!(
                    "Unable to connect to Ledger: {}",
                    err
                ))
            },
        )?);
        let with_hw_data = (context.wallet_lock(), &app);
        // Finally, begin the signing with the Ledger as backup
        context
            .sign(
                tx,
                args,
                signing_data,
                with_hardware_wallet::<N::WalletUtils>,
                with_hw_data,
            )
            .await?;
    } else {
        // Otherwise sign without a backup procedure
        context
            .sign(tx, args, signing_data, default_sign, ())
            .await?;
    }
    Ok(())
}

// Build a transaction to reveal the signer of the given transaction.
pub async fn submit_reveal_aux(
    context: &impl Namada,
    args: args::Tx,
    address: &Address,
) -> Result<(), error::Error> {
    if args.dump_tx {
        return Ok(());
    }

    if let Address::Implicit(ImplicitAddress(pkh)) = address {
        let public_key = context
            .wallet_mut()
            .await
            .find_public_key_by_pkh(pkh)
            .map_err(|e| error::Error::Other(e.to_string()))?;

        if tx::is_reveal_pk_needed(context.client(), address, args.force)
            .await?
        {
            println!(
                "Submitting a tx to reveal the public key for address \
                 {address}..."
            );
            let (mut tx, signing_data, _epoch) =
                tx::build_reveal_pk(context, &args, &public_key).await?;

            sign(context, &mut tx, &args, signing_data).await?;

            context.submit(tx, &args).await?;
        }
    }

    Ok(())
}

pub async fn submit_bridge_pool_tx<N: Namada>(
    namada: &N,
    args: args::EthereumBridgePool,
) -> Result<(), error::Error> {
    let tx_args = args.tx.clone();
    let (mut tx, signing_data, _epoch) = args.clone().build(namada).await?;

    if args.tx.dump_tx {
        tx::dump_tx(namada.io(), &args.tx, tx);
    } else {
        submit_reveal_aux(namada, tx_args.clone(), &args.sender).await?;

        sign(namada, &mut tx, &tx_args, signing_data).await?;

        namada.submit(tx, &tx_args).await?;
    }

    Ok(())
}

pub async fn submit_custom<N: Namada>(
    namada: &N,
    args: args::TxCustom,
) -> Result<(), error::Error>
where
    <N::Client as namada::ledger::queries::Client>::Error: std::fmt::Display,
{
    submit_reveal_aux(namada, args.tx.clone(), &args.owner).await?;

    let (mut tx, signing_data, _epoch) = args.build(namada).await?;

    if args.tx.dump_tx {
        tx::dump_tx(namada.io(), &args.tx, tx);
    } else {
        sign(namada, &mut tx, &args.tx, signing_data).await?;

        namada.submit(tx, &args.tx).await?;
    }

    Ok(())
}

pub async fn submit_update_account<N: Namada>(
    namada: &N,
    args: args::TxUpdateAccount,
) -> Result<(), error::Error>
where
    <N::Client as namada::ledger::queries::Client>::Error: std::fmt::Display,
{
    let (mut tx, signing_data, _epoch) = args.build(namada).await?;

    if args.tx.dump_tx {
        tx::dump_tx(namada.io(), &args.tx, tx);
    } else {
        sign(namada, &mut tx, &args.tx, signing_data).await?;

        namada.submit(tx, &args.tx).await?;
    }

    Ok(())
}

pub async fn submit_init_account<N: Namada>(
    namada: &N,
    args: args::TxInitAccount,
) -> Result<Option<Address>, error::Error>
where
    <N::Client as namada::ledger::queries::Client>::Error: std::fmt::Display,
{
    let (mut tx, signing_data, _epoch) =
        tx::build_init_account(namada, &args).await?;

    if args.tx.dump_tx {
        tx::dump_tx(namada.io(), &args.tx, tx);
    } else {
        sign(namada, &mut tx, &args.tx, signing_data).await?;

        let response = namada.submit(tx, &args.tx).await?;
        if let Some(result) = response.is_applied_and_valid() {
            return Ok(result.initialized_accounts.first().cloned());
        }
    }

    Ok(None)
}

pub async fn submit_change_consensus_key(
    namada: &impl Namada,
    config: &mut crate::config::Config,
    args::ConsensusKeyChange {
        tx: tx_args,
        validator,
        consensus_key,
        unsafe_dont_encrypt,
        tx_code_path: _,
    }: args::ConsensusKeyChange,
) -> Result<(), error::Error> {
    let tx_args = args::Tx {
        chain_id: tx_args
            .clone()
            .chain_id
            .or_else(|| Some(config.ledger.chain_id.clone())),
        ..tx_args.clone()
    };

    // Determine the alias for the new key
    let mut wallet = namada.wallet_mut().await;
    let alias = wallet.find_alias(&validator).cloned();
    let base_consensus_key_alias = alias
        .map(|al| validator_consensus_key(&al))
        .unwrap_or_else(|| {
            validator_consensus_key(&validator.to_string().into())
        });
    let mut consensus_key_alias = base_consensus_key_alias.to_string();
    let all_keys = wallet.get_secret_keys();
    let mut key_counter = 0;
    while all_keys.contains_key(&consensus_key_alias) {
        key_counter += 1;
        consensus_key_alias =
            format!("{base_consensus_key_alias}-{key_counter}");
    }

    // Check the given key or generate a new one
    let new_key = consensus_key
        .map(|key| match key {
            common::PublicKey::Ed25519(_) => key,
            common::PublicKey::Secp256k1(_) => {
                edisplay_line!(
                    namada.io(),
                    "Consensus key can only be ed25519"
                );
                safe_exit(1)
            }
        })
        .unwrap_or_else(|| {
            display_line!(namada.io(), "Generating new consensus key...");
            let password =
                read_and_confirm_encryption_password(unsafe_dont_encrypt);
            wallet
                .gen_store_secret_key(
                    // Note that TM only allows ed25519 for consensus key
                    SchemeType::Ed25519,
                    Some(consensus_key_alias.clone()),
                    tx_args.wallet_alias_force,
                    password,
                    &mut OsRng,
                )
                .expect("Key generation should not fail.")
                .1
                .ref_to()
        });
    // To avoid wallet deadlocks in following operations
    drop(wallet);

    // Check that the new consensus key is unique
    let consensus_keys = rpc::query_consensus_keys(namada.client()).await;

    if consensus_keys.contains(&new_key) {
        edisplay_line!(namada.io(), "The consensus key is already being used.");
        safe_exit(1)
    }

    let tx_code_hash =
        query_wasm_code_hash(namada, args::TX_CHANGE_CONSENSUS_KEY_WASM)
            .await
            .unwrap();

    let chain_id = tx_args.chain_id.clone().unwrap();
    let mut tx = Tx::new(chain_id, tx_args.expiration);

    let data = ConsensusKeyChange {
        validator: validator.clone(),
        consensus_key: new_key.clone(),
    };

    tx.add_code_from_hash(
        tx_code_hash,
        Some(args::TX_CHANGE_CONSENSUS_KEY_WASM.to_string()),
    )
    .add_data(data);

    let signing_data =
        init_validator_signing_data(namada, &tx_args, vec![new_key]).await?;

    tx::prepare_tx(
        namada,
        &tx_args,
        &mut tx,
        signing_data.fee_payer.clone(),
        None,
    )
    .await?;

    if tx_args.dump_tx {
        tx::dump_tx(namada.io(), &tx_args, tx);
    } else {
        sign(namada, &mut tx, &tx_args, signing_data).await?;
        let resp = namada.submit(tx, &tx_args).await?;

        if !tx_args.dry_run {
            if resp.is_applied_and_valid().is_some() {
                namada.wallet_mut().await.save().unwrap_or_else(|err| {
                    edisplay_line!(namada.io(), "{}", err)
                });

                display_line!(
                    namada.io(),
                    "New consensus key stored with alias \
                     \"{consensus_key_alias}\". It will become active \
                     {EPOCH_SWITCH_BLOCKS_DELAY} blocks before pipeline \
                     offset from the current epoch, at which point you'll \
                     need to give the new key to CometBFT in order to be able \
                     to sign with it in consensus.",
                );
            }
        } else {
            display_line!(
                namada.io(),
                "Transaction dry run. No new consensus key has been saved."
            );
        }
    }
    Ok(())
}

pub async fn submit_become_validator(
    namada: &impl Namada,
    config: &mut crate::config::Config,
    args::TxBecomeValidator {
        tx: tx_args,
        address,
        scheme,
        consensus_key,
        eth_cold_key,
        eth_hot_key,
        protocol_key,
        commission_rate,
        max_commission_rate_change,
        email,
        website,
        description,
        discord_handle,
        unsafe_dont_encrypt,
        tx_code_path,
    }: args::TxBecomeValidator,
) -> Result<(), error::Error> {
    let tx_args = args::Tx {
        chain_id: tx_args
            .clone()
            .chain_id
            .or_else(|| Some(config.ledger.chain_id.clone())),
        ..tx_args.clone()
    };

    // Check that the address is established
    if !address.is_established() {
        edisplay_line!(
            namada.io(),
            "The given address {address} is not established. Only an \
             established address can become a validator.",
        );
        if !tx_args.force {
            safe_exit(1)
        }
    };

    // Check that the address is not already a validator
    if rpc::is_validator(namada.client(), &address).await {
        edisplay_line!(
            namada.io(),
            "The given address {address} is already a validator",
        );
        if !tx_args.force {
            safe_exit(1)
        }
    };

    // If the address is not yet a validator, it cannot have self-bonds, but it
    // may have delegations. It has to unbond those before it can become a
    // validator.
    if rpc::has_bonds(namada.client(), &address).await {
        edisplay_line!(
            namada.io(),
            "The given address {address} has delegations and therefore cannot \
             become a validator. To become a validator, you have to unbond \
             your delegations first.",
        );
        if !tx_args.force {
            safe_exit(1)
        }
    }

    // Validate the commission rate data
    if commission_rate > Dec::one() || commission_rate < Dec::zero() {
        edisplay_line!(
            namada.io(),
            "The validator commission rate must not exceed 1.0 or 100%, and \
             it must be 0 or positive."
        );
        if !tx_args.force {
            safe_exit(1)
        }
    }
    if max_commission_rate_change > Dec::one()
        || max_commission_rate_change < Dec::zero()
    {
        edisplay_line!(
            namada.io(),
            "The validator maximum change in commission rate per epoch must \
             not exceed 1.0 or 100%, and it must be 0 or positive."
        );
        if !tx_args.force {
            safe_exit(1)
        }
    }
    // Validate the email
    if email.is_empty() {
        edisplay_line!(
            namada.io(),
            "The validator email must not be an empty string."
        );
        if !tx_args.force {
            safe_exit(1)
        }
    }

    let alias = tx_args
        .initialized_account_alias
        .as_ref()
        .cloned()
        .unwrap_or_else(|| "validator".to_string());

    let validator_key_alias = format!("{}-key", alias);
    let consensus_key_alias = validator_consensus_key(&alias.clone().into());
    let protocol_key_alias = format!("{}-protocol-key", alias);
    let eth_hot_key_alias = format!("{}-eth-hot-key", alias);
    let eth_cold_key_alias = format!("{}-eth-cold-key", alias);

    let mut wallet = namada.wallet_mut().await;
    let consensus_key = consensus_key
        .map(|key| match key {
            common::PublicKey::Ed25519(_) => key,
            common::PublicKey::Secp256k1(_) => {
                edisplay_line!(
                    namada.io(),
                    "Consensus key can only be ed25519"
                );
                safe_exit(1)
            }
        })
        .unwrap_or_else(|| {
            display_line!(namada.io(), "Generating consensus key...");
            let password =
                read_and_confirm_encryption_password(unsafe_dont_encrypt);
            wallet
                .gen_store_secret_key(
                    // Note that TM only allows ed25519 for consensus key
                    SchemeType::Ed25519,
                    Some(consensus_key_alias.clone().into()),
                    tx_args.wallet_alias_force,
                    password,
                    &mut OsRng,
                )
                .expect("Key generation should not fail.")
                .1
                .ref_to()
        });

    let eth_cold_pk = eth_cold_key
        .map(|key| match key {
            common::PublicKey::Secp256k1(_) => key,
            common::PublicKey::Ed25519(_) => {
                edisplay_line!(
                    namada.io(),
                    "Eth cold key can only be secp256k1"
                );
                safe_exit(1)
            }
        })
        .unwrap_or_else(|| {
            display_line!(namada.io(), "Generating Eth cold key...");
            let password =
                read_and_confirm_encryption_password(unsafe_dont_encrypt);
            wallet
                .gen_store_secret_key(
                    // Note that ETH only allows secp256k1
                    SchemeType::Secp256k1,
                    Some(eth_cold_key_alias.clone()),
                    tx_args.wallet_alias_force,
                    password,
                    &mut OsRng,
                )
                .expect("Key generation should not fail.")
                .1
                .ref_to()
        });

    let eth_hot_pk = eth_hot_key
        .map(|key| match key {
            common::PublicKey::Secp256k1(_) => key,
            common::PublicKey::Ed25519(_) => {
                edisplay_line!(
                    namada.io(),
                    "Eth hot key can only be secp256k1"
                );
                safe_exit(1)
            }
        })
        .unwrap_or_else(|| {
            display_line!(namada.io(), "Generating Eth hot key...");
            let password =
                read_and_confirm_encryption_password(unsafe_dont_encrypt);
            wallet
                .gen_store_secret_key(
                    // Note that ETH only allows secp256k1
                    SchemeType::Secp256k1,
                    Some(eth_hot_key_alias.clone()),
                    tx_args.wallet_alias_force,
                    password,
                    &mut OsRng,
                )
                .expect("Key generation should not fail.")
                .1
                .ref_to()
        });
    // To avoid wallet deadlocks in following operations
    drop(wallet);

    if protocol_key.is_none() {
        display_line!(namada.io(), "Generating protocol signing key...");
    }
    // Generate the validator keys
    let validator_keys = gen_validator_keys(
        &mut *namada.wallet_mut().await,
        Some(eth_hot_pk.clone()),
        protocol_key,
        scheme,
    )
    .unwrap();
    let protocol_sk = validator_keys.get_protocol_keypair();
    let protocol_key = protocol_sk.to_public();

    // Store the protocol key in the wallet so that we can sign the tx with it
    // to verify ownership
    display_line!(namada.io(), "Storing protocol key in the wallet...");
    let password = read_and_confirm_encryption_password(unsafe_dont_encrypt);
    namada
        .wallet_mut()
        .await
        .insert_keypair(
            protocol_key_alias,
            tx_args.wallet_alias_force,
            protocol_sk.clone(),
            password,
            None,
            None,
        )
        .map_err(|err| error::Error::Other(err.to_string()))?;

    let tx_code_hash =
        query_wasm_code_hash(namada, tx_code_path.to_string_lossy())
            .await
            .unwrap();

    let chain_id = tx_args.chain_id.clone().unwrap();
    let mut tx = Tx::new(chain_id, tx_args.expiration);
    let data = BecomeValidator {
        address: address.clone(),
        consensus_key: consensus_key.clone(),
        eth_cold_key: key::secp256k1::PublicKey::try_from_pk(&eth_cold_pk)
            .unwrap(),
        eth_hot_key: key::secp256k1::PublicKey::try_from_pk(&eth_hot_pk)
            .unwrap(),
        protocol_key,
        commission_rate,
        max_commission_rate_change,
        email,
        description,
        website,
        discord_handle,
    };

    // Put together all the PKs that we have to sign with to verify ownership
    let account = namada_sdk::rpc::get_account_info(namada.client(), &address)
        .await?
        .unwrap_or_else(|| {
            edisplay_line!(
                namada.io(),
                "Unable to query account keys for address {address}."
            );
            safe_exit(1)
        });
    let mut all_pks: Vec<_> =
        account.public_keys_map.pk_to_idx.into_keys().collect();
    all_pks.push(consensus_key.clone());
    all_pks.push(eth_cold_pk);
    all_pks.push(eth_hot_pk);
    all_pks.push(data.protocol_key.clone());

    tx.add_code_from_hash(
        tx_code_hash,
        Some(args::TX_BECOME_VALIDATOR_WASM.to_string()),
    )
    .add_data(data);

    let signing_data =
        init_validator_signing_data(namada, &tx_args, all_pks).await?;

    tx::prepare_tx(
        namada,
        &tx_args,
        &mut tx,
        signing_data.fee_payer.clone(),
        None,
    )
    .await?;

    if tx_args.dump_tx {
        tx::dump_tx(namada.io(), &tx_args, tx);
    } else {
        sign(namada, &mut tx, &tx_args, signing_data).await?;

<<<<<<< HEAD
        namada.submit(tx, &tx_args).await?;
=======
        signing::generate_test_vector(namada, &tx).await?;

        let resp = namada.submit(tx, &tx_args).await?;
>>>>>>> a2c2e014

        if !tx_args.dry_run {
            if resp.is_applied_and_valid().is_some() {
                // add validator address and keys to the wallet
                let mut wallet = namada.wallet_mut().await;
                wallet.add_validator_data(address.clone(), validator_keys);
                wallet.save().unwrap_or_else(|err| {
                    edisplay_line!(namada.io(), "{}", err)
                });

                let tendermint_home = config.ledger.cometbft_dir();
                tendermint_node::write_validator_key(
                    &tendermint_home,
                    &wallet.find_key_by_pk(&consensus_key, None).expect(
                        "unable to find consensus key pair in the wallet",
                    ),
                );
                // To avoid wallet deadlocks in following operations
                drop(wallet);
                tendermint_node::write_validator_state(tendermint_home);

                // Write Namada config stuff or figure out how to do the above
                // tendermint_node things two epochs in the future!!!
                config.ledger.shell.tendermint_mode = TendermintMode::Validator;
                config
                    .write(
                        &config.ledger.shell.base_dir,
                        &config.ledger.chain_id,
                        true,
                    )
                    .unwrap();

                let pos_params =
                    rpc::query_pos_parameters(namada.client()).await;

                display_line!(namada.io(), "");
                display_line!(
                    namada.io(),
                    "The keys for validator \"{alias}\" were stored in the \
                     wallet:"
                );
                display_line!(
                    namada.io(),
                    "  Validator account key \"{}\"",
                    validator_key_alias
                );
                display_line!(
                    namada.io(),
                    "  Consensus key \"{}\"",
                    consensus_key_alias
                );
                display_line!(
                    namada.io(),
                    "The ledger node has been setup to use this validator's \
                     address and consensus key."
                );
                display_line!(
                    namada.io(),
                    "Your validator will be active in {} epochs. Be sure to \
                     restart your node for the changes to take effect!",
                    pos_params.pipeline_len
                );
            }
        } else {
            display_line!(
                namada.io(),
                "Transaction dry run. No key or addresses have been saved."
            );
        }
    }
    Ok(())
}

pub async fn submit_init_validator(
    namada: &impl Namada,
    config: &mut crate::config::Config,
    args::TxInitValidator {
        tx: tx_args,
        scheme,
        account_keys,
        threshold,
        consensus_key,
        eth_cold_key,
        eth_hot_key,
        protocol_key,
        commission_rate,
        max_commission_rate_change,
        email,
        website,
        description,
        discord_handle,
        validator_vp_code_path,
        unsafe_dont_encrypt,
        tx_init_account_code_path,
        tx_become_validator_code_path,
    }: args::TxInitValidator,
) -> Result<(), error::Error> {
    let address = submit_init_account(
        namada,
        args::TxInitAccount {
            tx: tx_args.clone(),
            vp_code_path: validator_vp_code_path,
            tx_code_path: tx_init_account_code_path,
            public_keys: account_keys,
            threshold,
        },
    )
    .await?;

    if tx_args.dry_run {
        eprintln!(
            "Cannot proceed to become validator in dry-run as no account has \
             been created"
        );
        safe_exit(1);
    }
    let address = address.unwrap_or_else(|| {
        eprintln!(
            "Something went wrong with transaction to initialize an account \
             as no address has been created. Cannot proceed to become \
             validator."
        );
        safe_exit(1);
    });

    submit_become_validator(
        namada,
        config,
        args::TxBecomeValidator {
            tx: tx_args,
            address,
            scheme,
            consensus_key,
            eth_cold_key,
            eth_hot_key,
            protocol_key,
            commission_rate,
            max_commission_rate_change,
            email,
            description,
            website,
            discord_handle,
            tx_code_path: tx_become_validator_code_path,
            unsafe_dont_encrypt,
        },
    )
    .await
}

pub async fn submit_transfer(
    namada: &impl Namada,
    args: args::TxTransfer,
) -> Result<(), error::Error> {
    for _ in 0..2 {
        submit_reveal_aux(
            namada,
            args.tx.clone(),
            &args.source.effective_address(),
        )
        .await?;

        let (mut tx, signing_data, tx_epoch) =
            args.clone().build(namada).await?;

        if args.tx.dump_tx {
            tx::dump_tx(namada.io(), &args.tx, tx);
            break;
        } else {
            sign(namada, &mut tx, &args.tx, signing_data).await?;

            let result = namada.submit(tx, &args.tx).await?;

            match result {
                ProcessTxResponse::Applied(resp) if
                    // If a transaction is shielded
                    tx_epoch.is_some() &&
                    // And it is rejected by a VP
                    matches!(resp.inner_tx_result(), InnerTxResult::VpsRejected(_)) =>
                {
                    let submission_epoch = rpc::query_and_print_epoch(namada).await;
                    // And its submission epoch doesn't match construction epoch
                    if tx_epoch.unwrap() != submission_epoch {
                        // Then we probably straddled an epoch boundary. Let's retry...
                        edisplay_line!(namada.io(),
                            "MASP transaction rejected and this may be due to the \
                            epoch changing. Attempting to resubmit transaction.",
                        );
                        continue;
                    }
                },
                // Otherwise either the transaction was successful or it will not
                // benefit from resubmission
                _ => break,
            }
        }
    }

    Ok(())
}

pub async fn submit_ibc_transfer<N: Namada>(
    namada: &N,
    args: args::TxIbcTransfer,
) -> Result<(), error::Error>
where
    <N::Client as namada::ledger::queries::Client>::Error: std::fmt::Display,
{
    submit_reveal_aux(namada, args.tx.clone(), &args.source).await?;
    let (mut tx, signing_data, _epoch) = args.build(namada).await?;

    if args.tx.dump_tx {
        tx::dump_tx(namada.io(), &args.tx, tx);
    } else {
        sign(namada, &mut tx, &args.tx, signing_data).await?;

        namada.submit(tx, &args.tx).await?;
    }

    Ok(())
}

pub async fn submit_init_proposal<N: Namada>(
    namada: &N,
    args: args::InitProposal,
) -> Result<(), error::Error>
where
    <N::Client as namada::ledger::queries::Client>::Error: std::fmt::Display,
{
    let current_epoch = rpc::query_and_print_epoch(namada).await;
    let governance_parameters =
        rpc::query_governance_parameters(namada.client()).await;
    let (mut tx_builder, signing_data, _fee_unshield_epoch) = if args.is_offline
    {
        let proposal = OfflineProposal::try_from(args.proposal_data.as_ref())
            .map_err(|e| {
                error::TxError::FailedGovernaneProposalDeserialize(
                    e.to_string(),
                )
            })?
            .validate(current_epoch, args.tx.force)
            .map_err(|e| error::TxError::InvalidProposal(e.to_string()))?;

        let default_signer = Some(proposal.author.clone());
        let signing_data = aux_signing_data(
            namada,
            &args.tx,
            Some(proposal.author.clone()),
            default_signer,
        )
        .await?;

        let mut wallet = namada.wallet_mut().await;
        let signed_offline_proposal = proposal.sign(
            args.tx
                .signing_keys
                .iter()
                .map(|pk| wallet.find_key_by_pk(pk, None))
                .collect::<Result<_, _>>()
                .expect("secret keys corresponding to public keys not found"),
            &signing_data.account_public_keys_map.unwrap(),
        );
        let output_file_path = signed_offline_proposal
            .serialize(args.tx.output_folder)
            .map_err(|e| {
                error::TxError::FailedGovernaneProposalDeserialize(
                    e.to_string(),
                )
            })?;

        display_line!(
            namada.io(),
            "Proposal serialized to: {}",
            output_file_path
        );
        return Ok(());
    } else if args.is_pgf_funding {
        let proposal =
            PgfFundingProposal::try_from(args.proposal_data.as_ref())
                .map_err(|e| {
                    error::TxError::FailedGovernaneProposalDeserialize(
                        e.to_string(),
                    )
                })?
                .validate(&governance_parameters, current_epoch, args.tx.force)
                .map_err(|e| error::TxError::InvalidProposal(e.to_string()))?;

        submit_reveal_aux(namada, args.tx.clone(), &proposal.proposal.author)
            .await?;

        tx::build_pgf_funding_proposal(namada, &args, proposal).await?
    } else if args.is_pgf_stewards {
        let proposal = PgfStewardProposal::try_from(
            args.proposal_data.as_ref(),
        )
        .map_err(|e| {
            error::TxError::FailedGovernaneProposalDeserialize(e.to_string())
        })?;
        let author_balance = rpc::get_token_balance(
            namada.client(),
            &namada.native_token(),
            &proposal.proposal.author,
        )
        .await;
        let proposal = proposal
            .validate(
                &governance_parameters,
                current_epoch,
                author_balance,
                args.tx.force,
            )
            .map_err(|e| error::TxError::InvalidProposal(e.to_string()))?;

        submit_reveal_aux(namada, args.tx.clone(), &proposal.proposal.author)
            .await?;

        tx::build_pgf_stewards_proposal(namada, &args, proposal).await?
    } else {
        let proposal = DefaultProposal::try_from(args.proposal_data.as_ref())
            .map_err(|e| {
            error::TxError::FailedGovernaneProposalDeserialize(e.to_string())
        })?;
        let author_balane = rpc::get_token_balance(
            namada.client(),
            &namada.native_token(),
            &proposal.proposal.author,
        )
        .await;
        let proposal = proposal
            .validate(
                &governance_parameters,
                current_epoch,
                author_balane,
                args.tx.force,
            )
            .map_err(|e| error::TxError::InvalidProposal(e.to_string()))?;

        submit_reveal_aux(namada, args.tx.clone(), &proposal.proposal.author)
            .await?;

        tx::build_default_proposal(namada, &args, proposal).await?
    };

    if args.tx.dump_tx {
        tx::dump_tx(namada.io(), &args.tx, tx_builder);
    } else {
        sign(namada, &mut tx_builder, &args.tx, signing_data).await?;

        namada.submit(tx_builder, &args.tx).await?;
    }

    Ok(())
}

pub async fn submit_vote_proposal<N: Namada>(
    namada: &N,
    args: args::VoteProposal,
) -> Result<(), error::Error>
where
    <N::Client as namada::ledger::queries::Client>::Error: std::fmt::Display,
{
    let (mut tx_builder, signing_data, _fee_unshield_epoch) = if args.is_offline
    {
        let default_signer = Some(args.voter.clone());
        let signing_data = aux_signing_data(
            namada,
            &args.tx,
            Some(args.voter.clone()),
            default_signer.clone(),
        )
        .await?;

        let proposal_vote = ProposalVote::try_from(args.vote)
            .map_err(|_| error::TxError::InvalidProposalVote)?;

        let proposal = OfflineSignedProposal::try_from(
            args.proposal_data.clone().unwrap().as_ref(),
        )
        .map_err(|e| error::TxError::InvalidProposal(e.to_string()))?
        .validate(
            &signing_data.account_public_keys_map.clone().unwrap(),
            signing_data.threshold,
            args.tx.force,
        )
        .map_err(|e| error::TxError::InvalidProposal(e.to_string()))?;
        let delegations = rpc::get_delegators_delegation_at(
            namada.client(),
            &args.voter,
            proposal.proposal.tally_epoch,
        )
        .await
        .keys()
        .cloned()
        .collect::<Vec<Address>>();

        let offline_vote = OfflineVote::new(
            &proposal,
            proposal_vote,
            args.voter.clone(),
            delegations,
        );

        let mut wallet = namada.wallet_mut().await;
        let offline_signed_vote = offline_vote.sign(
            args.tx
                .signing_keys
                .iter()
                .map(|pk| wallet.find_key_by_pk(pk, None))
                .collect::<Result<_, _>>()
                .expect("secret keys corresponding to public keys not found"),
            &signing_data.account_public_keys_map.unwrap(),
        );
        let output_file_path = offline_signed_vote
            .serialize(args.tx.output_folder)
            .expect("Should be able to serialize the offline proposal");

        display_line!(
            namada.io(),
            "Proposal vote serialized to: {}",
            output_file_path
        );
        return Ok(());
    } else {
        args.build(namada).await?
    };

    if args.tx.dump_tx {
        tx::dump_tx(namada.io(), &args.tx, tx_builder);
    } else {
        sign(namada, &mut tx_builder, &args.tx, signing_data).await?;

        namada.submit(tx_builder, &args.tx).await?;
    }

    Ok(())
}

pub async fn sign_tx<N: Namada>(
    namada: &N,
    args::SignTx {
        tx: tx_args,
        tx_data,
        owner,
    }: args::SignTx,
) -> Result<(), error::Error>
where
    <N::Client as namada::ledger::queries::Client>::Error: std::fmt::Display,
{
    let tx = if let Ok(transaction) = Tx::deserialize(tx_data.as_ref()) {
        transaction
    } else {
        edisplay_line!(namada.io(), "Couldn't decode the transaction.");
        safe_exit(1)
    };
    let default_signer = Some(owner.clone());
    let signing_data =
        aux_signing_data(namada, &tx_args, Some(owner.clone()), default_signer)
            .await?;

    let mut wallet = namada.wallet_mut().await;
    let secret_keys = &signing_data
        .public_keys
        .iter()
        .filter_map(|public_key| {
            if let Ok(secret_key) =
                signing::find_key_by_pk(&mut wallet, &tx_args, public_key)
            {
                Some(secret_key)
            } else {
                edisplay_line!(
                    namada.io(),
                    "Couldn't find the secret key for {}. Skipping signature \
                     generation.",
                    public_key
                );
                None
            }
        })
        .collect::<Vec<common::SecretKey>>();

    if let Some(account_public_keys_map) = signing_data.account_public_keys_map
    {
        let signatures = tx.compute_section_signature(
            secret_keys,
            &account_public_keys_map,
            Some(owner),
        );

        for signature in &signatures {
            let filename = format!(
                "offline_signature_{}_{}.tx",
                tx.header_hash(),
                signature.pubkey,
            );
            let output_path = match &tx_args.output_folder {
                Some(path) => path.join(filename),
                None => filename.into(),
            };

            let signature_path = File::create(&output_path)
                .expect("Should be able to create signature file.");

            serde_json::to_writer_pretty(
                signature_path,
                &signature.serialize(),
            )
            .expect("Signature should be deserializable.");
            display_line!(
                namada.io(),
                "Signature for {} serialized at {}",
                signature.pubkey,
                output_path.display()
            );
        }
    }
    Ok(())
}

pub async fn submit_reveal_pk<N: Namada>(
    namada: &N,
    args: args::RevealPk,
) -> Result<(), error::Error>
where
    <N::Client as namada::ledger::queries::Client>::Error: std::fmt::Display,
{
    submit_reveal_aux(namada, args.tx, &(&args.public_key).into()).await?;

    Ok(())
}

pub async fn submit_bond<N: Namada>(
    namada: &N,
    args: args::Bond,
) -> Result<(), error::Error>
where
    <N::Client as namada::ledger::queries::Client>::Error: std::fmt::Display,
{
    let default_address = args.source.clone().unwrap_or(args.validator.clone());
    submit_reveal_aux(namada, args.tx.clone(), &default_address).await?;

    let (mut tx, signing_data, _fee_unshield_epoch) =
        args.build(namada).await?;

    if args.tx.dump_tx {
        tx::dump_tx(namada.io(), &args.tx, tx);
    } else {
        sign(namada, &mut tx, &args.tx, signing_data).await?;

        namada.submit(tx, &args.tx).await?;
    }

    Ok(())
}

pub async fn submit_unbond<N: Namada>(
    namada: &N,
    args: args::Unbond,
) -> Result<(), error::Error>
where
    <N::Client as namada::ledger::queries::Client>::Error: std::fmt::Display,
{
    let (mut tx, signing_data, _fee_unshield_epoch, latest_withdrawal_pre) =
        args.build(namada).await?;

    if args.tx.dump_tx {
        tx::dump_tx(namada.io(), &args.tx, tx);
    } else {
        sign(namada, &mut tx, &args.tx, signing_data).await?;

<<<<<<< HEAD
        namada.submit(tx, &args.tx).await?;
=======
        signing::generate_test_vector(namada, &tx).await?;

        let resp = namada.submit(tx, &args.tx).await?;
>>>>>>> a2c2e014

        if !args.tx.dry_run && resp.is_applied_and_valid().is_some() {
            tx::query_unbonds(namada, args.clone(), latest_withdrawal_pre)
                .await?;
        }
    }

    Ok(())
}

pub async fn submit_withdraw<N: Namada>(
    namada: &N,
    args: args::Withdraw,
) -> Result<(), error::Error>
where
    <N::Client as namada::ledger::queries::Client>::Error: std::fmt::Display,
{
    let (mut tx, signing_data, _fee_unshield_epoch) =
        args.build(namada).await?;

    if args.tx.dump_tx {
        tx::dump_tx(namada.io(), &args.tx, tx);
    } else {
        sign(namada, &mut tx, &args.tx, signing_data).await?;

        namada.submit(tx, &args.tx).await?;
    }

    Ok(())
}

pub async fn submit_claim_rewards<N: Namada>(
    namada: &N,
    args: args::ClaimRewards,
) -> Result<(), error::Error>
where
    <N::Client as namada::ledger::queries::Client>::Error: std::fmt::Display,
{
    let (mut tx, signing_data, _fee_unshield_epoch) =
        args.build(namada).await?;

    if args.tx.dump_tx {
        tx::dump_tx(namada.io(), &args.tx, tx);
    } else {
        sign(namada, &mut tx, &args.tx, signing_data).await?;

        namada.submit(tx, &args.tx).await?;
    }

    Ok(())
}

pub async fn submit_redelegate<N: Namada>(
    namada: &N,
    args: args::Redelegate,
) -> Result<(), error::Error>
where
    <N::Client as namada::ledger::queries::Client>::Error: std::fmt::Display,
{
    let (mut tx, signing_data) = args.build(namada).await?;

    if args.tx.dump_tx {
        tx::dump_tx(namada.io(), &args.tx, tx);
    } else {
        sign(namada, &mut tx, &args.tx, signing_data).await?;

        namada.submit(tx, &args.tx).await?;
    }

    Ok(())
}

pub async fn submit_validator_commission_change<N: Namada>(
    namada: &N,
    args: args::CommissionRateChange,
) -> Result<(), error::Error>
where
    <N::Client as namada::ledger::queries::Client>::Error: std::fmt::Display,
{
    let (mut tx, signing_data, _fee_unshield_epoch) =
        args.build(namada).await?;

    if args.tx.dump_tx {
        tx::dump_tx(namada.io(), &args.tx, tx);
    } else {
        sign(namada, &mut tx, &args.tx, signing_data).await?;

        namada.submit(tx, &args.tx).await?;
    }

    Ok(())
}

pub async fn submit_validator_metadata_change<N: Namada>(
    namada: &N,
    args: args::MetaDataChange,
) -> Result<(), error::Error>
where
    <N::Client as namada::ledger::queries::Client>::Error: std::fmt::Display,
{
    let (mut tx, signing_data, _fee_unshield_epoch) =
        args.build(namada).await?;

    if args.tx.dump_tx {
        tx::dump_tx(namada.io(), &args.tx, tx);
    } else {
        sign(namada, &mut tx, &args.tx, signing_data).await?;

        namada.submit(tx, &args.tx).await?;
    }

    Ok(())
}

<<<<<<< HEAD
// pub async fn submit_change_consensus_key<N: Namada>(
//     namada: &N,
//     args: args::ConsensusKeyChange,
// ) -> Result<(), error::Error>
// where
//     <N::Client as namada::ledger::queries::Client>::Error: std::fmt::Display,
// {
//     let (mut tx, signing_data, _fee_unshield_epoch) =
//         args.build(namada).await?;

//     if args.tx.dump_tx {
//         tx::dump_tx(namada.io(), &args.tx, tx);
//     } else {
//         namada.sign(&mut tx, &args.tx, signing_data).await?;

//         namada.submit(tx, &args.tx).await?;
//     }

//     Ok(())
// }

=======
>>>>>>> a2c2e014
pub async fn submit_unjail_validator<N: Namada>(
    namada: &N,
    args: args::TxUnjailValidator,
) -> Result<(), error::Error>
where
    <N::Client as namada::ledger::queries::Client>::Error: std::fmt::Display,
{
    let (mut tx, signing_data, _fee_unshield_epoch) =
        args.build(namada).await?;

    if args.tx.dump_tx {
        tx::dump_tx(namada.io(), &args.tx, tx);
    } else {
        sign(namada, &mut tx, &args.tx, signing_data).await?;

        namada.submit(tx, &args.tx).await?;
    }

    Ok(())
}

pub async fn submit_deactivate_validator<N: Namada>(
    namada: &N,
    args: args::TxDeactivateValidator,
) -> Result<(), error::Error>
where
    <N::Client as namada::ledger::queries::Client>::Error: std::fmt::Display,
{
    let (mut tx, signing_data, _fee_unshield_epoch) =
        args.build(namada).await?;

    if args.tx.dump_tx {
        tx::dump_tx(namada.io(), &args.tx, tx);
    } else {
        sign(namada, &mut tx, &args.tx, signing_data).await?;

        namada.submit(tx, &args.tx).await?;
    }

    Ok(())
}

pub async fn submit_reactivate_validator<N: Namada>(
    namada: &N,
    args: args::TxReactivateValidator,
) -> Result<(), error::Error>
where
    <N::Client as namada::ledger::queries::Client>::Error: std::fmt::Display,
{
    let (mut tx, signing_data, _fee_unshield_epoch) =
        args.build(namada).await?;

    if args.tx.dump_tx {
        tx::dump_tx(namada.io(), &args.tx, tx);
    } else {
        sign(namada, &mut tx, &args.tx, signing_data).await?;

        namada.submit(tx, &args.tx).await?;
    }

    Ok(())
}

pub async fn submit_update_steward_commission<N: Namada>(
    namada: &N,
    args: args::UpdateStewardCommission,
) -> Result<(), error::Error>
where
    <N::Client as namada::ledger::queries::Client>::Error: std::fmt::Display,
{
    let (mut tx, signing_data, _fee_unshield_epoch) =
        args.build(namada).await?;

    if args.tx.dump_tx {
        tx::dump_tx(namada.io(), &args.tx, tx);
    } else {
        sign(namada, &mut tx, &args.tx, signing_data).await?;

        namada.submit(tx, &args.tx).await?;
    }

    Ok(())
}

pub async fn submit_resign_steward<N: Namada>(
    namada: &N,
    args: args::ResignSteward,
) -> Result<(), error::Error>
where
    <N::Client as namada::ledger::queries::Client>::Error: std::fmt::Display,
{
    let (mut tx, signing_data, _epoch) = args.build(namada).await?;

    if args.tx.dump_tx {
        tx::dump_tx(namada.io(), &args.tx, tx);
    } else {
        sign(namada, &mut tx, &args.tx, signing_data).await?;

        namada.submit(tx, &args.tx).await?;
    }

    Ok(())
}

/// Save accounts initialized from a tx into the wallet, if any.
pub async fn save_initialized_accounts(
    namada: &impl Namada,
    args: &args::Tx,
    initialized_accounts: Vec<Address>,
) {
    tx::save_initialized_accounts(namada, args, initialized_accounts).await
}

/// Broadcast a transaction to be included in the blockchain and checks that
/// the tx has been successfully included into the mempool of a validator
///
/// In the case of errors in any of those stages, an error message is returned
pub async fn broadcast_tx(
    namada: &impl Namada,
    to_broadcast: &TxBroadcastData,
) -> Result<Response, error::Error> {
    tx::broadcast_tx(namada, to_broadcast).await
}

/// Broadcast a transaction to be included in the blockchain.
///
/// Checks that
/// 1. The tx has been successfully included into the mempool of a validator
/// 2. The tx with encrypted payload has been included on the blockchain
/// 3. The decrypted payload of the tx has been included on the blockchain.
///
/// In the case of errors in any of those stages, an error message is returned
pub async fn submit_tx(
    namada: &impl Namada,
    to_broadcast: TxBroadcastData,
) -> Result<TxResponse, error::Error> {
    tx::submit_tx(namada, to_broadcast).await
}

pub async fn gen_ibc_shielded_transfer(
    context: &impl Namada,
    args: args::GenIbcShieldedTransafer,
) -> Result<(), error::Error> {
    if let Some(shielded_transfer) =
        tx::gen_ibc_shielded_transfer(context, args.clone()).await?
    {
        let tx_id = shielded_transfer.masp_tx.txid().to_string();
        let filename = format!("ibc_shielded_transfer_{}.memo", tx_id);
        let output_path = match &args.output_folder {
            Some(path) => path.join(filename),
            None => filename.into(),
        };
        let mut out = File::create(&output_path)
            .expect("Should be able to create the out file.");
        out.write_all(Memo::from(shielded_transfer).as_ref().as_bytes())
            .expect("IBC memo should be deserializable.");
        println!(
            "Output IBC shielded transfer for {tx_id} to {}",
            output_path.to_string_lossy()
        );
    } else {
        eprintln!("No shielded transfer for this IBC transfer.")
    }
    Ok(())
}<|MERGE_RESOLUTION|>--- conflicted
+++ resolved
@@ -753,13 +753,7 @@
     } else {
         sign(namada, &mut tx, &tx_args, signing_data).await?;
 
-<<<<<<< HEAD
-        namada.submit(tx, &tx_args).await?;
-=======
-        signing::generate_test_vector(namada, &tx).await?;
-
         let resp = namada.submit(tx, &tx_args).await?;
->>>>>>> a2c2e014
 
         if !tx_args.dry_run {
             if resp.is_applied_and_valid().is_some() {
@@ -1328,13 +1322,7 @@
     } else {
         sign(namada, &mut tx, &args.tx, signing_data).await?;
 
-<<<<<<< HEAD
-        namada.submit(tx, &args.tx).await?;
-=======
-        signing::generate_test_vector(namada, &tx).await?;
-
         let resp = namada.submit(tx, &args.tx).await?;
->>>>>>> a2c2e014
 
         if !args.tx.dry_run && resp.is_applied_and_valid().is_some() {
             tx::query_unbonds(namada, args.clone(), latest_withdrawal_pre)
@@ -1449,30 +1437,6 @@
     Ok(())
 }
 
-<<<<<<< HEAD
-// pub async fn submit_change_consensus_key<N: Namada>(
-//     namada: &N,
-//     args: args::ConsensusKeyChange,
-// ) -> Result<(), error::Error>
-// where
-//     <N::Client as namada::ledger::queries::Client>::Error: std::fmt::Display,
-// {
-//     let (mut tx, signing_data, _fee_unshield_epoch) =
-//         args.build(namada).await?;
-
-//     if args.tx.dump_tx {
-//         tx::dump_tx(namada.io(), &args.tx, tx);
-//     } else {
-//         namada.sign(&mut tx, &args.tx, signing_data).await?;
-
-//         namada.submit(tx, &args.tx).await?;
-//     }
-
-//     Ok(())
-// }
-
-=======
->>>>>>> a2c2e014
 pub async fn submit_unjail_validator<N: Namada>(
     namada: &N,
     args: args::TxUnjailValidator,
