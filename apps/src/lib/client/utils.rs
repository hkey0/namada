--- conflicted
+++ resolved
@@ -282,12 +282,7 @@
         // Write consensus key to tendermint home
         tendermint_node::write_validator_key(
             &tm_home_dir,
-<<<<<<< HEAD
-            &address,
             &pre_genesis_wallet.consensus_key,
-=======
-            &*pre_genesis_wallet.consensus_key,
->>>>>>> da80f3db
         );
 
         // Derive the node ID from the node key
