//! Client RPC queries

use std::cmp::Ordering;
use std::collections::{HashMap, HashSet};
use std::fs::File;
use std::io::{self, Write};
use std::iter::Iterator;
use std::str::FromStr;
use std::time::Duration;

use async_std::fs;
use async_std::path::PathBuf;
use async_std::prelude::*;
use borsh::{BorshDeserialize, BorshSerialize};
use data_encoding::HEXLOWER;
use itertools::Either;
use masp_primitives::asset_type::AssetType;
use masp_primitives::merkle_tree::MerklePath;
use masp_primitives::sapling::{Node, ViewingKey};
use masp_primitives::transaction::components::Amount;
use masp_primitives::zip32::ExtendedFullViewingKey;
use namada::core::types::transaction::governance::ProposalType;
use namada::ledger::events::Event;
use namada::ledger::governance::parameters::GovParams;
use namada::ledger::governance::storage as gov_storage;
use namada::ledger::masp::{
    Conversions, PinnedBalanceError, ShieldedContext, ShieldedUtils,
};
use namada::ledger::native_vp::governance::utils::{self, Votes};
use namada::ledger::parameters::{storage as param_storage, EpochDuration};
use namada::ledger::pos::{
    self, BondId, BondsAndUnbondsDetail, CommissionPair, PosParams, Slash,
};
use namada::ledger::queries::RPC;
use namada::ledger::rpc::{query_epoch, TxResponse};
use namada::ledger::storage::ConversionState;
<<<<<<< HEAD
use namada::proto::Tx;
=======
use namada::ledger::wallet::{AddressVpType, Wallet};
use namada::proof_of_stake::types::WeightedValidator;
>>>>>>> a9a3e323
use namada::types::address::{masp, Address};
use namada::types::governance::{
    OfflineProposal, OfflineVote, ProposalVote, VotePower, VoteType,
};
use namada::types::hash::Hash;
use namada::types::key::*;
use namada::types::masp::{BalanceOwner, ExtendedViewingKey, PaymentAddress};
<<<<<<< HEAD
use namada::types::storage::{
    BlockHeight, BlockResults, Epoch, Key, KeySeg, PrefixValue, TxIndex,
};
use namada::types::token::{balance_key, Transfer};
use namada::types::transaction::{
    AffineCurve, EllipticCurve, PairingEngine, WrapperTx,
};
=======
use namada::types::storage::{BlockHeight, BlockResults, Epoch, Key, KeySeg};
>>>>>>> a9a3e323
use namada::types::{storage, token};

use crate::cli::{self, args};
use crate::facade::tendermint::merkle::proof::Proof;
use crate::facade::tendermint_rpc::error::Error as TError;
use crate::wallet::CliWalletUtils;

/// Query the status of a given transaction.
///
/// If a response is not delivered until `deadline`, we exit the cli with an
/// error.
pub async fn query_tx_status<C: namada::ledger::queries::Client + Sync>(
    client: &C,
    status: namada::ledger::rpc::TxEventQuery<'_>,
    deadline: Duration,
) -> Event {
    namada::ledger::rpc::query_tx_status(client, status, deadline).await
}

/// Query and print the epoch of the last committed block
pub async fn query_and_print_epoch<
    C: namada::ledger::queries::Client + Sync,
>(
    client: &C,
) -> Epoch {
    let epoch = namada::ledger::rpc::query_epoch(client).await;
    println!("Last committed epoch: {}", epoch);
    epoch
}

/// Query the last committed block
pub async fn query_block<C: namada::ledger::queries::Client + Sync>(
    client: &C,
) -> crate::facade::tendermint_rpc::endpoint::block::Response {
    namada::ledger::rpc::query_block(client).await
}

/// Query the results of the last committed block
pub async fn query_results<C: namada::ledger::queries::Client + Sync>(
    client: &C,
    _args: args::Query,
) -> Vec<BlockResults> {
    unwrap_client_response::<C, Vec<BlockResults>>(
        RPC.shell().read_results(client).await,
    )
}

/// Query the specified accepted transfers from the ledger
pub async fn query_transfers<
    C: namada::ledger::queries::Client + Sync,
    U: ShieldedUtils<C = C>,
>(
    client: &C,
    wallet: &mut Wallet<CliWalletUtils>,
    shielded: &mut ShieldedContext<U>,
    args: args::QueryTransfers,
) {
    let query_token = args.token;
    let query_owner = args.owner.map_or_else(
        || Either::Right(wallet.get_addresses().into_values().collect()),
        Either::Left,
    );
    let _ = shielded.load();
    // Obtain the effects of all shielded and transparent transactions
    let transfers = shielded
        .query_tx_deltas(
            client,
            &query_owner,
            &query_token,
            &wallet.get_viewing_keys(),
        )
        .await;
    // To facilitate lookups of human-readable token names
    let vks = wallet.get_viewing_keys();
    // To enable ExtendedFullViewingKeys to be displayed instead of ViewingKeys
    let fvk_map: HashMap<_, _> = vks
        .values()
        .map(|fvk| (ExtendedFullViewingKey::from(*fvk).fvk.vk, fvk))
        .collect();
    // Now display historical shielded and transparent transactions
    for ((height, idx), (epoch, tfer_delta, tx_delta)) in transfers {
        // Check if this transfer pertains to the supplied owner
        let mut relevant = match &query_owner {
            Either::Left(BalanceOwner::FullViewingKey(fvk)) => tx_delta
                .contains_key(&ExtendedFullViewingKey::from(*fvk).fvk.vk),
            Either::Left(BalanceOwner::Address(owner)) => {
                tfer_delta.contains_key(owner)
            }
            Either::Left(BalanceOwner::PaymentAddress(_owner)) => false,
            Either::Right(_) => true,
        };
        // Realize and decode the shielded changes to enable relevance check
        let mut shielded_accounts = HashMap::new();
        for (acc, amt) in tx_delta {
            // Realize the rewards that would have been attained upon the
            // transaction's reception
            let amt = shielded
                .compute_exchanged_amount(
                    client,
                    amt,
                    epoch,
                    Conversions::new(),
                )
                .await
                .0;
            let dec = shielded.decode_amount(client, amt, epoch).await;
            shielded_accounts.insert(acc, dec);
        }
        // Check if this transfer pertains to the supplied token
        relevant &= match &query_token {
            Some(token) => {
                tfer_delta.values().any(|x| x[token] != 0)
                    || shielded_accounts.values().any(|x| x[token] != 0)
            }
            None => true,
        };
        // Filter out those entries that do not satisfy user query
        if !relevant {
            continue;
        }
        println!("Height: {}, Index: {}, Transparent Transfer:", height, idx);
        // Display the transparent changes first
        for (account, amt) in tfer_delta {
            if account != masp() {
                print!("  {}:", account);
                for (addr, val) in amt.components() {
<<<<<<< HEAD
                    let token_alias = ctx.lookup_alias(addr);
=======
                    let token_alias = lookup_alias(wallet, addr);
>>>>>>> a9a3e323
                    let sign = match val.cmp(&0) {
                        Ordering::Greater => "+",
                        Ordering::Less => "-",
                        Ordering::Equal => "",
                    };
                    print!(
                        " {}{} {}",
                        sign,
                        token::Amount::from(val.unsigned_abs()),
                        token_alias
                    );
                }
                println!();
            }
        }
        // Then display the shielded changes afterwards
        // TODO: turn this to a display impl
        for (account, amt) in shielded_accounts {
            if fvk_map.contains_key(&account) {
                print!("  {}:", fvk_map[&account]);
                for (addr, val) in amt.components() {
<<<<<<< HEAD
                    let token_alias = ctx.lookup_alias(addr);
=======
                    let token_alias = lookup_alias(wallet, addr);
>>>>>>> a9a3e323
                    let sign = match val.cmp(&0) {
                        Ordering::Greater => "+",
                        Ordering::Less => "-",
                        Ordering::Equal => "",
                    };
                    print!(
                        " {}{} {}",
                        sign,
                        token::Amount::from(val.unsigned_abs()),
                        token_alias
                    );
                }
                println!();
            }
        }
    }
}

<<<<<<< HEAD
/// Extract the payload from the given Tx object
fn extract_payload(
    mut tx: Tx,
    wrapper: &mut Option<WrapperTx>,
    transfer: &mut Option<Transfer>,
) {
    let privkey =
        <EllipticCurve as PairingEngine>::G2Affine::prime_subgroup_generator();
    tx.decrypt(privkey).expect("unable to decrypt transaction");
    *wrapper = tx.header.wrapper();
    let _ = tx.data().map(|signed| {
        Transfer::try_from_slice(&signed[..]).map(|tfer| *transfer = Some(tfer))
    });
}

=======
>>>>>>> a9a3e323
/// Query the raw bytes of given storage key
pub async fn query_raw_bytes<C: namada::ledger::queries::Client + Sync>(
    client: &C,
    args: args::QueryRawBytes,
) {
    let response = unwrap_client_response::<C, _>(
        RPC.shell()
            .storage_value(client, None, None, false, &args.storage_key)
            .await,
    );
    if !response.data.is_empty() {
        println!("Found data: 0x{}", HEXLOWER.encode(&response.data));
    } else {
        println!("No data found for key {}", args.storage_key);
    }
}

/// Query token balance(s)
pub async fn query_balance<
    C: namada::ledger::queries::Client + Sync,
    U: ShieldedUtils<C = C>,
>(
    client: &C,
    wallet: &mut Wallet<CliWalletUtils>,
    shielded: &mut ShieldedContext<U>,
    args: args::QueryBalance,
) {
    // Query the balances of shielded or transparent account types depending on
    // the CLI arguments
    match &args.owner {
        Some(BalanceOwner::FullViewingKey(_viewing_key)) => {
            query_shielded_balance(client, wallet, shielded, args).await
        }
        Some(BalanceOwner::Address(_owner)) => {
            query_transparent_balance(client, wallet, args).await
        }
        Some(BalanceOwner::PaymentAddress(_owner)) => {
            query_pinned_balance(client, wallet, shielded, args).await
        }
        None => {
            // Print pinned balance
            query_pinned_balance(client, wallet, shielded, args.clone()).await;
            // Print shielded balance
            query_shielded_balance(client, wallet, shielded, args.clone())
                .await;
            // Then print transparent balance
            query_transparent_balance(client, wallet, args).await;
        }
    };
}

/// Query token balance(s)
pub async fn query_transparent_balance<
    C: namada::ledger::queries::Client + Sync,
>(
    client: &C,
    wallet: &mut Wallet<CliWalletUtils>,
    args: args::QueryBalance,
) {
    let tokens = wallet.get_addresses_with_vp_type(AddressVpType::Token);
    match (args.token, args.owner) {
        (Some(token), Some(owner)) => {
            let key = match &args.sub_prefix {
                Some(sub_prefix) => {
                    let sub_prefix = Key::parse(sub_prefix).unwrap();
                    let prefix =
                        token::multitoken_balance_prefix(&token, &sub_prefix);
                    token::multitoken_balance_key(
                        &prefix,
                        &owner.address().unwrap(),
                    )
                }
                None => token::balance_key(&token, &owner.address().unwrap()),
            };
<<<<<<< HEAD
            let token_alias = ctx.lookup_alias(&token);
            match query_storage_value::<token::Amount>(&client, &key).await {
=======
            let token_alias = lookup_alias(wallet, &token);
            match query_storage_value::<C, token::Amount>(client, &key).await {
>>>>>>> a9a3e323
                Some(balance) => match &args.sub_prefix {
                    Some(sub_prefix) => {
                        println!(
                            "{} with {}: {}",
                            token_alias, sub_prefix, balance
                        );
                    }
                    None => println!("{}: {}", token_alias, balance),
                },
                None => {
                    println!("No {} balance found for {}", token_alias, owner)
                }
            }
        }
        (None, Some(owner)) => {
            for token in tokens {
                let prefix = token.to_db_key().into();
                let balances =
                    query_storage_prefix::<C, token::Amount>(client, &prefix)
                        .await;
                if let Some(balances) = balances {
                    print_balances(
                        wallet,
                        balances,
                        &token,
                        owner.address().as_ref(),
                    );
                }
            }
        }
        (Some(token), None) => {
            let prefix = token.to_db_key().into();
            let balances =
                query_storage_prefix::<C, token::Amount>(client, &prefix).await;
            if let Some(balances) = balances {
                print_balances(wallet, balances, &token, None);
            }
        }
        (None, None) => {
            for token in tokens {
                let key = token::balance_prefix(&token);
                let balances =
                    query_storage_prefix::<C, token::Amount>(client, &key)
                        .await;
                if let Some(balances) = balances {
                    print_balances(wallet, balances, &token, None);
                }
            }
        }
    }
}

/// Query the token pinned balance(s)
pub async fn query_pinned_balance<
    C: namada::ledger::queries::Client + Sync,
    U: ShieldedUtils<C = C>,
>(
    client: &C,
    wallet: &mut Wallet<CliWalletUtils>,
    shielded: &mut ShieldedContext<U>,
    args: args::QueryBalance,
) {
    // Map addresses to token names
    let tokens = wallet.get_addresses_with_vp_type(AddressVpType::Token);
    let owners = if let Some(pa) = args.owner.and_then(|x| x.payment_address())
    {
        vec![pa]
    } else {
        wallet
            .get_payment_addrs()
            .into_values()
            .filter(PaymentAddress::is_pinned)
            .collect()
    };
    // Get the viewing keys with which to try note decryptions
    let viewing_keys: Vec<ViewingKey> = wallet
        .get_viewing_keys()
        .values()
        .map(|fvk| ExtendedFullViewingKey::from(*fvk).fvk.vk)
        .collect();
    let _ = shielded.load();
    // Print the token balances by payment address
    for owner in owners {
        let mut balance = Err(PinnedBalanceError::InvalidViewingKey);
        // Find the viewing key that can recognize payments the current payment
        // address
        for vk in &viewing_keys {
            balance = shielded
                .compute_exchanged_pinned_balance(client, owner, vk)
                .await;
            if balance != Err(PinnedBalanceError::InvalidViewingKey) {
                break;
            }
        }
        // If a suitable viewing key was not found, then demand it from the user
        if balance == Err(PinnedBalanceError::InvalidViewingKey) {
            print!("Enter the viewing key for {}: ", owner);
            io::stdout().flush().unwrap();
            let mut vk_str = String::new();
            io::stdin().read_line(&mut vk_str).unwrap();
            let fvk = match ExtendedViewingKey::from_str(vk_str.trim()) {
                Ok(fvk) => fvk,
                _ => {
                    eprintln!("Invalid viewing key entered");
                    continue;
                }
            };
            let vk = ExtendedFullViewingKey::from(fvk).fvk.vk;
            // Use the given viewing key to decrypt pinned transaction data
            balance = shielded
                .compute_exchanged_pinned_balance(client, owner, &vk)
                .await
        }
        // Now print out the received quantities according to CLI arguments
        match (balance, args.token.as_ref()) {
            (Err(PinnedBalanceError::InvalidViewingKey), _) => println!(
                "Supplied viewing key cannot decode transactions to given \
                 payment address."
            ),
            (Err(PinnedBalanceError::NoTransactionPinned), _) => {
                println!("Payment address {} has not yet been consumed.", owner)
            }
            (Ok((balance, epoch)), Some(token)) => {
                // Extract and print only the specified token from the total
                let (_asset_type, balance) =
                    value_by_address(&balance, token.clone(), epoch);
<<<<<<< HEAD
                let token_alias = ctx.lookup_alias(&token);
=======
                let token_alias = lookup_alias(wallet, token);
>>>>>>> a9a3e323
                if balance == 0 {
                    println!(
                        "Payment address {} was consumed during epoch {}. \
                         Received no shielded {}",
                        owner, epoch, token_alias
                    );
                } else {
                    let asset_value = token::Amount::from(balance as u64);
                    println!(
                        "Payment address {} was consumed during epoch {}. \
                         Received {} {}",
                        owner, epoch, asset_value, token_alias
                    );
                }
            }
            (Ok((balance, epoch)), None) => {
                let mut found_any = false;
                // Print balances by human-readable token names
                let balance =
                    shielded.decode_amount(client, balance, epoch).await;
                for (addr, value) in balance.components() {
                    let asset_value = token::Amount::from(*value as u64);
                    if !found_any {
                        println!(
                            "Payment address {} was consumed during epoch {}. \
                             Received:",
                            owner, epoch
                        );
                        found_any = true;
                    }
                    println!(
                        "  {}: {}",
                        tokens
                            .get(addr)
                            .cloned()
                            .unwrap_or_else(|| addr.clone()),
                        asset_value,
                    );
                }
                if !found_any {
                    println!(
                        "Payment address {} was consumed during epoch {}. \
                         Received no shielded assets.",
                        owner, epoch
                    );
                }
            }
        }
    }
}

fn print_balances(
    wallet: &Wallet<CliWalletUtils>,
    balances: impl Iterator<Item = (storage::Key, token::Amount)>,
    token: &Address,
    target: Option<&Address>,
) {
    let stdout = io::stdout();
    let mut w = stdout.lock();

<<<<<<< HEAD
    let token_alias = ctx.lookup_alias(token);
=======
    let token_alias = lookup_alias(wallet, token);
>>>>>>> a9a3e323
    writeln!(w, "Token {}", token_alias).unwrap();

    let print_num = balances
        .filter_map(
            |(key, balance)| match token::is_any_multitoken_balance_key(&key) {
                Some((sub_prefix, owner)) => Some((
                    owner.clone(),
                    format!(
                        "with {}: {}, owned by {}",
                        sub_prefix,
                        balance,
<<<<<<< HEAD
                        ctx.lookup_alias(owner)
=======
                        lookup_alias(wallet, owner)
>>>>>>> a9a3e323
                    ),
                )),
                None => token::is_any_token_balance_key(&key).map(|owner| {
                    (
                        owner.clone(),
                        format!(
                            ": {}, owned by {}",
                            balance,
<<<<<<< HEAD
                            ctx.lookup_alias(owner)
=======
                            lookup_alias(wallet, owner)
>>>>>>> a9a3e323
                        ),
                    )
                }),
            },
        )
        .filter_map(|(o, s)| match target {
            Some(t) if o == *t => Some(s),
            Some(_) => None,
            None => Some(s),
        })
        .map(|s| {
            writeln!(w, "{}", s).unwrap();
        })
        .count();

    if print_num == 0 {
        match target {
            Some(t) => {
<<<<<<< HEAD
                writeln!(w, "No balances owned by {}", ctx.lookup_alias(t))
=======
                writeln!(w, "No balances owned by {}", lookup_alias(wallet, t))
>>>>>>> a9a3e323
                    .unwrap()
            }
            None => {
                writeln!(w, "No balances for token {}", token_alias).unwrap()
            }
        }
    }
}

/// Query Proposals
pub async fn query_proposal<C: namada::ledger::queries::Client + Sync>(
    client: &C,
    args: args::QueryProposal,
) {
    async fn print_proposal<C: namada::ledger::queries::Client + Sync>(
        client: &C,
        id: u64,
        current_epoch: Epoch,
        details: bool,
    ) -> Option<()> {
        let author_key = gov_storage::get_author_key(id);
        let start_epoch_key = gov_storage::get_voting_start_epoch_key(id);
        let end_epoch_key = gov_storage::get_voting_end_epoch_key(id);
        let proposal_type_key = gov_storage::get_proposal_type_key(id);

        let author =
            query_storage_value::<C, Address>(client, &author_key).await?;
        let start_epoch =
            query_storage_value::<C, Epoch>(client, &start_epoch_key).await?;
        let end_epoch =
            query_storage_value::<C, Epoch>(client, &end_epoch_key).await?;
        let proposal_type =
            query_storage_value::<C, ProposalType>(client, &proposal_type_key)
                .await?;

        if details {
            let content_key = gov_storage::get_content_key(id);
            let grace_epoch_key = gov_storage::get_grace_epoch_key(id);
            let content = query_storage_value::<C, HashMap<String, String>>(
                client,
                &content_key,
            )
            .await?;
            let grace_epoch =
                query_storage_value::<C, Epoch>(client, &grace_epoch_key)
                    .await?;

            println!("Proposal: {}", id);
            println!("{:4}Type: {}", "", proposal_type);
            println!("{:4}Author: {}", "", author);
            println!("{:4}Content:", "");
            for (key, value) in &content {
                println!("{:8}{}: {}", "", key, value);
            }
            println!("{:4}Start Epoch: {}", "", start_epoch);
            println!("{:4}End Epoch: {}", "", end_epoch);
            println!("{:4}Grace Epoch: {}", "", grace_epoch);
            let votes = get_proposal_votes(client, start_epoch, id).await;
            let total_stake =
                get_total_staked_tokens(client, start_epoch).await.into();
            if start_epoch > current_epoch {
                println!("{:4}Status: pending", "");
            } else if start_epoch <= current_epoch && current_epoch <= end_epoch
            {
                match utils::compute_tally(votes, total_stake, &proposal_type) {
                    Ok(partial_proposal_result) => {
                        println!(
                            "{:4}Yay votes: {}",
                            "", partial_proposal_result.total_yay_power
                        );
                        println!(
                            "{:4}Nay votes: {}",
                            "", partial_proposal_result.total_nay_power
                        );
                        println!("{:4}Status: on-going", "");
                    }
                    Err(msg) => {
                        eprintln!("Error in tally computation: {}", msg)
                    }
                }
            } else {
                match utils::compute_tally(votes, total_stake, &proposal_type) {
                    Ok(proposal_result) => {
                        println!("{:4}Status: done", "");
                        println!("{:4}Result: {}", "", proposal_result);
                    }
                    Err(msg) => {
                        eprintln!("Error in tally computation: {}", msg)
                    }
                }
            }
        } else {
            println!("Proposal: {}", id);
            println!("{:4}Type: {}", "", proposal_type);
            println!("{:4}Author: {}", "", author);
            println!("{:4}Start Epoch: {}", "", start_epoch);
            println!("{:4}End Epoch: {}", "", end_epoch);
            if start_epoch > current_epoch {
                println!("{:4}Status: pending", "");
            } else if start_epoch <= current_epoch && current_epoch <= end_epoch
            {
                println!("{:4}Status: on-going", "");
            } else {
                println!("{:4}Status: done", "");
            }
        }

        Some(())
    }

    let current_epoch = query_and_print_epoch(client).await;
    match args.proposal_id {
        Some(id) => {
            if print_proposal::<C>(client, id, current_epoch, true)
                .await
                .is_none()
            {
                eprintln!("No valid proposal was found with id {}", id)
            }
        }
        None => {
            let last_proposal_id_key = gov_storage::get_counter_key();
            let last_proposal_id =
                query_storage_value::<C, u64>(client, &last_proposal_id_key)
                    .await
                    .unwrap();

            for id in 0..last_proposal_id {
                if print_proposal::<C>(client, id, current_epoch, false)
                    .await
                    .is_none()
                {
                    eprintln!("No valid proposal was found with id {}", id)
                };
            }
        }
    }
}

/// Get the component of the given amount corresponding to the given token
pub fn value_by_address(
    amt: &masp_primitives::transaction::components::Amount,
    token: Address,
    epoch: Epoch,
) -> (AssetType, i64) {
    // Compute the unique asset identifier from the token address
    let asset_type = AssetType::new(
        (token, epoch.0)
            .try_to_vec()
            .expect("token addresses should serialize")
            .as_ref(),
    )
    .unwrap();
    (asset_type, amt[&asset_type])
}

/// Query token shielded balance(s)
pub async fn query_shielded_balance<
    C: namada::ledger::queries::Client + Sync,
    U: ShieldedUtils<C = C>,
>(
    client: &C,
    wallet: &mut Wallet<CliWalletUtils>,
    shielded: &mut ShieldedContext<U>,
    args: args::QueryBalance,
) {
    // Used to control whether balances for all keys or a specific key are
    // printed
    let owner = args.owner.and_then(|x| x.full_viewing_key());
    // Used to control whether conversions are automatically performed
    let no_conversions = args.no_conversions;
    // Viewing keys are used to query shielded balances. If a spending key is
    // provided, then convert to a viewing key first.
    let viewing_keys = match owner {
        Some(viewing_key) => vec![viewing_key],
        None => wallet.get_viewing_keys().values().copied().collect(),
    };
    let _ = shielded.load();
    let fvks: Vec<_> = viewing_keys
        .iter()
        .map(|fvk| ExtendedFullViewingKey::from(*fvk).fvk.vk)
        .collect();
    shielded.fetch(client, &[], &fvks).await;
    // Save the update state so that future fetches can be short-circuited
    let _ = shielded.save();
    // The epoch is required to identify timestamped tokens
    let epoch = query_and_print_epoch(client).await;
    // Map addresses to token names
    let tokens = wallet.get_addresses_with_vp_type(AddressVpType::Token);
    match (args.token, owner.is_some()) {
        // Here the user wants to know the balance for a specific token
        (Some(token), true) => {
            // Query the multi-asset balance at the given spending key
            let viewing_key =
                ExtendedFullViewingKey::from(viewing_keys[0]).fvk.vk;
            let balance: Amount<AssetType> = if no_conversions {
                shielded
                    .compute_shielded_balance(&viewing_key)
                    .expect("context should contain viewing key")
            } else {
                shielded
                    .compute_exchanged_balance(client, &viewing_key, epoch)
                    .await
                    .expect("context should contain viewing key")
            };
            // Compute the unique asset identifier from the token address
            let token = token;
            let asset_type = AssetType::new(
                (token.clone(), epoch.0)
                    .try_to_vec()
                    .expect("token addresses should serialize")
                    .as_ref(),
            )
            .unwrap();
<<<<<<< HEAD
            let token_alias = ctx.lookup_alias(&token);
=======
            let token_alias = lookup_alias(wallet, &token);
>>>>>>> a9a3e323
            if balance[&asset_type] == 0 {
                println!(
                    "No shielded {} balance found for given key",
                    token_alias
                );
            } else {
                let asset_value =
                    token::Amount::from(balance[&asset_type] as u64);
                println!("{}: {}", token_alias, asset_value);
            }
        }
        // Here the user wants to know the balance of all tokens across users
        (None, false) => {
            // Maps asset types to balances divided by viewing key
            let mut balances = HashMap::new();
            for fvk in viewing_keys {
                // Query the multi-asset balance at the given spending key
                let viewing_key = ExtendedFullViewingKey::from(fvk).fvk.vk;
                let balance = if no_conversions {
                    shielded
                        .compute_shielded_balance(&viewing_key)
                        .expect("context should contain viewing key")
                } else {
                    shielded
                        .compute_exchanged_balance(client, &viewing_key, epoch)
                        .await
                        .expect("context should contain viewing key")
                };
                for (asset_type, value) in balance.components() {
                    if !balances.contains_key(asset_type) {
                        balances.insert(*asset_type, Vec::new());
                    }
                    balances.get_mut(asset_type).unwrap().push((fvk, *value));
                }
            }

            // These are the asset types for which we have human-readable names
            let mut read_tokens = HashSet::new();
            // Print non-zero balances whose asset types can be decoded
            for (asset_type, balances) in balances {
                // Decode the asset type
                let decoded =
                    shielded.decode_asset_type(client, asset_type).await;
                match decoded {
                    Some((addr, asset_epoch)) if asset_epoch == epoch => {
                        // Only assets with the current timestamp count
                        println!(
                            "Shielded Token {}:",
                            tokens
                                .get(&addr)
                                .cloned()
                                .unwrap_or_else(|| addr.clone())
                        );
                        read_tokens.insert(addr);
                    }
                    _ => continue,
                }

                let mut found_any = false;
                for (fvk, value) in balances {
                    let value = token::Amount::from(value as u64);
                    println!("  {}, owned by {}", value, fvk);
                    found_any = true;
                }
                if !found_any {
                    println!(
                        "No shielded {} balance found for any wallet key",
                        asset_type
                    );
                }
            }
            // Print zero balances for remaining assets
            for token in tokens {
                if !read_tokens.contains(&token) {
<<<<<<< HEAD
                    let token_alias = ctx.lookup_alias(&token);
=======
                    let token_alias = lookup_alias(wallet, &token);
>>>>>>> a9a3e323
                    println!("Shielded Token {}:", token_alias);
                    println!(
                        "No shielded {} balance found for any wallet key",
                        token_alias
                    );
                }
            }
        }
        // Here the user wants to know the balance for a specific token across
        // users
        (Some(token), false) => {
            // Compute the unique asset identifier from the token address
            let token = token;
            let asset_type = AssetType::new(
                (token.clone(), epoch.0)
                    .try_to_vec()
                    .expect("token addresses should serialize")
                    .as_ref(),
            )
            .unwrap();
<<<<<<< HEAD
            let token_alias = ctx.lookup_alias(&token);
=======
            let token_alias = lookup_alias(wallet, &token);
>>>>>>> a9a3e323
            println!("Shielded Token {}:", token_alias);
            let mut found_any = false;
            for fvk in viewing_keys {
                // Query the multi-asset balance at the given spending key
                let viewing_key = ExtendedFullViewingKey::from(fvk).fvk.vk;
                let balance = if no_conversions {
                    shielded
                        .compute_shielded_balance(&viewing_key)
                        .expect("context should contain viewing key")
                } else {
                    shielded
                        .compute_exchanged_balance(client, &viewing_key, epoch)
                        .await
                        .expect("context should contain viewing key")
                };
                if balance[&asset_type] != 0 {
                    let asset_value =
                        token::Amount::from(balance[&asset_type] as u64);
                    println!("  {}, owned by {}", asset_value, fvk);
                    found_any = true;
                }
            }
            if !found_any {
                println!(
                    "No shielded {} balance found for any wallet key",
                    token_alias
                );
            }
        }
        // Here the user wants to know all possible token balances for a key
        (None, true) => {
            // Query the multi-asset balance at the given spending key
            let viewing_key =
                ExtendedFullViewingKey::from(viewing_keys[0]).fvk.vk;
            let balance;
            if no_conversions {
                balance = shielded
                    .compute_shielded_balance(&viewing_key)
                    .expect("context should contain viewing key");
                // Print balances by human-readable token names
                let decoded_balance =
                    shielded.decode_all_amounts(client, balance).await;
                print_decoded_balance_with_epoch(wallet, decoded_balance);
            } else {
                balance = shielded
                    .compute_exchanged_balance(client, &viewing_key, epoch)
                    .await
                    .expect("context should contain viewing key");
                // Print balances by human-readable token names
                let decoded_balance =
                    shielded.decode_amount(client, balance, epoch).await;
                print_decoded_balance(wallet, decoded_balance);
            }
        }
    }
}

pub fn print_decoded_balance(
    wallet: &mut Wallet<CliWalletUtils>,
    decoded_balance: Amount<Address>,
) {
    let mut found_any = false;
    for (addr, value) in decoded_balance.components() {
        let asset_value = token::Amount::from(*value as u64);
<<<<<<< HEAD
        println!("{} : {}", ctx.lookup_alias(addr), asset_value);
=======
        println!("{} : {}", lookup_alias(wallet, addr), asset_value);
>>>>>>> a9a3e323
        found_any = true;
    }
    if !found_any {
        println!("No shielded balance found for given key");
    }
}

pub fn print_decoded_balance_with_epoch(
    wallet: &mut Wallet<CliWalletUtils>,
    decoded_balance: Amount<(Address, Epoch)>,
) {
<<<<<<< HEAD
    let tokens = ctx.tokens_with_aliases();
=======
    let tokens = wallet.get_addresses_with_vp_type(AddressVpType::Token);
>>>>>>> a9a3e323
    let mut found_any = false;
    for ((addr, epoch), value) in decoded_balance.components() {
        let asset_value = token::Amount::from(*value as u64);
        println!(
            "{} | {} : {}",
            tokens
                .get(addr)
                .cloned()
                .unwrap_or_else(|| addr.to_string()),
            epoch,
            asset_value
        );
        found_any = true;
    }
    if !found_any {
        println!("No shielded balance found for given key");
    }
}

/// Query token amount of owner.
pub async fn get_token_balance<C: namada::ledger::queries::Client + Sync>(
    client: &C,
    token: &Address,
    owner: &Address,
) -> Option<token::Amount> {
    namada::ledger::rpc::get_token_balance(client, token, owner).await
}

pub async fn query_proposal_result<
    C: namada::ledger::queries::Client + Sync,
>(
    client: &C,
    args: args::QueryProposalResult,
) {
    let current_epoch = query_epoch(client).await;

    match args.proposal_id {
        Some(id) => {
            let end_epoch_key = gov_storage::get_voting_end_epoch_key(id);
            let end_epoch =
                query_storage_value::<C, Epoch>(client, &end_epoch_key).await;

            match end_epoch {
                Some(end_epoch) => {
                    if current_epoch > end_epoch {
                        let votes =
                            get_proposal_votes(client, end_epoch, id).await;
                        let proposal_type_key =
                            gov_storage::get_proposal_type_key(id);
                        let proposal_type = query_storage_value::<
                            C,
                            ProposalType,
                        >(
                            client, &proposal_type_key
                        )
                        .await
                        .expect("Could not read proposal type from storage");
                        let total_stake =
                            get_total_staked_tokens(client, end_epoch)
                                .await
                                .into();
                        println!("Proposal: {}", id);
                        match utils::compute_tally(
                            votes,
                            total_stake,
                            &proposal_type,
                        ) {
                            Ok(proposal_result) => {
                                println!("{:4}Result: {}", "", proposal_result)
                            }
                            Err(msg) => {
                                eprintln!("Error in tally computation: {}", msg)
                            }
                        }
                    } else {
                        eprintln!("Proposal is still in progress.");
                        cli::safe_exit(1)
                    }
                }
                None => {
                    eprintln!("Error while retriving proposal.");
                    cli::safe_exit(1)
                }
            }
        }
        None => {
            if args.offline {
                match args.proposal_folder {
                    Some(path) => {
                        let mut dir = fs::read_dir(&path)
                            .await
                            .expect("Should be able to read the directory.");
                        let mut files = HashSet::new();
                        let mut is_proposal_present = false;

                        while let Some(entry) = dir.next().await {
                            match entry {
                                Ok(entry) => match entry.file_type().await {
                                    Ok(entry_stat) => {
                                        if entry_stat.is_file() {
                                            if entry.file_name().eq(&"proposal")
                                            {
                                                is_proposal_present = true
                                            } else if entry
                                                .file_name()
                                                .to_string_lossy()
                                                .starts_with("proposal-vote-")
                                            {
                                                // Folder may contain other
                                                // files than just the proposal
                                                // and the votes
                                                files.insert(entry.path());
                                            }
                                        }
                                    }
                                    Err(e) => {
                                        eprintln!(
                                            "Can't read entry type: {}.",
                                            e
                                        );
                                        cli::safe_exit(1)
                                    }
                                },
                                Err(e) => {
                                    eprintln!("Can't read entry: {}.", e);
                                    cli::safe_exit(1)
                                }
                            }
                        }

                        if !is_proposal_present {
                            eprintln!(
                                "The folder must contain the offline proposal \
                                 in a file named \"proposal\""
                            );
                            cli::safe_exit(1)
                        }

                        let file = File::open(path.join("proposal"))
                            .expect("Proposal file must exist.");
                        let proposal: OfflineProposal =
                            serde_json::from_reader(file).expect(
                                "JSON was not well-formatted for proposal.",
                            );

                        let public_key =
                            get_public_key(client, &proposal.address)
                                .await
                                .expect("Public key should exist.");

                        if !proposal.check_signature(&public_key) {
                            eprintln!("Bad proposal signature.");
                            cli::safe_exit(1)
                        }

                        let votes = get_proposal_offline_votes(
                            client,
                            proposal.clone(),
                            files,
                        )
                        .await;
                        let total_stake = get_total_staked_tokens(
                            client,
                            proposal.tally_epoch,
                        )
                        .await
                        .into();
                        match utils::compute_tally(
                            votes,
                            total_stake,
                            &ProposalType::Default(None),
                        ) {
                            Ok(proposal_result) => {
                                println!("{:4}Result: {}", "", proposal_result)
                            }
                            Err(msg) => {
                                eprintln!("Error in tally computation: {}", msg)
                            }
                        }
                    }
                    None => {
                        eprintln!(
                            "Offline flag must be followed by data-path."
                        );
                        cli::safe_exit(1)
                    }
                };
            } else {
                eprintln!(
                    "Either --proposal-id or --data-path should be provided \
                     as arguments."
                );
                cli::safe_exit(1)
            }
        }
    }
}

pub async fn query_protocol_parameters<
    C: namada::ledger::queries::Client + Sync,
>(
    client: &C,
    _args: args::QueryProtocolParameters,
) {
    let gov_parameters = get_governance_parameters(client).await;
    println!("Governance Parameters\n {:4}", gov_parameters);

    println!("Protocol parameters");
    let key = param_storage::get_epoch_duration_storage_key();
    let epoch_duration = query_storage_value::<C, EpochDuration>(client, &key)
        .await
        .expect("Parameter should be definied.");
    println!(
        "{:4}Min. epoch duration: {}",
        "", epoch_duration.min_duration
    );
    println!(
        "{:4}Min. number of blocks: {}",
        "", epoch_duration.min_num_of_blocks
    );

    let key = param_storage::get_max_expected_time_per_block_key();
    let max_block_duration = query_storage_value::<C, u64>(client, &key)
        .await
        .expect("Parameter should be defined.");
    println!("{:4}Max. block duration: {}", "", max_block_duration);

    let key = param_storage::get_tx_whitelist_storage_key();
    let vp_whitelist = query_storage_value::<C, Vec<String>>(client, &key)
        .await
        .expect("Parameter should be defined.");
    println!("{:4}VP whitelist: {:?}", "", vp_whitelist);

    let key = param_storage::get_tx_whitelist_storage_key();
    let tx_whitelist = query_storage_value::<C, Vec<String>>(client, &key)
        .await
        .expect("Parameter should be defined.");
    println!("{:4}Transactions whitelist: {:?}", "", tx_whitelist);

    println!("PoS parameters");
    let key = pos::params_key();
    let pos_params = query_storage_value::<C, PosParams>(client, &key)
        .await
        .expect("Parameter should be defined.");
    println!(
        "{:4}Block proposer reward: {}",
        "", pos_params.block_proposer_reward
    );
    println!(
        "{:4}Block vote reward: {}",
        "", pos_params.block_vote_reward
    );
    println!(
        "{:4}Duplicate vote minimum slash rate: {}",
        "", pos_params.duplicate_vote_min_slash_rate
    );
    println!(
        "{:4}Light client attack minimum slash rate: {}",
        "", pos_params.light_client_attack_min_slash_rate
    );
    println!(
        "{:4}Max. validator slots: {}",
        "", pos_params.max_validator_slots
    );
    println!("{:4}Pipeline length: {}", "", pos_params.pipeline_len);
    println!("{:4}Unbonding length: {}", "", pos_params.unbonding_len);
    println!("{:4}Votes per token: {}", "", pos_params.tm_votes_per_token);
}

pub async fn query_bond<C: namada::ledger::queries::Client + Sync>(
    client: &C,
    source: &Address,
    validator: &Address,
    epoch: Option<Epoch>,
) -> token::Amount {
    unwrap_client_response::<C, token::Amount>(
        RPC.vp().pos().bond(client, source, validator, &epoch).await,
    )
}

pub async fn query_unbond_with_slashing<
    C: namada::ledger::queries::Client + Sync,
>(
    client: &C,
    source: &Address,
    validator: &Address,
) -> HashMap<(Epoch, Epoch), token::Amount> {
    unwrap_client_response::<C, HashMap<(Epoch, Epoch), token::Amount>>(
        RPC.vp()
            .pos()
            .unbond_with_slashing(client, source, validator)
            .await,
    )
}

pub async fn query_and_print_unbonds<
    C: namada::ledger::queries::Client + Sync,
>(
    client: &C,
    source: &Address,
    validator: &Address,
) {
    let unbonds = query_unbond_with_slashing(client, source, validator).await;
    let current_epoch = query_epoch(client).await;

    let mut total_withdrawable = token::Amount::default();
    let mut not_yet_withdrawable = HashMap::<Epoch, token::Amount>::new();
    for ((_start_epoch, withdraw_epoch), amount) in unbonds.into_iter() {
        if withdraw_epoch <= current_epoch {
            total_withdrawable += amount;
        } else {
            let withdrawable_amount =
                not_yet_withdrawable.entry(withdraw_epoch).or_default();
            *withdrawable_amount += amount;
        }
    }
    if total_withdrawable != token::Amount::default() {
        println!("Total withdrawable now: {total_withdrawable}.");
    }
    if !not_yet_withdrawable.is_empty() {
        println!("Current epoch: {current_epoch}.")
    }
    for (withdraw_epoch, amount) in not_yet_withdrawable {
        println!(
            "Amount {amount} withdrawable starting from epoch \
             {withdraw_epoch}."
        );
    }
}

pub async fn query_withdrawable_tokens<
    C: namada::ledger::queries::Client + Sync,
>(
    client: &C,
    bond_source: &Address,
    validator: &Address,
    epoch: Option<Epoch>,
) -> token::Amount {
    unwrap_client_response::<C, token::Amount>(
        RPC.vp()
            .pos()
            .withdrawable_tokens(client, bond_source, validator, &epoch)
            .await,
    )
}

/// Query PoS bond(s) and unbond(s)
pub async fn query_bonds<C: namada::ledger::queries::Client + Sync>(
    client: &C,
    _wallet: &mut Wallet<CliWalletUtils>,
    args: args::QueryBonds,
) -> std::io::Result<()> {
    let _epoch = query_and_print_epoch(client).await;

    let source = args.owner;
    let validator = args.validator;

    let stdout = io::stdout();
    let mut w = stdout.lock();

    let bonds_and_unbonds: pos::types::BondsAndUnbondsDetails =
        unwrap_client_response::<C, pos::types::BondsAndUnbondsDetails>(
            RPC.vp()
                .pos()
                .bonds_and_unbonds(client, &source, &validator)
                .await,
        );
    let mut bonds_total: token::Amount = 0.into();
    let mut bonds_total_slashed: token::Amount = 0.into();
    let mut unbonds_total: token::Amount = 0.into();
    let mut unbonds_total_slashed: token::Amount = 0.into();
    let mut total_withdrawable: token::Amount = 0.into();
    for (bond_id, details) in bonds_and_unbonds {
        let mut total: token::Amount = 0.into();
        let mut total_slashed: token::Amount = 0.into();
        let bond_type = if bond_id.source == bond_id.validator {
            format!("Self-bonds from {}", bond_id.validator)
        } else {
            format!(
                "Delegations from {} to {}",
                bond_id.source, bond_id.validator
            )
        };
        writeln!(w, "{}:", bond_type)?;
        for bond in details.bonds {
            writeln!(
                w,
                "  Remaining active bond from epoch {}: Δ {}",
                bond.start, bond.amount
            )?;
            total += bond.amount;
            total_slashed += bond.slashed_amount.unwrap_or_default();
        }
        if total_slashed != token::Amount::default() {
            writeln!(
                w,
                "Active (slashed) bonds total: {}",
                total - total_slashed
            )?;
        }
        writeln!(w, "Bonds total: {}", total)?;
        writeln!(w)?;
        bonds_total += total;
        bonds_total_slashed += total_slashed;

        let mut withdrawable = token::Amount::default();
        if !details.unbonds.is_empty() {
            let mut total: token::Amount = 0.into();
            let mut total_slashed: token::Amount = 0.into();
            let bond_type = if bond_id.source == bond_id.validator {
                format!("Unbonded self-bonds from {}", bond_id.validator)
            } else {
                format!("Unbonded delegations from {}", bond_id.source)
            };
            writeln!(w, "{}:", bond_type)?;
            for unbond in details.unbonds {
                total += unbond.amount;
                total_slashed += unbond.slashed_amount.unwrap_or_default();
                writeln!(
                    w,
                    "  Withdrawable from epoch {} (active from {}): Δ {}",
                    unbond.withdraw, unbond.start, unbond.amount
                )?;
            }
            withdrawable = total - total_slashed;
            writeln!(w, "Unbonded total: {}", total)?;

            unbonds_total += total;
            unbonds_total_slashed += total_slashed;
            total_withdrawable += withdrawable;
        }
        writeln!(w, "Withdrawable total: {}", withdrawable)?;
        writeln!(w)?;
    }
    if bonds_total != bonds_total_slashed {
        writeln!(
            w,
            "All bonds total active: {}",
            bonds_total - bonds_total_slashed
        )?;
    }
    writeln!(w, "All bonds total: {}", bonds_total)?;

    if unbonds_total != unbonds_total_slashed {
        writeln!(
            w,
            "All unbonds total active: {}",
            unbonds_total - unbonds_total_slashed
        )?;
    }
    writeln!(w, "All unbonds total: {}", unbonds_total)?;
    writeln!(w, "All unbonds total withdrawable: {}", total_withdrawable)?;
    Ok(())
}

/// Query PoS bonded stake
pub async fn query_bonded_stake<C: namada::ledger::queries::Client + Sync>(
    client: &C,
    args: args::QueryBondedStake,
) {
    let epoch = match args.epoch {
        Some(epoch) => epoch,
        None => query_and_print_epoch(client).await,
    };

    match args.validator {
        Some(validator) => {
            let validator = validator;
            // Find bonded stake for the given validator
            let stake = get_validator_stake(client, epoch, &validator).await;
            match stake {
                Some(stake) => {
                    // TODO: show if it's in consensus set, below capacity, or
                    // below threshold set
                    println!("Bonded stake of validator {validator}: {stake}",)
                }
                None => {
                    println!("No bonded stake found for {validator}")
                }
            }
        }
        None => {
            let consensus =
                unwrap_client_response::<C, HashSet<WeightedValidator>>(
                    RPC.vp()
                        .pos()
                        .consensus_validator_set(client, &Some(epoch))
                        .await,
                );
            let below_capacity =
                unwrap_client_response::<C, HashSet<WeightedValidator>>(
                    RPC.vp()
                        .pos()
                        .below_capacity_validator_set(client, &Some(epoch))
                        .await,
                );

            // Iterate all validators
            let stdout = io::stdout();
            let mut w = stdout.lock();

            writeln!(w, "Consensus validators:").unwrap();
            for val in consensus {
                writeln!(w, "  {}: {}", val.address.encode(), val.bonded_stake)
                    .unwrap();
            }
            if !below_capacity.is_empty() {
                writeln!(w, "Below capacity validators:").unwrap();
                for val in &below_capacity {
                    writeln!(
                        w,
                        "  {}: {}",
                        val.address.encode(),
                        val.bonded_stake
                    )
                    .unwrap();
                }
            }
        }
    }

    let total_staked_tokens = get_total_staked_tokens(client, epoch).await;
    println!("Total bonded stake: {total_staked_tokens}");
}

/// Query and return validator's commission rate and max commission rate change
/// per epoch
pub async fn query_commission_rate<
    C: namada::ledger::queries::Client + Sync,
>(
    client: &C,
    validator: &Address,
    epoch: Option<Epoch>,
) -> Option<CommissionPair> {
    unwrap_client_response::<C, Option<CommissionPair>>(
        RPC.vp()
            .pos()
            .validator_commission(client, validator, &epoch)
            .await,
    )
}

/// Query PoS validator's commission rate information
pub async fn query_and_print_commission_rate<
    C: namada::ledger::queries::Client + Sync,
>(
    client: &C,
    _wallet: &mut Wallet<CliWalletUtils>,
    args: args::QueryCommissionRate,
) {
    let validator = args.validator;

    let info: Option<CommissionPair> =
        query_commission_rate(client, &validator, args.epoch).await;
    match info {
        Some(CommissionPair {
            commission_rate: rate,
            max_commission_change_per_epoch: change,
        }) => {
            println!(
                "Validator {} commission rate: {}, max change per epoch: {}",
                validator.encode(),
                rate,
                change
            );
        }
        None => {
            println!(
                "Address {} is not a validator (did not find commission rate \
                 and max change)",
                validator.encode(),
            );
        }
    }
}

/// Query PoS slashes
pub async fn query_slashes<C: namada::ledger::queries::Client + Sync>(
    client: &C,
    _wallet: &mut Wallet<CliWalletUtils>,
    args: args::QuerySlashes,
) {
    let params_key = pos::params_key();
    let params = query_storage_value::<C, PosParams>(client, &params_key)
        .await
        .expect("Parameter should be defined.");

    match args.validator {
        Some(validator) => {
            let validator = validator;
            // Find slashes for the given validator
            let slashes: Vec<Slash> = unwrap_client_response::<C, Vec<Slash>>(
                RPC.vp().pos().validator_slashes(client, &validator).await,
            );
            if !slashes.is_empty() {
                let stdout = io::stdout();
                let mut w = stdout.lock();
                for slash in slashes {
                    writeln!(
                        w,
                        "Slash epoch {}, type {}, rate {}",
                        slash.epoch,
                        slash.r#type,
                        slash.r#type.get_slash_rate(&params)
                    )
                    .unwrap();
                }
            } else {
                println!("No slashes found for {}", validator.encode())
            }
        }
        None => {
            let all_slashes: HashMap<Address, Vec<Slash>> =
                unwrap_client_response::<C, HashMap<Address, Vec<Slash>>>(
                    RPC.vp().pos().slashes(client).await,
                );

            if !all_slashes.is_empty() {
                let stdout = io::stdout();
                let mut w = stdout.lock();
                for (validator, slashes) in all_slashes.into_iter() {
                    for slash in slashes {
                        writeln!(
                            w,
                            "Slash epoch {}, block height {}, rate {}, type \
                             {}, validator {}",
                            slash.epoch,
                            slash.block_height,
                            slash.r#type.get_slash_rate(&params),
                            slash.r#type,
                            validator,
                        )
                        .unwrap();
                    }
                }
            } else {
                println!("No slashes found")
            }
        }
    }
}

pub async fn query_delegations<C: namada::ledger::queries::Client + Sync>(
    client: &C,
    _wallet: &mut Wallet<CliWalletUtils>,
    args: args::QueryDelegations,
) {
    let owner = args.owner;
    let delegations = unwrap_client_response::<C, HashSet<Address>>(
        RPC.vp().pos().delegation_validators(client, &owner).await,
    );
    if delegations.is_empty() {
        println!("No delegations found");
    } else {
        println!("Found delegations to:");
        for delegation in delegations {
            println!("  {delegation}");
        }
    }
}

/// Dry run a transaction
pub async fn dry_run_tx<C: namada::ledger::queries::Client + Sync>(
    client: &C,
    tx_bytes: Vec<u8>,
) {
    println!(
        "Dry-run result: {}",
        namada::ledger::rpc::dry_run_tx(client, tx_bytes).await
    );
}

/// Get account's public key stored in its storage sub-space
pub async fn get_public_key<C: namada::ledger::queries::Client + Sync>(
    client: &C,
    address: &Address,
) -> Option<common::PublicKey> {
    namada::ledger::rpc::get_public_key(client, address).await
}

/// Check if the given address is a known validator.
pub async fn is_validator<C: namada::ledger::queries::Client + Sync>(
    client: &C,
    address: &Address,
) -> bool {
    namada::ledger::rpc::is_validator(client, address).await
}

/// Check if a given address is a known delegator
pub async fn is_delegator<C: namada::ledger::queries::Client + Sync>(
    client: &C,
    address: &Address,
) -> bool {
    namada::ledger::rpc::is_delegator(client, address).await
}

pub async fn is_delegator_at<C: namada::ledger::queries::Client + Sync>(
    client: &C,
    address: &Address,
    epoch: Epoch,
) -> bool {
    namada::ledger::rpc::is_delegator_at(client, address, epoch).await
}

/// Check if the address exists on chain. Established address exists if it has a
/// stored validity predicate. Implicit and internal addresses always return
/// true.
pub async fn known_address<C: namada::ledger::queries::Client + Sync>(
    client: &C,
    address: &Address,
) -> bool {
    namada::ledger::rpc::known_address(client, address).await
}

/// Query for all conversions.
pub async fn query_conversions<C: namada::ledger::queries::Client + Sync>(
    client: &C,
    wallet: &mut Wallet<CliWalletUtils>,
    args: args::QueryConversions,
) {
    // The chosen token type of the conversions
    let target_token = args.token;
    // To facilitate human readable token addresses
<<<<<<< HEAD
    let tokens = ctx.tokens_with_aliases();
    let client = HttpClient::new(args.query.ledger_address).unwrap();
=======
    let tokens = wallet.get_addresses_with_vp_type(AddressVpType::Token);
>>>>>>> a9a3e323
    let masp_addr = masp();
    let key_prefix: Key = masp_addr.to_db_key().into();
    let state_key = key_prefix
        .push(&(token::CONVERSION_KEY_PREFIX.to_owned()))
        .unwrap();
    let conv_state =
        query_storage_value::<C, ConversionState>(client, &state_key)
            .await
            .expect("Conversions should be defined");
    // Track whether any non-sentinel conversions are found
    let mut conversions_found = false;
    for (addr, epoch, conv, _) in conv_state.assets.values() {
        let amt: masp_primitives::transaction::components::Amount =
            conv.clone().into();
        // If the user has specified any targets, then meet them
        // If we have a sentinel conversion, then skip printing
        if matches!(&target_token, Some(target) if target != addr)
            || matches!(&args.epoch, Some(target) if target != epoch)
            || amt == masp_primitives::transaction::components::Amount::zero()
        {
            continue;
        }
        conversions_found = true;
        // Print the asset to which the conversion applies
        print!(
            "{}[{}]: ",
            tokens
                .get(addr)
                .cloned()
                .unwrap_or_else(|| addr.to_string()),
            epoch,
        );
        // Now print out the components of the allowed conversion
        let mut prefix = "";
        for (asset_type, val) in amt.components() {
            // Look up the address and epoch of asset to facilitate pretty
            // printing
            let (addr, epoch, _, _) = &conv_state.assets[asset_type];
            // Now print out this component of the conversion
            print!(
                "{}{} {}[{}]",
                prefix,
                val,
                tokens
                    .get(addr)
                    .cloned()
                    .unwrap_or_else(|| addr.to_string()),
                epoch
            );
            // Future iterations need to be prefixed with +
            prefix = " + ";
        }
        // Allowed conversions are always implicit equations
        println!(" = 0");
    }
    if !conversions_found {
        println!("No conversions found satisfying specified criteria.");
    }
}

/// Query a conversion.
pub async fn query_conversion<C: namada::ledger::queries::Client + Sync>(
    client: &C,
    asset_type: AssetType,
) -> Option<(
    Address,
    Epoch,
    masp_primitives::transaction::components::Amount,
    MerklePath<Node>,
)> {
    namada::ledger::rpc::query_conversion(client, asset_type).await
}

/// Query a wasm code hash
pub async fn query_wasm_code_hash<C: namada::ledger::queries::Client + Sync>(
    client: &C,
    code_path: impl AsRef<str>,
) -> Option<Hash> {
    namada::ledger::rpc::query_wasm_code_hash(client, code_path).await
}

/// Query a storage value and decode it with [`BorshDeserialize`].
pub async fn query_storage_value<C: namada::ledger::queries::Client + Sync, T>(
    client: &C,
    key: &storage::Key,
) -> Option<T>
where
    T: BorshDeserialize,
{
    namada::ledger::rpc::query_storage_value(client, key).await
}

/// Query a storage value and the proof without decoding.
pub async fn query_storage_value_bytes<
    C: namada::ledger::queries::Client + Sync,
>(
    client: &C,
    key: &storage::Key,
    height: Option<BlockHeight>,
    prove: bool,
) -> (Option<Vec<u8>>, Option<Proof>) {
    namada::ledger::rpc::query_storage_value_bytes(client, key, height, prove)
        .await
}

/// Query a range of storage values with a matching prefix and decode them with
/// [`BorshDeserialize`]. Returns an iterator of the storage keys paired with
/// their associated values.
pub async fn query_storage_prefix<
    C: namada::ledger::queries::Client + Sync,
    T,
>(
    client: &C,
    key: &storage::Key,
) -> Option<impl Iterator<Item = (storage::Key, T)>>
where
    T: BorshDeserialize,
{
    namada::ledger::rpc::query_storage_prefix(client, key).await
}

/// Query to check if the given storage key exists.
pub async fn query_has_storage_key<
    C: namada::ledger::queries::Client + Sync,
>(
    client: &C,
    key: &storage::Key,
) -> bool {
    namada::ledger::rpc::query_has_storage_key(client, key).await
}

/// Call the corresponding `tx_event_query` RPC method, to fetch
/// the current status of a transation.
pub async fn query_tx_events<C: namada::ledger::queries::Client + Sync>(
    client: &C,
    tx_event_query: namada::ledger::rpc::TxEventQuery<'_>,
) -> std::result::Result<
    Option<Event>,
    <C as namada::ledger::queries::Client>::Error,
> {
    namada::ledger::rpc::query_tx_events(client, tx_event_query).await
}

/// Lookup the full response accompanying the specified transaction event
// TODO: maybe remove this in favor of `query_tx_status`
pub async fn query_tx_response<C: namada::ledger::queries::Client + Sync>(
    client: &C,
    tx_query: namada::ledger::rpc::TxEventQuery<'_>,
) -> Result<TxResponse, TError> {
    namada::ledger::rpc::query_tx_response(client, tx_query).await
}

/// Lookup the results of applying the specified transaction to the
/// blockchain.
pub async fn query_result<C: namada::ledger::queries::Client + Sync>(
    client: &C,
    args: args::QueryResult,
) {
    // First try looking up application event pertaining to given hash.
    let tx_response = query_tx_response(
        client,
        namada::ledger::rpc::TxEventQuery::Applied(&args.tx_hash),
    )
    .await;
    match tx_response {
        Ok(result) => {
            println!(
                "Transaction was applied with result: {}",
                serde_json::to_string_pretty(&result).unwrap()
            )
        }
        Err(err1) => {
            // If this fails then instead look for an acceptance event.
            let tx_response = query_tx_response(
                client,
                namada::ledger::rpc::TxEventQuery::Accepted(&args.tx_hash),
            )
            .await;
            match tx_response {
                Ok(result) => println!(
                    "Transaction was accepted with result: {}",
                    serde_json::to_string_pretty(&result).unwrap()
                ),
                Err(err2) => {
                    // Print the errors that caused the lookups to fail
                    eprintln!("{}\n{}", err1, err2);
                    cli::safe_exit(1)
                }
            }
        }
    }
}

pub async fn get_proposal_votes<C: namada::ledger::queries::Client + Sync>(
    client: &C,
    epoch: Epoch,
    proposal_id: u64,
) -> Votes {
    namada::ledger::rpc::get_proposal_votes(client, epoch, proposal_id).await
}

pub async fn get_proposal_offline_votes<
    C: namada::ledger::queries::Client + Sync,
>(
    client: &C,
    proposal: OfflineProposal,
    files: HashSet<PathBuf>,
) -> Votes {
    // let validators = get_all_validators(client, proposal.tally_epoch).await;

    let proposal_hash = proposal.compute_hash();

    let mut yay_validators: HashMap<Address, (VotePower, ProposalVote)> =
        HashMap::new();
    let mut delegators: HashMap<
        Address,
        HashMap<Address, (VotePower, ProposalVote)>,
    > = HashMap::new();

    for path in files {
        let file = File::open(&path).expect("Proposal file must exist.");
        let proposal_vote: OfflineVote = serde_json::from_reader(file)
            .expect("JSON was not well-formatted for offline vote.");

        let key = pk_key(&proposal_vote.address);
        let public_key = query_storage_value(client, &key)
            .await
            .expect("Public key should exist.");

        if !proposal_vote.proposal_hash.eq(&proposal_hash)
            || !proposal_vote.check_signature(&public_key)
        {
            continue;
        }

        if proposal_vote.vote.is_yay()
            // && validators.contains(&proposal_vote.address)
            && unwrap_client_response::<C,bool>(
                RPC.vp().pos().is_validator(client, &proposal_vote.address).await,
            )
        {
            let amount: VotePower = get_validator_stake(
                client,
                proposal.tally_epoch,
                &proposal_vote.address,
            )
            .await
            .unwrap_or_default()
            .into();
            yay_validators.insert(
                proposal_vote.address,
                (amount, ProposalVote::Yay(VoteType::Default)),
            );
        } else if is_delegator_at(
            client,
            &proposal_vote.address,
            proposal.tally_epoch,
        )
        .await
        {
            // TODO: decide whether to do this with `bond_with_slashing` RPC
            // endpoint or with `bonds_and_unbonds`
            let bonds_and_unbonds: pos::types::BondsAndUnbondsDetails =
                unwrap_client_response::<C, pos::types::BondsAndUnbondsDetails>(
                    RPC.vp()
                        .pos()
                        .bonds_and_unbonds(
                            client,
                            &Some(proposal_vote.address.clone()),
                            &None,
                        )
                        .await,
                );
            for (
                BondId {
                    source: _,
                    validator,
                },
                BondsAndUnbondsDetail {
                    bonds,
                    unbonds: _,
                    slashes: _,
                },
            ) in bonds_and_unbonds
            {
                let mut delegated_amount = token::Amount::default();
                for delta in bonds {
                    if delta.start <= proposal.tally_epoch {
                        delegated_amount += delta.amount
                            - delta.slashed_amount.unwrap_or_default();
                    }
                }

                let entry = delegators
                    .entry(proposal_vote.address.clone())
                    .or_default();
                entry.insert(
                    validator,
                    (
                        VotePower::from(delegated_amount),
                        proposal_vote.vote.clone(),
                    ),
                );
            }

            // let key = pos::bonds_for_source_prefix(&proposal_vote.address);
            // let bonds_iter =
            //     query_storage_prefix::<pos::Bonds>(client, &key).await;
            // if let Some(bonds) = bonds_iter {
            //     for (key, epoched_bonds) in bonds {
            //         // Look-up slashes for the validator in this key and
            //         // apply them if any
            //         let validator =
            // pos::get_validator_address_from_bond(&key)
            //             .expect(
            //                 "Delegation key should contain validator
            // address.",             );
            //         let slashes_key = pos::validator_slashes_key(&validator);
            //         let slashes = query_storage_value::<pos::Slashes>(
            //             client,
            //             &slashes_key,
            //         )
            //         .await
            //         .unwrap_or_default();
            //         let mut delegated_amount: token::Amount = 0.into();
            //         let bond = epoched_bonds
            //             .get(proposal.tally_epoch)
            //             .expect("Delegation bond should be defined.");
            //         let mut to_deduct = bond.neg_deltas;
            //         for (start_epoch, &(mut delta)) in
            //             bond.pos_deltas.iter().sorted()
            //         {
            //             // deduct bond's neg_deltas
            //             if to_deduct > delta {
            //                 to_deduct -= delta;
            //                 // If the whole bond was deducted, continue to
            //                 // the next one
            //                 continue;
            //             } else {
            //                 delta -= to_deduct;
            //                 to_deduct = token::Amount::default();
            //             }

            //             delta = apply_slashes(
            //                 &slashes,
            //                 delta,
            //                 *start_epoch,
            //                 None,
            //                 None,
            //             );
            //             delegated_amount += delta;
            //         }

            //         let validator_address =
            //             pos::get_validator_address_from_bond(&key).expect(
            //                 "Delegation key should contain validator
            // address.",             );
            //         if proposal_vote.vote.is_yay() {
            //             let entry = yay_delegators
            //                 .entry(proposal_vote.address.clone())
            //                 .or_default();
            //             entry.insert(
            //                 validator_address,
            //                 VotePower::from(delegated_amount),
            //             );
            //         } else {
            //             let entry = nay_delegators
            //                 .entry(proposal_vote.address.clone())
            //                 .or_default();
            //             entry.insert(
            //                 validator_address,
            //                 VotePower::from(delegated_amount),
            //             );
            //         }
            //     }
            // }
        }
    }

    Votes {
        yay_validators,
        delegators,
    }
}

pub async fn get_bond_amount_at<C: namada::ledger::queries::Client + Sync>(
    client: &C,
    delegator: &Address,
    validator: &Address,
    epoch: Epoch,
) -> Option<token::Amount> {
    let (_total, total_active) =
        unwrap_client_response::<C, (token::Amount, token::Amount)>(
            RPC.vp()
                .pos()
                .bond_with_slashing(client, delegator, validator, &Some(epoch))
                .await,
        );
    Some(total_active)
}

pub async fn get_all_validators<C: namada::ledger::queries::Client + Sync>(
    client: &C,
    epoch: Epoch,
) -> HashSet<Address> {
    namada::ledger::rpc::get_all_validators(client, epoch).await
}

pub async fn get_total_staked_tokens<
    C: namada::ledger::queries::Client + Sync,
>(
    client: &C,
    epoch: Epoch,
) -> token::Amount {
    namada::ledger::rpc::get_total_staked_tokens(client, epoch).await
}

async fn get_validator_stake<C: namada::ledger::queries::Client + Sync>(
    client: &C,
    epoch: Epoch,
    validator: &Address,
) -> Option<token::Amount> {
    unwrap_client_response::<C, Option<token::Amount>>(
        RPC.vp()
            .pos()
            .validator_stake(client, validator, &Some(epoch))
            .await,
    )
}

pub async fn get_delegators_delegation<
    C: namada::ledger::queries::Client + Sync,
>(
    client: &C,
    address: &Address,
) -> HashSet<Address> {
    namada::ledger::rpc::get_delegators_delegation(client, address).await
}

pub async fn get_governance_parameters<
    C: namada::ledger::queries::Client + Sync,
>(
    client: &C,
) -> GovParams {
    namada::ledger::rpc::get_governance_parameters(client).await
}

<<<<<<< HEAD
=======
/// Try to find an alias for a given address from the wallet. If not found,
/// formats the address into a string.
fn lookup_alias(wallet: &Wallet<CliWalletUtils>, addr: &Address) -> String {
    match wallet.find_alias(addr) {
        Some(alias) => format!("{}", alias),
        None => format!("{}", addr),
    }
}

>>>>>>> a9a3e323
/// A helper to unwrap client's response. Will shut down process on error.
fn unwrap_client_response<C: namada::ledger::queries::Client, T>(
    response: Result<T, C::Error>,
) -> T {
    response.unwrap_or_else(|_err| {
        eprintln!("Error in the query");
        cli::safe_exit(1)
    })
}<|MERGE_RESOLUTION|>--- conflicted
+++ resolved
@@ -34,12 +34,9 @@
 use namada::ledger::queries::RPC;
 use namada::ledger::rpc::{query_epoch, TxResponse};
 use namada::ledger::storage::ConversionState;
-<<<<<<< HEAD
 use namada::proto::Tx;
-=======
 use namada::ledger::wallet::{AddressVpType, Wallet};
 use namada::proof_of_stake::types::WeightedValidator;
->>>>>>> a9a3e323
 use namada::types::address::{masp, Address};
 use namada::types::governance::{
     OfflineProposal, OfflineVote, ProposalVote, VotePower, VoteType,
@@ -47,7 +44,6 @@
 use namada::types::hash::Hash;
 use namada::types::key::*;
 use namada::types::masp::{BalanceOwner, ExtendedViewingKey, PaymentAddress};
-<<<<<<< HEAD
 use namada::types::storage::{
     BlockHeight, BlockResults, Epoch, Key, KeySeg, PrefixValue, TxIndex,
 };
@@ -55,9 +51,6 @@
 use namada::types::transaction::{
     AffineCurve, EllipticCurve, PairingEngine, WrapperTx,
 };
-=======
-use namada::types::storage::{BlockHeight, BlockResults, Epoch, Key, KeySeg};
->>>>>>> a9a3e323
 use namada::types::{storage, token};
 
 use crate::cli::{self, args};
@@ -184,11 +177,7 @@
             if account != masp() {
                 print!("  {}:", account);
                 for (addr, val) in amt.components() {
-<<<<<<< HEAD
-                    let token_alias = ctx.lookup_alias(addr);
-=======
                     let token_alias = lookup_alias(wallet, addr);
->>>>>>> a9a3e323
                     let sign = match val.cmp(&0) {
                         Ordering::Greater => "+",
                         Ordering::Less => "-",
@@ -210,11 +199,7 @@
             if fvk_map.contains_key(&account) {
                 print!("  {}:", fvk_map[&account]);
                 for (addr, val) in amt.components() {
-<<<<<<< HEAD
-                    let token_alias = ctx.lookup_alias(addr);
-=======
                     let token_alias = lookup_alias(wallet, addr);
->>>>>>> a9a3e323
                     let sign = match val.cmp(&0) {
                         Ordering::Greater => "+",
                         Ordering::Less => "-",
@@ -233,24 +218,6 @@
     }
 }
 
-<<<<<<< HEAD
-/// Extract the payload from the given Tx object
-fn extract_payload(
-    mut tx: Tx,
-    wrapper: &mut Option<WrapperTx>,
-    transfer: &mut Option<Transfer>,
-) {
-    let privkey =
-        <EllipticCurve as PairingEngine>::G2Affine::prime_subgroup_generator();
-    tx.decrypt(privkey).expect("unable to decrypt transaction");
-    *wrapper = tx.header.wrapper();
-    let _ = tx.data().map(|signed| {
-        Transfer::try_from_slice(&signed[..]).map(|tfer| *transfer = Some(tfer))
-    });
-}
-
-=======
->>>>>>> a9a3e323
 /// Query the raw bytes of given storage key
 pub async fn query_raw_bytes<C: namada::ledger::queries::Client + Sync>(
     client: &C,
@@ -325,13 +292,8 @@
                 }
                 None => token::balance_key(&token, &owner.address().unwrap()),
             };
-<<<<<<< HEAD
-            let token_alias = ctx.lookup_alias(&token);
-            match query_storage_value::<token::Amount>(&client, &key).await {
-=======
             let token_alias = lookup_alias(wallet, &token);
             match query_storage_value::<C, token::Amount>(client, &key).await {
->>>>>>> a9a3e323
                 Some(balance) => match &args.sub_prefix {
                     Some(sub_prefix) => {
                         println!(
@@ -458,11 +420,7 @@
                 // Extract and print only the specified token from the total
                 let (_asset_type, balance) =
                     value_by_address(&balance, token.clone(), epoch);
-<<<<<<< HEAD
-                let token_alias = ctx.lookup_alias(&token);
-=======
                 let token_alias = lookup_alias(wallet, token);
->>>>>>> a9a3e323
                 if balance == 0 {
                     println!(
                         "Payment address {} was consumed during epoch {}. \
@@ -523,11 +481,7 @@
     let stdout = io::stdout();
     let mut w = stdout.lock();
 
-<<<<<<< HEAD
-    let token_alias = ctx.lookup_alias(token);
-=======
     let token_alias = lookup_alias(wallet, token);
->>>>>>> a9a3e323
     writeln!(w, "Token {}", token_alias).unwrap();
 
     let print_num = balances
@@ -539,11 +493,7 @@
                         "with {}: {}, owned by {}",
                         sub_prefix,
                         balance,
-<<<<<<< HEAD
-                        ctx.lookup_alias(owner)
-=======
                         lookup_alias(wallet, owner)
->>>>>>> a9a3e323
                     ),
                 )),
                 None => token::is_any_token_balance_key(&key).map(|owner| {
@@ -552,11 +502,7 @@
                         format!(
                             ": {}, owned by {}",
                             balance,
-<<<<<<< HEAD
-                            ctx.lookup_alias(owner)
-=======
                             lookup_alias(wallet, owner)
->>>>>>> a9a3e323
                         ),
                     )
                 }),
@@ -575,11 +521,7 @@
     if print_num == 0 {
         match target {
             Some(t) => {
-<<<<<<< HEAD
-                writeln!(w, "No balances owned by {}", ctx.lookup_alias(t))
-=======
                 writeln!(w, "No balances owned by {}", lookup_alias(wallet, t))
->>>>>>> a9a3e323
                     .unwrap()
             }
             None => {
@@ -794,11 +736,7 @@
                     .as_ref(),
             )
             .unwrap();
-<<<<<<< HEAD
-            let token_alias = ctx.lookup_alias(&token);
-=======
             let token_alias = lookup_alias(wallet, &token);
->>>>>>> a9a3e323
             if balance[&asset_type] == 0 {
                 println!(
                     "No shielded {} balance found for given key",
@@ -873,11 +811,7 @@
             // Print zero balances for remaining assets
             for token in tokens {
                 if !read_tokens.contains(&token) {
-<<<<<<< HEAD
-                    let token_alias = ctx.lookup_alias(&token);
-=======
                     let token_alias = lookup_alias(wallet, &token);
->>>>>>> a9a3e323
                     println!("Shielded Token {}:", token_alias);
                     println!(
                         "No shielded {} balance found for any wallet key",
@@ -898,11 +832,7 @@
                     .as_ref(),
             )
             .unwrap();
-<<<<<<< HEAD
-            let token_alias = ctx.lookup_alias(&token);
-=======
             let token_alias = lookup_alias(wallet, &token);
->>>>>>> a9a3e323
             println!("Shielded Token {}:", token_alias);
             let mut found_any = false;
             for fvk in viewing_keys {
@@ -967,11 +897,7 @@
     let mut found_any = false;
     for (addr, value) in decoded_balance.components() {
         let asset_value = token::Amount::from(*value as u64);
-<<<<<<< HEAD
-        println!("{} : {}", ctx.lookup_alias(addr), asset_value);
-=======
         println!("{} : {}", lookup_alias(wallet, addr), asset_value);
->>>>>>> a9a3e323
         found_any = true;
     }
     if !found_any {
@@ -983,11 +909,7 @@
     wallet: &mut Wallet<CliWalletUtils>,
     decoded_balance: Amount<(Address, Epoch)>,
 ) {
-<<<<<<< HEAD
-    let tokens = ctx.tokens_with_aliases();
-=======
     let tokens = wallet.get_addresses_with_vp_type(AddressVpType::Token);
->>>>>>> a9a3e323
     let mut found_any = false;
     for ((addr, epoch), value) in decoded_balance.components() {
         let asset_value = token::Amount::from(*value as u64);
@@ -996,7 +918,7 @@
             tokens
                 .get(addr)
                 .cloned()
-                .unwrap_or_else(|| addr.to_string()),
+                .unwrap_or_else(|| addr.clone()),
             epoch,
             asset_value
         );
@@ -1711,12 +1633,7 @@
     // The chosen token type of the conversions
     let target_token = args.token;
     // To facilitate human readable token addresses
-<<<<<<< HEAD
-    let tokens = ctx.tokens_with_aliases();
-    let client = HttpClient::new(args.query.ledger_address).unwrap();
-=======
     let tokens = wallet.get_addresses_with_vp_type(AddressVpType::Token);
->>>>>>> a9a3e323
     let masp_addr = masp();
     let key_prefix: Key = masp_addr.to_db_key().into();
     let state_key = key_prefix
@@ -1746,7 +1663,7 @@
             tokens
                 .get(addr)
                 .cloned()
-                .unwrap_or_else(|| addr.to_string()),
+                .unwrap_or_else(|| addr.clone()),
             epoch,
         );
         // Now print out the components of the allowed conversion
@@ -1763,7 +1680,7 @@
                 tokens
                     .get(addr)
                     .cloned()
-                    .unwrap_or_else(|| addr.to_string()),
+                    .unwrap_or_else(|| addr.clone()),
                 epoch
             );
             // Future iterations need to be prefixed with +
@@ -2164,8 +2081,6 @@
     namada::ledger::rpc::get_governance_parameters(client).await
 }
 
-<<<<<<< HEAD
-=======
 /// Try to find an alias for a given address from the wallet. If not found,
 /// formats the address into a string.
 fn lookup_alias(wallet: &Wallet<CliWalletUtils>, addr: &Address) -> String {
@@ -2175,7 +2090,6 @@
     }
 }
 
->>>>>>> a9a3e323
 /// A helper to unwrap client's response. Will shut down process on error.
 fn unwrap_client_response<C: namada::ledger::queries::Client, T>(
     response: Result<T, C::Error>,
