--- conflicted
+++ resolved
@@ -35,36 +35,21 @@
 /// signer. Return the given signing key or public key of the given signer if
 /// possible. If no explicit signer given, use the `default`. If no `default`
 /// is given, panics.
-<<<<<<< HEAD
-pub async fn tx_signer<
-    C: namada::ledger::queries::Client + Sync,
-    U: WalletUtils,
-    V: ShieldedUtils<C = C>,
->(
-=======
-pub async fn tx_signer<C, U>(
->>>>>>> b6714b5e
+pub async fn tx_signer<C, U, V>(
     client: &C,
     wallet: &mut Wallet<U>,
     shielded: &mut ShieldedContext<V>,
     args: &args::Tx,
     default: TxSigningKey,
-<<<<<<< HEAD
-) -> Result<common::SecretKey, tx::Error> {
-    namada::ledger::signing::tx_signer::<C, U, V>(
-        client, wallet, shielded, args, default,
-    )
-    .await
-=======
 ) -> Result<(Option<Address>, common::PublicKey), tx::Error>
 where
     C: namada::ledger::queries::Client + Sync,
     C::Error: std::fmt::Display,
     U: WalletUtils,
+    V: ShieldedUtils<C = C>
 {
     namada::ledger::signing::tx_signer::<C, U>(client, wallet, args, default)
         .await
->>>>>>> b6714b5e
 }
 
 /// Sign a transaction with a given signing key or public key of a given signer.
@@ -75,65 +60,31 @@
 /// hashes needed for monitoring the tx on chain.
 ///
 /// If it is a dry run, it is not put in a wrapper, but returned as is.
-<<<<<<< HEAD
 ///
 /// If the tx fee is to be unshielded, it also returns the unshielding epoch.
-pub async fn sign_tx<
-    C: namada::ledger::queries::Client + Sync,
-    U: WalletUtils,
-    V: ShieldedUtils<C = C>,
->(
-    client: &C,
+pub async fn sign_tx<C, U, V>(
     wallet: &mut Wallet<U>,
     shielded: &mut ShieldedContext<V>,
-    tx: Tx,
-    args: &args::Tx,
-    default: TxSigningKey,
-    mut updated_balance: Option<Amount>,
-    #[cfg(not(feature = "mainnet"))] requires_pow: bool,
-) -> Result<(TxBroadcastData, Option<Epoch>), tx::Error> {
-    namada::ledger::signing::sign_tx::<C, U, V>(
-        client,
-        wallet,
-        shielded,
-        tx,
-        args,
-        default,
-        updated_balance,
-        #[cfg(not(feature = "mainnet"))]
-        requires_pow,
-    )
-    .await
-=======
-pub async fn sign_tx<C, U>(
-    wallet: &mut Wallet<U>,
     tx: &mut Tx,
     args: &args::Tx,
     default: &common::PublicKey,
-) -> Result<(), tx::Error>
+    //FIXME: also need to pass updated_balance?
+) -> Result<Option<Epoch>, tx::Error>
 where
     C: namada::ledger::queries::Client + Sync,
     C::Error: std::fmt::Display,
     U: WalletUtils,
+    V: ShieldedUtils<C = C>
 {
     namada::ledger::signing::sign_tx(wallet, tx, args, default).await
->>>>>>> b6714b5e
 }
 
 /// Create a wrapper tx from a normal tx. Get the hash of the
 /// wrapper and its payload which is needed for monitoring its
-<<<<<<< HEAD
 /// progress on chain. Accepts an optional balance reflecting any modification applied to it by the inner tx for a correct fee validation.
 pub async fn sign_wrapper<
-    'key,
-    C: namada::ledger::queries::Client + Sync,
-    U: WalletUtils,
-    V: ShieldedUtils<C = C>,
->(
-=======
 /// progress on chain.
-pub async fn sign_wrapper<C, U>(
->>>>>>> b6714b5e
+pub async fn sign_wrapper<'key, C, U, V>(
     client: &C,
     wallet: &mut Wallet<U>,
     shielded: &mut ShieldedContext<V>,
@@ -143,16 +94,14 @@
     mut keypair: Cow<'key, common::SecretKey>,
     mut updated_balance: Option<Amount>,
     #[cfg(not(feature = "mainnet"))] requires_pow: bool,
-<<<<<<< HEAD
-) -> (TxBroadcastData, Option<Epoch>) {
-=======
+) -> (TxBroadcastData, Option<Epoch>) 
 ) -> TxBroadcastData
 where
     C: namada::ledger::queries::Client + Sync,
     C::Error: std::fmt::Display,
     U: WalletUtils,
+    V: ShieldedUtils<C = C>
 {
->>>>>>> b6714b5e
     namada::ledger::signing::sign_wrapper(
         client,
         wallet,
