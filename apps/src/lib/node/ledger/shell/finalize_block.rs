--- conflicted
+++ resolved
@@ -1,6 +1,5 @@
 //! Implementation of the `FinalizeBlock` ABCI++ method for the Shell
 
-<<<<<<< HEAD
 use std::collections::HashMap;
 
 use data_encoding::HEXUPPER;
@@ -23,7 +22,6 @@
 use namada::types::storage::{BlockHash, BlockResults, Epoch, Header};
 use namada::types::token::{total_supply_key, Amount};
 use rust_decimal::prelude::Decimal;
-=======
 use namada::ledger::pos::namada_proof_of_stake;
 use namada::ledger::pos::types::into_tm_voting_power;
 use namada::ledger::protocol;
@@ -32,7 +30,6 @@
 use namada::types::token::Amount;
 use namada::types::transaction::protocol::ProtocolTxType;
 use namada::types::vote_extensions::ethereum_events::MultiSignedEthEvent;
->>>>>>> 3e907072
 
 use super::governance::execute_governance_proposals;
 use super::*;
@@ -939,16 +936,11 @@
 /// are covered by the e2e tests.
 #[cfg(test)]
 mod test_finalize_block {
-<<<<<<< HEAD
     use std::collections::{BTreeMap, BTreeSet};
-    use std::str::FromStr;
-
-    use data_encoding::HEXUPPER;
-=======
-    use std::collections::BTreeMap;
     use std::num::NonZeroU64;
     use std::str::FromStr;
 
+    use data_encoding::HEXUPPER;
     use namada::eth_bridge::storage::bridge_pool::{
         get_key_from_hash, get_nonce_key, get_signed_root_key,
     };
@@ -957,11 +949,9 @@
     use namada::ledger::gas::VpGasMeter;
     use namada::ledger::native_vp::parameters::ParametersVp;
     use namada::ledger::native_vp::NativeVp;
->>>>>>> 3e907072
     use namada::ledger::parameters::EpochDuration;
     use namada::ledger::pos::PosQueries;
     use namada::ledger::storage_api;
-<<<<<<< HEAD
     use namada::proof_of_stake::btree_set::BTreeSetShims;
     use namada::proof_of_stake::types::WeightedValidator;
     use namada::proof_of_stake::{
@@ -969,34 +959,26 @@
         rewards_accumulator_handle, validator_consensus_key_handle,
         validator_rewards_products_handle,
     };
-    use namada::types::governance::ProposalVote;
-    use namada::types::key::tm_consensus_key_raw_hash;
-=======
     use namada::ledger::storage_api::StorageWrite;
     use namada::types::ethereum_events::{EthAddress, Uint};
     use namada::types::governance::ProposalVote;
+    use namada::types::key::tm_consensus_key_raw_hash;
     use namada::types::keccak::KeccakHash;
->>>>>>> 3e907072
     use namada::types::storage::Epoch;
     use namada::types::time::{DateTimeUtc, DurationSecs};
     use namada::types::transaction::governance::{
         InitProposalData, ProposalType, VoteProposalData,
     };
     use namada::types::transaction::{EncryptionKey, Fee, WrapperTx, MIN_FEE};
-<<<<<<< HEAD
     use namada_test_utils::TestWasms;
     use rust_decimal_macros::dec;
     use test_log::test;
+    use namada::types::vote_extensions::ethereum_events;
+    use namada::types::vote_extensions::ethereum_events::MultiSignedEthEvent;
 
     use super::*;
     use crate::facade::tendermint_proto::abci::{Validator, VoteInfo};
-=======
-    use namada::types::vote_extensions::ethereum_events;
-    use namada::types::vote_extensions::ethereum_events::MultiSignedEthEvent;
-
-    use super::*;
     use crate::node::ledger::oracle::control::Command;
->>>>>>> 3e907072
     use crate::node::ledger::shell::test_utils::*;
     use crate::node::ledger::shims::abcipp_shim_types::shim::request::{
         FinalizeBlock, ProcessedTx,
@@ -1007,11 +989,7 @@
     /// not appear in the queue of txs to be decrypted
     #[test]
     fn test_process_proposal_rejected_wrapper_tx() {
-<<<<<<< HEAD
-        let (mut shell, _) = setup(1);
-=======
-        let (mut shell, _, _, _) = setup();
->>>>>>> 3e907072
+        let (mut shell, _, _, _) = setup(1);
         let keypair = gen_keypair();
         let mut processed_txs = vec![];
         let mut valid_wrappers = vec![];
@@ -1104,11 +1082,7 @@
     /// proposal
     #[test]
     fn test_process_proposal_rejected_decrypted_tx() {
-<<<<<<< HEAD
-        let (mut shell, _) = setup(1);
-=======
-        let (mut shell, _, _, _) = setup();
->>>>>>> 3e907072
+        let (mut shell, _, _, _) = setup(1);
         let keypair = gen_keypair();
         let raw_tx = Tx::new(
             "wasm_code".as_bytes().to_owned(),
@@ -1164,11 +1138,7 @@
     /// but the tx result contains the appropriate error code.
     #[test]
     fn test_undecryptable_returns_error_code() {
-<<<<<<< HEAD
-        let (mut shell, _) = setup(1);
-=======
-        let (mut shell, _, _, _) = setup();
->>>>>>> 3e907072
+        let (mut shell, _, _, _) = setup(1);
 
         let keypair = crate::wallet::defaults::daewon_keypair();
         let pubkey = EncryptionKey::default();
@@ -1227,11 +1197,7 @@
     /// decrypted txs are de-queued.
     #[test]
     fn test_mixed_txs_queued_in_correct_order() {
-<<<<<<< HEAD
-        let (mut shell, _) = setup(1);
-=======
-        let (mut shell, _, _, _) = setup();
->>>>>>> 3e907072
+        let (mut shell, _, _, _) = setup(1);
         let keypair = gen_keypair();
         let mut processed_txs = vec![];
         let mut valid_txs = vec![];
@@ -1612,11 +1578,7 @@
     /// the DB.
     #[test]
     fn test_finalize_doesnt_commit_db() {
-<<<<<<< HEAD
-        let (mut shell, _) = setup(1);
-=======
-        let (mut shell, _broadcaster, _, _eth_control) = setup();
->>>>>>> 3e907072
+        let (mut shell, _broadcaster, _, _eth_control) = setup(1);
 
         // Update epoch duration to make sure we go through couple epochs
         let epoch_duration = EpochDuration {
@@ -1744,7 +1706,6 @@
         }
     }
 
-<<<<<<< HEAD
     /// A unit test for PoS inflationary rewards
     #[test]
     fn test_inflation_accounting() {
@@ -2106,7 +2067,8 @@
         //         .expect("Test failed")
         //         .0
         // )
-=======
+    }
+
     /// Test that updating the ethereum bridge params via governance works.
     #[tokio::test]
     async fn test_eth_bridge_param_updates() {
@@ -2164,6 +2126,5 @@
         let Command::UpdateConfig(cmd) =
             control_receiver.recv().await.expect("Test failed");
         assert_eq!(u64::from(cmd.min_confirmations), 42);
->>>>>>> 3e907072
     }
 }