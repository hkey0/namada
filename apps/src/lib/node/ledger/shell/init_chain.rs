--- conflicted
+++ resolved
@@ -324,13 +324,8 @@
                 credit_tokens(
                     &mut self.wl_storage,
                     token_address,
-<<<<<<< HEAD
-                    &owner,
+                    &owner.address(),
                     balance.amount(),
-=======
-                    &owner.address(),
-                    balance.amount,
->>>>>>> 9562c160
                 )
                 .expect("Couldn't credit initial balance");
                 total_token_balance += balance.amount();
@@ -461,73 +456,6 @@
     }
 
     /// Apply genesis txs to transfer tokens
-<<<<<<< HEAD
-    fn apply_genesis_txs_transfer(
-        &mut self,
-        genesis: &genesis::chain::Finalized,
-    ) {
-        if let Some(txs) = &genesis.transactions.transfer {
-            for TransferTx {
-                token,
-                source,
-                target,
-                amount,
-                ..
-            } in txs
-            {
-                let token = match genesis.get_token_address(token) {
-                    Some(token) => {
-                        tracing::debug!(
-                            "Applying genesis tx to transfer {} of token \
-                             {token} from {source} to {target}",
-                            amount
-                        );
-                        token
-                    }
-                    None => {
-                        tracing::warn!(
-                            "Genesis token transfer tx uses an unknown token \
-                             alias {token}. Skipping."
-                        );
-                        continue;
-                    }
-                };
-                let target = match genesis.get_user_address(target) {
-                    Some(target) => target,
-                    None => {
-                        tracing::warn!(
-                            "Genesis token transfer tx uses an unknown target \
-                             alias {target}. Skipping."
-                        );
-                        continue;
-                    }
-                };
-                let source: Address = (&source.raw).into();
-                tracing::debug!(
-                    "Transfer addresses: token {token} from {source} to \
-                     {target}"
-                );
-
-                if let Err(err) = storage_api::token::transfer(
-                    &mut self.wl_storage,
-                    token,
-                    &source,
-                    &target,
-                    amount.amount(),
-                ) {
-                    tracing::warn!(
-                        "Genesis token transfer tx failed with: {err}. \
-                         Skipping."
-                    );
-                    continue;
-                };
-            }
-        }
-    }
-
-    /// Apply genesis txs to transfer tokens
-=======
->>>>>>> 9562c160
     fn apply_genesis_txs_bonds(&mut self, genesis: &genesis::chain::Finalized) {
         let (current_epoch, _gas) = self.wl_storage.storage.get_current_epoch();
         if let Some(txs) = &genesis.transactions.bond {
