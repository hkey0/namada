//! The ledger shell connects the ABCI++ interface with the Namada ledger app.
//!
//! Any changes applied before [`Shell::finalize_block`] might have to be
//! reverted, so any changes applied in the methods [`Shell::prepare_proposal`]
//! and [`Shell::process_proposal`] must be also reverted
//! (unless we can simply overwrite them in the next block).
//! More info in <https://github.com/anoma/namada/issues/362>.
mod block_space_alloc;
mod finalize_block;
mod governance;
mod init_chain;
mod prepare_proposal;
mod process_proposal;
pub(super) mod queries;
mod stats;
mod vote_extensions;

use std::collections::{BTreeSet, HashSet};
use std::convert::{TryFrom, TryInto};
use std::mem;
use std::path::{Path, PathBuf};
#[allow(unused_imports)]
use std::rc::Rc;

use borsh::{BorshDeserialize, BorshSerialize};
use namada::core::ledger::eth_bridge;
use namada::ledger::eth_bridge::{EthBridgeQueries, EthereumBridgeConfig};
use namada::ledger::events::log::EventLog;
use namada::ledger::events::Event;
use namada::ledger::gas::BlockGasMeter;
use namada::ledger::pos::namada_proof_of_stake::types::{
    ConsensusValidator, ValidatorSetUpdate,
};
use namada::ledger::protocol::ShellParams;
use namada::ledger::storage::write_log::WriteLog;
use namada::ledger::storage::{
    DBIter, Sha256Hasher, Storage, StorageHasher, WlStorage, DB,
};
use namada::ledger::storage_api::{self, StorageRead};
<<<<<<< HEAD
use namada::ledger::{ibc, pos, protocol, replay_protection};
=======
use namada::ledger::{pos, protocol};
>>>>>>> 3e907072
use namada::proof_of_stake::{self, read_pos_params, slash};
use namada::proto::{self, Tx};
use namada::types::address::{masp, masp_tx_key, Address};
use namada::types::chain::ChainId;
use namada::types::ethereum_events::EthereumEvent;
use namada::types::internal::WrapperTxInQueue;
use namada::types::key::*;
use namada::types::storage::{BlockHeight, Key, TxIndex};
use namada::types::token::{self};
use namada::types::transaction::{
    hash_tx, process_tx, verify_decrypted_correctly, AffineCurve, DecryptedTx,
    EllipticCurve, PairingEngine, TxType, MIN_FEE,
};
use namada::types::{address, hash};
use namada::vm::wasm::{TxCache, VpCache};
use namada::vm::WasmCacheRwAccess;
use num_derive::{FromPrimitive, ToPrimitive};
use num_traits::{FromPrimitive, ToPrimitive};
use thiserror::Error;
use tokio::sync::mpsc::{Receiver, UnboundedSender};

use super::ethereum_oracle::{self as oracle, last_processed_block};
use crate::config::{genesis, TendermintMode};
use crate::facade::tendermint_proto::abci::{
    Misbehavior as Evidence, MisbehaviorType as EvidenceType, ValidatorUpdate,
};
use crate::facade::tendermint_proto::crypto::public_key;
use crate::facade::tower_abci::{request, response};
use crate::node::ledger::shims::abcipp_shim_types::shim;
use crate::node::ledger::shims::abcipp_shim_types::shim::response::TxResult;
use crate::node::ledger::{storage, tendermint_node};
#[allow(unused_imports)]
use crate::wallet::{ValidatorData, ValidatorKeys};
use crate::{config, wallet};

fn key_to_tendermint(
    pk: &common::PublicKey,
) -> std::result::Result<public_key::Sum, ParsePublicKeyError> {
    match pk {
        common::PublicKey::Ed25519(_) => ed25519::PublicKey::try_from_pk(pk)
            .map(|pk| public_key::Sum::Ed25519(pk.try_to_vec().unwrap())),
        common::PublicKey::Secp256k1(_) => {
            secp256k1::PublicKey::try_from_pk(pk)
                .map(|pk| public_key::Sum::Secp256k1(pk.try_to_vec().unwrap()))
        }
    }
}

#[derive(Error, Debug)]
pub enum Error {
    #[error("Error removing the DB data: {0}")]
    RemoveDB(std::io::Error),
    #[error("chain ID mismatch: {0}")]
    ChainId(String),
    #[error("Error decoding a transaction from bytes: {0}")]
    TxDecoding(proto::Error),
    #[error("Error trying to apply a transaction: {0}")]
    TxApply(protocol::Error),
    #[error("Gas limit exceeding while applying transactions in block")]
    GasOverflow,
    #[error("{0}")]
    Tendermint(tendermint_node::Error),
    #[error("{0}")]
    Ethereum(super::ethereum_oracle::Error),
    #[error("Server error: {0}")]
    TowerServer(String),
    #[error("{0}")]
    Broadcaster(tokio::sync::mpsc::error::TryRecvError),
    #[error("Error executing proposal {0}: {1}")]
    BadProposal(u64, String),
    #[error("Error reading wasm: {0}")]
    ReadingWasm(#[from] eyre::Error),
    #[error("Error reading from or writing to storage: {0}")]
    StorageApi(#[from] storage_api::Error),
}

impl From<Error> for TxResult {
    fn from(err: Error) -> Self {
        TxResult {
            code: 1,
            info: err.to_string(),
        }
    }
}

/// The different error codes that the ledger may
/// send back to a client indicating the status
/// of their submitted tx
#[derive(Debug, Copy, Clone, FromPrimitive, ToPrimitive, PartialEq)]
pub enum ErrorCodes {
    Ok = 0,
    InvalidTx = 1,
    InvalidSig = 2,
    WasmRuntimeError = 3,
    InvalidOrder = 4,
    ExtraTxs = 5,
    Undecryptable = 6,
<<<<<<< HEAD
    ReplayTx = 7,
=======
    InvalidVoteExtension = 7,
    AllocationError = 8, /* NOTE: keep these values in sync with
                          * [`ErrorCodes::is_recoverable`] */
}

impl ErrorCodes {
    /// Checks if the given [`ErrorCodes`] value is a protocol level error,
    /// that can be recovered from at the finalize block stage.
    pub const fn is_recoverable(self) -> bool {
        (self as u32) <= 3
    }
>>>>>>> 3e907072
}

impl From<ErrorCodes> for u32 {
    fn from(code: ErrorCodes) -> u32 {
        code.to_u32().unwrap()
    }
}

impl From<ErrorCodes> for String {
    fn from(code: ErrorCodes) -> String {
        u32::from(code).to_string()
    }
}

pub type Result<T> = std::result::Result<T, Error>;

pub fn reset(config: config::Ledger) -> Result<()> {
    // simply nuke the DB files
    let db_path = &config.db_dir();
    match std::fs::remove_dir_all(db_path) {
        Err(e) if e.kind() == std::io::ErrorKind::NotFound => (),
        res => res.map_err(Error::RemoveDB)?,
    };
    // reset Tendermint state
    tendermint_node::reset(config.tendermint_dir())
        .map_err(Error::Tendermint)?;
    Ok(())
}

#[derive(Debug)]
#[allow(dead_code, clippy::large_enum_variant)]
pub(super) enum ShellMode {
    Validator {
        data: ValidatorData,
        broadcast_sender: UnboundedSender<Vec<u8>>,
        eth_oracle: Option<EthereumOracleChannels>,
    },
    Full,
    Seed,
}

/// A channel for pulling events from the Ethereum oracle
/// and queueing them up for inclusion in vote extensions
#[derive(Debug)]
pub(super) struct EthereumReceiver {
    channel: Receiver<EthereumEvent>,
    queue: BTreeSet<EthereumEvent>,
}

impl EthereumReceiver {
    /// Create a new [`EthereumReceiver`] from a channel connected
    /// to an Ethereum oracle
    pub fn new(channel: Receiver<EthereumEvent>) -> Self {
        Self {
            channel,
            queue: BTreeSet::new(),
        }
    }

    /// Pull messages from the channel and add to queue
    /// Since vote extensions require ordering of ethereum
    /// events, we do that here. We also de-duplicate events
    pub fn fill_queue(&mut self) {
        let mut new_events = 0;
        while let Ok(eth_event) = self.channel.try_recv() {
            if self.queue.insert(eth_event) {
                new_events += 1;
            };
        }
        if new_events > 0 {
            tracing::info!(n = new_events, "received Ethereum events");
        }
    }

    /// Get a copy of the queue
    pub fn get_events(&self) -> Vec<EthereumEvent> {
        self.queue.iter().cloned().collect()
    }

    /// Remove the given [`EthereumEvent`] from the queue, if present.
    ///
    /// **INVARIANT:** This method preserves the sorting and de-duplication
    /// of events in the queue.
    pub fn remove_event(&mut self, event: &EthereumEvent) {
        self.queue.remove(event);
    }
}

impl ShellMode {
    /// Get the validator address if ledger is in validator mode
    pub fn get_validator_address(&self) -> Option<&Address> {
        match &self {
            ShellMode::Validator { data, .. } => Some(&data.address),
            _ => None,
        }
    }

    /// Remove an Ethereum event from the internal queue
    pub fn dequeue_eth_event(&mut self, event: &EthereumEvent) {
        if let ShellMode::Validator {
            eth_oracle:
                Some(EthereumOracleChannels {
                    ethereum_receiver, ..
                }),
            ..
        } = self
        {
            ethereum_receiver.remove_event(event);
        }
    }

    /// Get the protocol keypair for this validator.
    pub fn get_protocol_key(&self) -> Option<&common::SecretKey> {
        match self {
            ShellMode::Validator {
                data:
                    ValidatorData {
                        keys:
                            ValidatorKeys {
                                protocol_keypair, ..
                            },
                        ..
                    },
                ..
            } => Some(protocol_keypair),
            _ => None,
        }
    }

    /// Get the Ethereum bridge keypair for this validator.
    #[cfg_attr(not(test), allow(dead_code))]
    pub fn get_eth_bridge_keypair(&self) -> Option<&common::SecretKey> {
        match self {
            ShellMode::Validator {
                data:
                    ValidatorData {
                        keys:
                            ValidatorKeys {
                                eth_bridge_keypair, ..
                            },
                        ..
                    },
                ..
            } => Some(eth_bridge_keypair),
            _ => None,
        }
    }

    /// If this node is a validator, broadcast a tx
    /// to the mempool using the broadcaster subprocess
    #[cfg_attr(feature = "abcipp", allow(dead_code))]
    pub fn broadcast(&self, data: Vec<u8>) {
        if let Self::Validator {
            broadcast_sender, ..
        } = self
        {
            broadcast_sender
                .send(data)
                .expect("The broadcaster should be running for a validator");
        }
    }
}

#[derive(Clone, Debug, Default)]
pub enum MempoolTxType {
    /// A transaction that has not been validated by this node before
    #[default]
    NewTransaction,
    /// A transaction that has been validated at some previous level that may
    /// need to be validated again
    RecheckTransaction,
}

#[derive(Debug)]
pub struct Shell<D = storage::PersistentDB, H = Sha256Hasher>
where
    D: DB + for<'iter> DBIter<'iter> + Sync + 'static,
    H: StorageHasher + Sync + 'static,
{
    /// The id of the current chain
    #[allow(dead_code)]
    chain_id: ChainId,
    /// The persistent storage with write log
    pub(super) wl_storage: WlStorage<D, H>,
    /// Gas meter for the current block
    gas_meter: BlockGasMeter,
    /// Byzantine validators given from ABCI++ `prepare_proposal` are stored in
    /// this field. They will be slashed when we finalize the block.
    byzantine_validators: Vec<Evidence>,
    /// Path to the base directory with DB data and configs
    #[allow(dead_code)]
    base_dir: PathBuf,
    /// Path to the WASM directory for files used in the genesis block.
    pub(super) wasm_dir: PathBuf,
    /// Information about the running shell instance
    #[allow(dead_code)]
    mode: ShellMode,
    /// VP WASM compilation cache
    pub(super) vp_wasm_cache: VpCache<WasmCacheRwAccess>,
    /// Tx WASM compilation cache
    pub(super) tx_wasm_cache: TxCache<WasmCacheRwAccess>,
    /// Taken from config `storage_read_past_height_limit`. When set, will
    /// limit the how many block heights in the past can the storage be
    /// queried for reading values.
    storage_read_past_height_limit: Option<u64>,
    /// Proposal execution tracking
    pub proposal_data: HashSet<u64>,
    /// Log of events emitted by `FinalizeBlock` ABCI calls.
    event_log: EventLog,
}

/// Channels for communicating with an Ethereum oracle.
#[derive(Debug)]
pub struct EthereumOracleChannels {
    ethereum_receiver: EthereumReceiver,
    control_sender: oracle::control::Sender,
    last_processed_block_receiver: last_processed_block::Receiver,
}

impl EthereumOracleChannels {
    pub fn new(
        events_receiver: Receiver<EthereumEvent>,
        control_sender: oracle::control::Sender,
        last_processed_block_receiver: last_processed_block::Receiver,
    ) -> Self {
        Self {
            ethereum_receiver: EthereumReceiver::new(events_receiver),
            control_sender,
            last_processed_block_receiver,
        }
    }
}

impl<D, H> Shell<D, H>
where
    D: DB + for<'iter> DBIter<'iter> + Sync + 'static,
    H: StorageHasher + Sync + 'static,
{
    /// Create a new shell from a path to a database and a chain id. Looks
    /// up the database with this data and tries to load the last state.
    #[allow(clippy::too_many_arguments)]
    pub fn new(
        config: config::Ledger,
        wasm_dir: PathBuf,
        broadcast_sender: UnboundedSender<Vec<u8>>,
        eth_oracle: Option<EthereumOracleChannels>,
        db_cache: Option<&D::Cache>,
        vp_wasm_compilation_cache: u64,
        tx_wasm_compilation_cache: u64,
        native_token: Address,
    ) -> Self {
        let chain_id = config.chain_id;
        let db_path = config.shell.db_dir(&chain_id);
        let base_dir = config.shell.base_dir;
        let mode = config.tendermint.tendermint_mode;
        let storage_read_past_height_limit =
            config.shell.storage_read_past_height_limit;
        if !Path::new(&base_dir).is_dir() {
            std::fs::create_dir(&base_dir)
                .expect("Creating directory for Namada should not fail");
        }
        // load last state from storage
        let mut storage =
            Storage::open(db_path, chain_id.clone(), native_token, db_cache);

        storage
            .load_last_state()
            .map_err(|e| {
                tracing::error!("Cannot load the last state from the DB {}", e);
            })
            .expect("PersistentStorage cannot be initialized");
        let vp_wasm_cache_dir =
            base_dir.join(chain_id.as_str()).join("vp_wasm_cache");
        let tx_wasm_cache_dir =
            base_dir.join(chain_id.as_str()).join("tx_wasm_cache");
        // load in keys and address from wallet if mode is set to `Validator`
        let mode = match mode {
            TendermintMode::Validator => {
                #[cfg(not(feature = "dev"))]
                {
                    let wallet_path = &base_dir.join(chain_id.as_str());
                    let genesis_path =
                        &base_dir.join(format!("{}.toml", chain_id.as_str()));
                    tracing::debug!(
                        "{}",
                        wallet_path.as_path().to_str().unwrap()
                    );
                    let wallet = wallet::Wallet::load_or_new_from_genesis(
                        wallet_path,
                        genesis::genesis_config::open_genesis_config(
                            genesis_path,
                        )
                        .unwrap(),
                    );
                    wallet
                        .take_validator_data()
                        .map(|data| ShellMode::Validator {
                            data,
                            broadcast_sender,
                            eth_oracle,
                        })
                        .expect(
                            "Validator data should have been stored in the \
                             wallet",
                        )
                }
                #[cfg(feature = "dev")]
                {
                    let (protocol_keypair, eth_bridge_keypair, dkg_keypair) =
                        wallet::defaults::validator_keys();
                    ShellMode::Validator {
                        data: wallet::ValidatorData {
                            address: wallet::defaults::validator_address(),
                            keys: wallet::ValidatorKeys {
                                protocol_keypair,
                                eth_bridge_keypair,
                                dkg_keypair: Some(dkg_keypair),
                            },
                        },
                        broadcast_sender,
                        eth_oracle,
                    }
                }
            }
            TendermintMode::Full => ShellMode::Full,
            TendermintMode::Seed => ShellMode::Seed,
        };

        let wl_storage = WlStorage {
            storage,
            write_log: WriteLog::default(),
        };
        let mut shell = Self {
            chain_id,
            wl_storage,
            gas_meter: BlockGasMeter::default(),
            byzantine_validators: vec![],
            base_dir,
            wasm_dir,
            mode,
            vp_wasm_cache: VpCache::new(
                vp_wasm_cache_dir,
                vp_wasm_compilation_cache as usize,
            ),
            tx_wasm_cache: TxCache::new(
                tx_wasm_cache_dir,
                tx_wasm_compilation_cache as usize,
            ),
            storage_read_past_height_limit,
            proposal_data: HashSet::new(),
            // TODO: config event log params
            event_log: EventLog::default(),
        };
        shell.update_eth_oracle();
        shell
    }

    /// Return a reference to the [`EventLog`].
    #[inline]
    pub fn event_log(&self) -> &EventLog {
        &self.event_log
    }

    /// Return a mutable reference to the [`EventLog`].
    #[inline]
    pub fn event_log_mut(&mut self) -> &mut EventLog {
        &mut self.event_log
    }

    /// Iterate over the wrapper txs in order
    #[allow(dead_code)]
    fn iter_tx_queue(&mut self) -> impl Iterator<Item = &WrapperTxInQueue> {
        self.wl_storage.storage.tx_queue.iter()
    }

    /// Load the Merkle root hash and the height of the last committed block, if
    /// any. This is returned when ABCI sends an `info` request.
    pub fn last_state(&mut self) -> response::Info {
        let mut response = response::Info::default();
        let result = self.wl_storage.storage.get_state();

        match result {
            Some((root, height)) => {
                tracing::info!(
                    "Last state root hash: {}, height: {}",
                    root,
                    height
                );
                response.last_block_app_hash = root.0.to_vec();
                response.last_block_height =
                    height.try_into().expect("Invalid block height");
            }
            None => {
                tracing::info!(
                    "No state could be found, chain is not initialized"
                );
            }
        };

        response
    }

    /// Read the value for a storage key dropping any error
    pub fn read_storage_key<T>(&self, key: &Key) -> Option<T>
    where
        T: Clone + BorshDeserialize,
    {
        let result = self.wl_storage.storage.read(key);

        match result {
            Ok((bytes, _gas)) => match bytes {
                Some(bytes) => match T::try_from_slice(&bytes) {
                    Ok(value) => Some(value),
                    Err(_) => None,
                },
                None => None,
            },
            Err(_) => None,
        }
    }

    /// Read the bytes for a storage key dropping any error
    pub fn read_storage_key_bytes(&self, key: &Key) -> Option<Vec<u8>> {
        let result = self.wl_storage.storage.read(key);

        match result {
            Ok((bytes, _gas)) => bytes,
            Err(_) => None,
        }
    }

    /// Apply PoS slashes from the evidence
    fn slash(&mut self) {
        if !self.byzantine_validators.is_empty() {
            let byzantine_validators =
                mem::take(&mut self.byzantine_validators);
            // TODO: resolve this unwrap() better
            let pos_params = read_pos_params(&self.wl_storage).unwrap();
            let current_epoch = self.wl_storage.storage.block.epoch;
            for evidence in byzantine_validators {
                tracing::info!("Processing evidence {evidence:?}.");
                let evidence_height = match u64::try_from(evidence.height) {
                    Ok(height) => height,
                    Err(err) => {
                        tracing::error!(
                            "Unexpected evidence block height {}",
                            err
                        );
                        continue;
                    }
                };
                let evidence_epoch = match self
                    .wl_storage
                    .storage
                    .block
                    .pred_epochs
                    .get_epoch(BlockHeight(evidence_height))
                {
                    Some(epoch) => epoch,
                    None => {
                        tracing::error!(
                            "Couldn't find epoch for evidence block height {}",
                            evidence_height
                        );
                        continue;
                    }
                };
                if evidence_epoch + pos_params.unbonding_len <= current_epoch {
                    tracing::info!(
                        "Skipping outdated evidence from epoch \
                         {evidence_epoch}"
                    );
                    continue;
                }
                let slash_type = match EvidenceType::from_i32(evidence.r#type) {
                    Some(r#type) => match r#type {
                        EvidenceType::DuplicateVote => {
                            pos::types::SlashType::DuplicateVote
                        }
                        EvidenceType::LightClientAttack => {
                            pos::types::SlashType::LightClientAttack
                        }
                        EvidenceType::Unknown => {
                            tracing::error!(
                                "Unknown evidence: {:#?}",
                                evidence
                            );
                            continue;
                        }
                    },
                    None => {
                        tracing::error!(
                            "Unexpected evidence type {}",
                            evidence.r#type
                        );
                        continue;
                    }
                };
                let validator_raw_hash = match evidence.validator {
                    Some(validator) => tm_raw_hash_to_string(validator.address),
                    None => {
                        tracing::error!(
                            "Evidence without a validator {:#?}",
                            evidence
                        );
                        continue;
                    }
                };
                let validator =
                    match proof_of_stake::find_validator_by_raw_hash(
                        &self.wl_storage,
                        &validator_raw_hash,
                    )
                    .expect("Must be able to read storage")
                    {
                        Some(validator) => validator,
                        None => {
                            tracing::error!(
                                "Cannot find validator's address from raw \
                                 hash {}",
                                validator_raw_hash
                            );
                            continue;
                        }
                    };
                tracing::info!(
                    "Slashing {} for {} in epoch {}, block height {}",
                    validator,
                    slash_type,
                    evidence_epoch,
                    evidence_height
                );
                if let Err(err) = slash(
                    &mut self.wl_storage,
                    &pos_params,
                    current_epoch,
                    evidence_epoch,
                    evidence_height,
                    slash_type,
                    &validator,
                ) {
                    tracing::error!("Error in slashing: {}", err);
                }
            }
        }
    }

    /// Commit a block. Persist the application state and return the Merkle root
    /// hash.
    pub fn commit(&mut self) -> response::Commit {
        let mut response = response::Commit::default();
        // commit block's data from write log and store the in DB
        self.wl_storage.commit_block().unwrap_or_else(|e| {
            tracing::error!(
                "Encountered a storage error while committing a block {:?}",
                e
            )
        });

        // NOTE: the oracle isn't started through governance votes, so we don't
        // check to see if we need to start it after epoch transitions

        let root = self.wl_storage.storage.merkle_root();
        tracing::info!(
            "Committed block hash: {}, height: {}",
            root,
            self.wl_storage.storage.last_height,
        );
        response.data = root.0.to_vec();

        if let ShellMode::Validator {
            eth_oracle: Some(eth_oracle),
            ..
        } = &self.mode
        {
            let last_processed_block = eth_oracle
                .last_processed_block_receiver
                .borrow()
                .as_ref()
                .cloned();
            match last_processed_block {
                Some(eth_height) => {
                    tracing::info!(
                        "Ethereum oracle's most recently processed Ethereum \
                         block is {}",
                        eth_height
                    );
                    self.wl_storage.storage.ethereum_height = Some(eth_height);
                }
                None => tracing::info!(
                    "Ethereum oracle has not yet fully processed any Ethereum \
                     blocks"
                ),
            }
        }

        #[cfg(not(feature = "abcipp"))]
        {
            use crate::node::ledger::shell::vote_extensions::iter_protocol_txs;

            if let ShellMode::Validator { .. } = &self.mode {
                let ext = self.craft_extension();

                let protocol_key = self
                    .mode
                    .get_protocol_key()
                    .expect("Validators should have protocol keys");

                let protocol_txs = iter_protocol_txs(ext).map(|protocol_tx| {
                    protocol_tx.sign(protocol_key).to_bytes()
                });

                for tx in protocol_txs {
                    self.mode.broadcast(tx);
                }
            }
        }
        response
    }

    /// If a handle to an Ethereum oracle was provided to the [`Shell`], attempt
    /// to send it an updated configuration, using an initial configuration
    /// based on Ethereum bridge parameters in blockchain storage.
    ///
    /// This method must be safe to call even before ABCI `InitChain` has been
    /// called (i.e. when storage is empty), as we may want to do this check
    /// every time the shell starts up (including the first time ever at which
    /// time storage will be empty).
    fn update_eth_oracle(&mut self) {
        if let ShellMode::Validator {
            eth_oracle: Some(EthereumOracleChannels { control_sender, .. }),
            ..
        } = &mut self.mode
        {
            // We *always* expect a value describing the status of the Ethereum
            // bridge to be present under [`eth_bridge::storage::active_key`],
            // once a chain has been initialized. We need to explicitly check if
            // this key is present here because we may be starting up the shell
            // for the first time ever, in which case the chain hasn't been
            // initialized yet.
            let has_key = self
                .wl_storage
                .has_key(&eth_bridge::storage::active_key())
                .expect(
                    "We should always be able to check whether a key exists \
                     in storage or not",
                );
            if !has_key {
                tracing::info!(
                    "Not starting oracle yet as storage has not been \
                     initialized"
                );
                return;
            }
            if !self.wl_storage.ethbridge_queries().is_bridge_active() {
                tracing::info!(
                    "Not starting oracle as the Ethereum bridge is disabled"
                );
                return;
            }
            let Some(config) = EthereumBridgeConfig::read(&self.wl_storage) else {
                tracing::info!(
                    "Not starting oracle as the Ethereum bridge config couldn't be found in storage"
                );
                return;
            };
            let start_block = self
                .wl_storage
                .storage
                .ethereum_height
                .clone()
                .unwrap_or_default();
            tracing::info!(
                ?start_block,
                "Found Ethereum height from which the Ethereum oracle should \
                 start"
            );
            let config = namada::eth_bridge::oracle::config::Config {
                min_confirmations: config.min_confirmations.into(),
                bridge_contract: config.contracts.bridge.address,
                governance_contract: config.contracts.governance.address,
                start_block,
            };
            tracing::info!(
                ?config,
                "Starting the Ethereum oracle using values from block storage"
            );
            if let Err(error) = control_sender
                .try_send(oracle::control::Command::UpdateConfig(config))
            {
                match error {
                    tokio::sync::mpsc::error::TrySendError::Full(_) => {
                        panic!(
                            "The Ethereum oracle communication channel is \
                             full!"
                        )
                    }
                    tokio::sync::mpsc::error::TrySendError::Closed(_) => {
                        panic!(
                            "The Ethereum oracle can no longer be \
                             communicated with"
                        )
                    }
                }
            }
        }
    }

    /// Validate a transaction request. On success, the transaction will
    /// included in the mempool and propagated to peers, otherwise it will be
    /// rejected.
<<<<<<< HEAD
    ///
    /// Error codes:
    ///    0: Ok
    ///    1: Invalid tx
    ///    2: Tx is invalidly signed
    ///    7: Replay attack
=======
    // TODO: move this to another file, since this method has become fairly
    // large at this point
>>>>>>> 3e907072
    pub fn mempool_validate(
        &self,
        tx_bytes: &[u8],
        r#_type: MempoolTxType,
    ) -> response::CheckTx {
        use namada::types::transaction::protocol::ProtocolTx;
        #[cfg(not(feature = "abcipp"))]
        use namada::types::transaction::protocol::ProtocolTxType;

        let mut response = response::CheckTx::default();

<<<<<<< HEAD
        // Tx format check
        let tx = match Tx::try_from(tx_bytes).map_err(Error::TxDecoding) {
            Ok(t) => t,
            Err(msg) => {
                response.code = ErrorCodes::InvalidTx.into();
                response.log = msg.to_string();
                return response;
            }
        };

        // Tx signature check
        let tx_type = match process_tx(tx) {
            Ok(ty) => ty,
            Err(msg) => {
                response.code = ErrorCodes::InvalidSig.into();
                response.log = msg.to_string();
                return response;
            }
        };

        // Tx type check
        if let TxType::Wrapper(wrapper) = tx_type {
            // Replay protection check
            let inner_hash_key =
                replay_protection::get_tx_hash_key(&wrapper.tx_hash);
            if self
                .wl_storage
                .storage
                .has_key(&inner_hash_key)
                .expect("Error while checking inner tx hash key in storage")
                .0
            {
                response.code = ErrorCodes::ReplayTx.into();
                response.log = format!(
                    "Inner transaction hash {} already in storage, replay \
                     attempt",
                    wrapper.tx_hash
                );
                return response;
            }

            let tx =
                Tx::try_from(tx_bytes).expect("Deserialization shouldn't fail");
            let wrapper_hash = hash::Hash(tx.unsigned_hash());
            let wrapper_hash_key =
                replay_protection::get_tx_hash_key(&wrapper_hash);
            if self
                .wl_storage
                .storage
                .has_key(&wrapper_hash_key)
                .expect("Error while checking wrapper tx hash key in storage")
                .0
            {
                response.code = ErrorCodes::ReplayTx.into();
                response.log = format!(
                    "Wrapper transaction hash {} already in storage, replay \
                     attempt",
                    wrapper_hash
                );
                return response;
            }

            // Check balance for fee
            let fee_payer = if wrapper.pk != masp_tx_key().ref_to() {
                wrapper.fee_payer()
            } else {
                masp()
            };
            // check that the fee payer has sufficient balance
            let balance = self.get_balance(&wrapper.fee.token, &fee_payer);

            // In testnets with a faucet, tx is allowed to skip fees if
            // it includes a valid PoW
            #[cfg(not(feature = "mainnet"))]
            let has_valid_pow = self.has_valid_pow_solution(&wrapper);
            #[cfg(feature = "mainnet")]
            let has_valid_pow = false;

            if !has_valid_pow && self.get_wrapper_tx_fees() > balance {
                response.code = ErrorCodes::InvalidTx.into();
                response.log = String::from(
                    "The given address does not have a sufficient balance to \
                     pay fee",
                );
                return response;
            }
        } else {
            response.code = ErrorCodes::InvalidTx.into();
            response.log = "Unsupported tx type".to_string();
            return response;
        }

        response.log = "Mempool validation passed".to_string();

        response
    }

    #[allow(dead_code)]
    /// Simulate validation and application of a transaction.
    fn dry_run_tx(&self, tx_bytes: &[u8]) -> response::Query {
        let mut response = response::Query::default();
        let mut gas_meter = BlockGasMeter::default();
        let mut write_log = WriteLog::default();
        let mut vp_wasm_cache = self.vp_wasm_cache.read_only();
        let mut tx_wasm_cache = self.tx_wasm_cache.read_only();
        match Tx::try_from(tx_bytes) {
            Ok(tx) => {
                let tx = TxType::Decrypted(DecryptedTx::Decrypted {
                    tx,
                    #[cfg(not(feature = "mainnet"))]
                    // To be able to dry-run testnet faucet withdrawal, pretend 
                    // that we got a valid PoW
                    has_valid_pow: true,
                });
                match protocol::apply_tx(
                    tx,
                    tx_bytes.len(),
                    TxIndex::default(),
                    &mut gas_meter,
                    &mut write_log,
                    &self.wl_storage.storage,
                    &mut vp_wasm_cache,
                    &mut tx_wasm_cache,
                )
                .map_err(Error::TxApply)
                {
                    Ok(result) => response.info = result.to_string(),
                    Err(error) => {
=======
        const VALID_MSG: &str = "Mempool validation passed";
        const INVALID_MSG: &str = "Mempool validation failed";

        match Tx::try_from(tx_bytes).map_err(Error::TxDecoding) {
            Ok(tx) => {
                match process_tx(tx) {
                    #[cfg(not(feature = "abcipp"))]
                    Ok(TxType::Protocol(ProtocolTx {
                        tx: ProtocolTxType::EthEventsVext(ext),
                        ..
                    })) => {
                        if let Err(err) = self
                            .validate_eth_events_vext_and_get_it_back(
                                ext,
                                self.wl_storage.storage.last_height,
                            )
                        {
                            response.code = 1;
                            response.log = format!(
                                "{INVALID_MSG}: Invalid Ethereum events vote \
                                 extension: {err}",
                            );
                        } else {
                            response.log = String::from(VALID_MSG);
                        }
                    }
                    #[cfg(not(feature = "abcipp"))]
                    Ok(TxType::Protocol(ProtocolTx {
                        tx: ProtocolTxType::BridgePoolVext(ext),
                        ..
                    })) => {
                        if let Err(err) = self
                            .validate_bp_roots_vext_and_get_it_back(
                                ext,
                                self.wl_storage.storage.last_height,
                            )
                        {
                            response.code = 1;
                            response.log = format!(
                                "{INVALID_MSG}: Invalid Brige pool roots vote \
                                 extension: {err}",
                            );
                        } else {
                            response.log = String::from(VALID_MSG);
                        }
                    }
                    #[cfg(not(feature = "abcipp"))]
                    Ok(TxType::Protocol(ProtocolTx {
                        tx: ProtocolTxType::ValSetUpdateVext(ext),
                        ..
                    })) => {
                        if let Err(err) = self
                            .validate_valset_upd_vext_and_get_it_back(
                                ext,
                                // n.b. only accept validator set updates
                                // issued at the last committed epoch
                                // (signing off on the validators of the
                                // next epoch). at the second height
                                // within an epoch, the new epoch is
                                // committed to storage, so `last_epoch`
                                // reflects the current value of the
                                // epoch.
                                self.wl_storage.storage.last_epoch,
                            )
                        {
                            response.code = 1;
                            response.log = format!(
                                "{INVALID_MSG}: Invalid validator set update \
                                 vote extension: {err}",
                            );
                        } else {
                            response.log = String::from(VALID_MSG);
                            // validator set update votes should be decided
                            // as soon as possible
                            response.priority = i64::MAX;
                        }
                    }
                    Ok(TxType::Protocol(ProtocolTx { .. })) => {
                        response.code = 1;
                        response.log = format!(
                            "{INVALID_MSG}: The given protocol tx cannot be \
                             added to the mempool"
                        );
                    }
                    Ok(TxType::Wrapper(wrapper)) => {
                        // Check balance for fee
                        let fee_payer = if wrapper.pk != masp_tx_key().ref_to()
                        {
                            wrapper.fee_payer()
                        } else {
                            masp()
                        };
                        // check that the fee payer has sufficient balance
                        let balance =
                            self.get_balance(&wrapper.fee.token, &fee_payer);

                        // In testnets with a faucet, tx is allowed to skip fees
                        // if it includes a valid PoW
                        #[cfg(not(feature = "mainnet"))]
                        let has_valid_pow =
                            self.has_valid_pow_solution(&wrapper);
                        #[cfg(feature = "mainnet")]
                        let has_valid_pow = false;

                        if !has_valid_pow
                            && self.get_wrapper_tx_fees() > balance
                        {
                            response.code = 1;
                            response.log = String::from(
                                "The address given does not have sufficient \
                                 balance to pay fee",
                            );
                            return response;
                        } else {
                            response.log = String::from(VALID_MSG);
                        }
                    }
                    Ok(TxType::Raw(_)) => {
>>>>>>> 3e907072
                        response.code = 1;
                        response.log = format!(
                            "{INVALID_MSG}: Raw transactions cannot be \
                             accepted into the mempool"
                        );
                    }
                    Ok(TxType::Decrypted(_)) => {
                        response.code = 1;
                        response.log = format!(
                            "{INVALID_MSG}: Decrypted txs cannot be sent by \
                             clients"
                        );
                    }
                    Err(err) => {
                        response.code = 1;
                        response.log = format!("{INVALID_MSG}: {err}");
                    }
                }
            }
            Err(msg) => {
                response.code = 1;
                response.log = format!("{INVALID_MSG}: {msg}");
            }
        }

        response
    }

    /// Lookup a validator's keypair for their established account from their
    /// wallet. If the node is not validator, this function returns None
    #[allow(dead_code)]
    fn get_account_keypair(&self) -> Option<common::SecretKey> {
        let wallet_path = &self.base_dir.join(self.chain_id.as_str());
        let genesis_path = &self
            .base_dir
            .join(format!("{}.toml", self.chain_id.as_str()));
        let mut wallet = wallet::Wallet::load_or_new_from_genesis(
            wallet_path,
            genesis::genesis_config::open_genesis_config(genesis_path).unwrap(),
        );
        self.mode.get_validator_address().map(|addr| {
            let sk: common::SecretKey = self
                .wl_storage
                .read(&pk_key(addr))
                .expect(
                    "A validator should have a public key associated with \
                     it's established account",
                )
                .expect(
                    "A validator should have a public key associated with \
                     it's established account",
                );
            let pk = sk.ref_to();
            wallet.find_key_by_pk(&pk).expect(
                "A validator's established keypair should be stored in its \
                 wallet",
            )
        })
    }

    #[cfg(not(feature = "mainnet"))]
    /// Check if the tx has a valid PoW solution. Unlike
    /// `apply_pow_solution_if_valid`, this won't invalidate the solution.
    fn has_valid_pow_solution(
        &self,
        tx: &namada::types::transaction::WrapperTx,
    ) -> bool {
        if let Some(solution) = &tx.pow_solution {
            if let Some(faucet_address) =
                namada::ledger::parameters::read_faucet_account_parameter(
                    &self.wl_storage,
                )
                .expect("Must be able to read faucet account parameter")
            {
                let source = Address::from(&tx.pk);
                return solution
                    .validate(&self.wl_storage, &faucet_address, source)
                    .expect("Must be able to validate PoW solutions");
            }
        }
        false
    }

    #[cfg(not(feature = "mainnet"))]
    /// Get fixed amount of fees for wrapper tx
    fn get_wrapper_tx_fees(&self) -> token::Amount {
        let fees = namada::ledger::parameters::read_wrapper_tx_fees_parameter(
            &self.wl_storage,
        )
        .expect("Must be able to read wrapper tx fees parameter");
        fees.unwrap_or(token::Amount::whole(MIN_FEE))
    }

    #[cfg(not(feature = "mainnet"))]
    /// Check if the tx has a valid PoW solution and if so invalidate it to
    /// prevent replay.
    fn invalidate_pow_solution_if_valid(
        &mut self,
        tx: &namada::types::transaction::WrapperTx,
    ) -> bool {
        if let Some(solution) = &tx.pow_solution {
            if let Some(faucet_address) =
                namada::ledger::parameters::read_faucet_account_parameter(
                    &self.wl_storage,
                )
                .expect("Must be able to read faucet account parameter")
            {
                let source = Address::from(&tx.pk);
                return solution
                    .invalidate_if_valid(
                        &mut self.wl_storage,
                        &faucet_address,
                        &source,
                    )
                    .expect("Must be able to validate PoW solutions");
            }
        }
        false
    }
}

impl<'a, D, H> From<&'a mut Shell<D, H>>
    for ShellParams<'a, D, H, namada::vm::WasmCacheRwAccess>
where
    D: 'static + DB + for<'iter> DBIter<'iter> + Sync,
    H: 'static + StorageHasher + Sync,
{
    fn from(shell: &'a mut Shell<D, H>) -> Self {
        ShellParams::Mutating {
            block_gas_meter: &mut shell.gas_meter,
            wl_storage: &mut shell.wl_storage,
            vp_wasm_cache: &mut shell.vp_wasm_cache,
            tx_wasm_cache: &mut shell.tx_wasm_cache,
        }
    }
}

/// Helper functions and types for writing unit tests
/// for the shell
#[cfg(test)]
mod test_utils {
    use std::ops::{Deref, DerefMut};
    use std::path::PathBuf;

    use namada::ledger::storage::mockdb::MockDB;
    use namada::ledger::storage::{BlockStateWrite, MerkleTree, Sha256Hasher};
    use namada::ledger::storage_api::StorageWrite;
    use namada::proto::{SignedTxData, Tx};
    use namada::types::address::{self, EstablishedAddressGen};
    use namada::types::chain::ChainId;
    use namada::types::ethereum_events::Uint;
    use namada::types::hash::Hash;
    use namada::types::keccak::KeccakHash;
    use namada::types::key::*;
<<<<<<< HEAD
    use namada::types::storage::{
        BlockHash, BlockResults, Epoch, Epochs, Header,
    };
    use namada::types::transaction::{Fee, WrapperTx};
=======
    use namada::types::storage::{BlockHash, BlockResults, Epoch, Header};
    use namada::types::time::DateTimeUtc;
    use namada::types::transaction::protocol::ProtocolTxType;
    use namada::types::transaction::{Fee, TxType, WrapperTx};
    use namada::types::vote_extensions::ethereum_events;
>>>>>>> 3e907072
    use tempfile::tempdir;
    use tokio::sync::mpsc::{Sender, UnboundedReceiver};

    use super::*;
    use crate::config::ethereum_bridge::ledger::ORACLE_CHANNEL_BUFFER_SIZE;
    use crate::facade::tendermint_proto::abci::{
        RequestInitChain, RequestProcessProposal,
    };
    use crate::facade::tendermint_proto::google::protobuf::Timestamp;
    use crate::node::ledger::shims::abcipp_shim_types::shim::request::{
        FinalizeBlock, ProcessedTx,
    };
    use crate::node::ledger::shims::abcipp_shim_types::shim::TxBytes;
    use crate::node::ledger::storage::{PersistentDB, PersistentStorageHasher};

    #[derive(Error, Debug)]
    pub enum TestError {
        #[error("Proposal rejected with tx results: {0:?}")]
        #[allow(dead_code)]
        RejectProposal(Vec<ProcessedTx>),
    }

    /// Gets the absolute path to root directory
    pub fn top_level_directory() -> PathBuf {
        let mut current_path = std::env::current_dir()
            .expect("Current directory should exist")
            .canonicalize()
            .expect("Current directory should exist");
        while current_path.file_name().unwrap() != "apps" {
            current_path.pop();
        }
        current_path.pop();
        current_path
    }

    /// Generate a random public/private keypair
    #[inline]
    pub(super) fn gen_keypair() -> common::SecretKey {
        gen_ed25519_keypair()
    }

    /// Generate a random ed25519 public/private keypair
    pub(super) fn gen_ed25519_keypair() -> common::SecretKey {
        use rand::prelude::ThreadRng;
        use rand::thread_rng;

        let mut rng: ThreadRng = thread_rng();
        ed25519::SigScheme::generate(&mut rng).try_to_sk().unwrap()
    }

    /// Generate a random secp256k1 public/private keypair
    pub(super) fn gen_secp256k1_keypair() -> common::SecretKey {
        use rand::prelude::ThreadRng;
        use rand::thread_rng;

        let mut rng: ThreadRng = thread_rng();
        secp256k1::SigScheme::generate(&mut rng)
            .try_to_sk()
            .unwrap()
    }

    /// Invalidate a valid signature `sig`.
    pub(super) fn invalidate_signature(
        sig: common::Signature,
    ) -> common::Signature {
        match sig {
            common::Signature::Ed25519(ed25519::Signature(ref sig)) => {
                let mut sig_bytes = sig.to_bytes();
                sig_bytes[0] = sig_bytes[0].wrapping_add(1);
                common::Signature::Ed25519(ed25519::Signature(sig_bytes.into()))
            }
            common::Signature::Secp256k1(secp256k1::Signature(
                ref sig,
                ref recovery_id,
            )) => {
                let mut sig_bytes = sig.serialize();
                let recovery_id_bytes = recovery_id.serialize();
                sig_bytes[0] = sig_bytes[0].wrapping_add(1);
                let bytes: [u8; 65] =
                    [sig_bytes.as_slice(), [recovery_id_bytes].as_slice()]
                        .concat()
                        .try_into()
                        .unwrap();
                common::Signature::Secp256k1((&bytes).try_into().unwrap())
            }
        }
    }

    /// Get the default bridge pool vext bytes to be signed.
    pub fn get_bp_bytes_to_sign() -> KeccakHash {
        use namada::types::keccak::{Hasher, Keccak};

        let root = [0; 32];
        let nonce = Uint::from(0).to_bytes();

        let mut output = [0u8; 32];
        let mut hasher = Keccak::v256();
        hasher.update(&root);
        hasher.update(&nonce);
        hasher.finalize(&mut output);

        KeccakHash(output)
    }

    /// Extract an [`ethereum_events::SignedVext`], from a set of
    /// serialized [`TxBytes`].
    #[allow(dead_code)]
    pub fn extract_eth_events_vext(
        tx_bytes: TxBytes,
    ) -> ethereum_events::SignedVext {
        let got = Tx::try_from(&tx_bytes[..]).unwrap();
        let got_signed_tx =
            SignedTxData::try_from_slice(&got.data.unwrap()[..]).unwrap();
        let protocol_tx =
            TxType::try_from_slice(&got_signed_tx.data.unwrap()[..]).unwrap();
        let protocol_tx = match protocol_tx {
            TxType::Protocol(protocol_tx) => protocol_tx.tx,
            _ => panic!("Test failed"),
        };
        match protocol_tx {
            ProtocolTxType::EthEventsVext(ext) => ext,
            _ => panic!("Test failed"),
        }
    }

    /// A wrapper around the shell that implements
    /// Drop so as to clean up the files that it
    /// generates. Also allows illegal state
    /// modifications for testing purposes
    pub(super) struct TestShell {
        pub shell: Shell<MockDB, Sha256Hasher>,
    }

    impl Deref for TestShell {
        type Target = Shell<MockDB, Sha256Hasher>;

        fn deref(&self) -> &Self::Target {
            &self.shell
        }
    }

    impl DerefMut for TestShell {
        fn deref_mut(&mut self) -> &mut Self::Target {
            &mut self.shell
        }
    }

    #[derive(Clone)]
    /// Helper for testing process proposal which has very different
    /// input types depending on whether the ABCI++ feature is on or not.
    pub struct ProcessProposal {
        pub txs: Vec<Vec<u8>>,
    }

    impl TestShell {
        /// Returns a new shell with
        ///    - A broadcast receiver, which will receive any protocol txs sent
        ///      by the shell.
        ///    - A sender that can send Ethereum events into the ledger, mocking
        ///      the Ethereum fullnode process
        ///    - A receiver for control commands sent by the shell to the
        ///      Ethereum oracle
        pub fn new_at_height<H: Into<BlockHeight>>(
            height: H,
        ) -> (
            Self,
            UnboundedReceiver<Vec<u8>>,
            Sender<EthereumEvent>,
            Receiver<oracle::control::Command>,
        ) {
            let (sender, receiver) = tokio::sync::mpsc::unbounded_channel();
            let (eth_sender, eth_receiver) =
                tokio::sync::mpsc::channel(ORACLE_CHANNEL_BUFFER_SIZE);
            let (_, last_processed_block_receiver) =
                last_processed_block::channel();
            let (control_sender, control_receiver) = oracle::control::channel();
            let eth_oracle = EthereumOracleChannels::new(
                eth_receiver,
                control_sender,
                last_processed_block_receiver,
            );
            let base_dir = tempdir().unwrap().as_ref().canonicalize().unwrap();
            let vp_wasm_compilation_cache = 50 * 1024 * 1024; // 50 kiB
            let tx_wasm_compilation_cache = 50 * 1024 * 1024; // 50 kiB
            let mut shell = Shell::<MockDB, Sha256Hasher>::new(
                config::Ledger::new(
                    base_dir,
                    Default::default(),
                    TendermintMode::Validator,
                ),
                top_level_directory().join("wasm"),
                sender,
                Some(eth_oracle),
                None,
                vp_wasm_compilation_cache,
                tx_wasm_compilation_cache,
                address::nam(),
            );
            shell.wl_storage.storage.block.height = height.into();
            (Self { shell }, receiver, eth_sender, control_receiver)
        }

        /// Same as [`TestShell::new_at_height`], but returns a shell at block
        /// height 0.
        #[inline]
        #[allow(dead_code)]
        pub fn new() -> (
            Self,
            UnboundedReceiver<Vec<u8>>,
            Sender<EthereumEvent>,
            Receiver<oracle::control::Command>,
        ) {
            Self::new_at_height(BlockHeight(1))
        }

        /// Forward a InitChain request and expect a success
        pub fn init_chain(&mut self, req: RequestInitChain) {
            self.shell
                .init_chain(req)
                .expect("Test shell failed to initialize");
        }

        /// Forward a ProcessProposal request and extract the relevant
        /// response data to return
        pub fn process_proposal(
            &mut self,
            req: ProcessProposal,
        ) -> std::result::Result<Vec<ProcessedTx>, TestError> {
            let resp = self.shell.process_proposal(RequestProcessProposal {
                txs: req.txs.clone(),
                ..Default::default()
            });
            let results = resp
                .tx_results
                .into_iter()
                .zip(req.txs.into_iter())
                .map(|(res, tx_bytes)| ProcessedTx {
                    result: res,
                    tx: tx_bytes,
                })
                .collect();
            if resp.status != 1 {
                Err(TestError::RejectProposal(results))
            } else {
                Ok(results)
            }
        }

        /// Forward a FinalizeBlock request return a vector of
        /// the events created for each transaction
        pub fn finalize_block(
            &mut self,
            req: FinalizeBlock,
        ) -> Result<Vec<Event>> {
            match self.shell.finalize_block(req) {
                Ok(resp) => Ok(resp.events),
                Err(err) => Err(err),
            }
        }

        /// Add a wrapper tx to the queue of txs to be decrypted
        /// in the current block proposal
        #[cfg(test)]
        pub fn enqueue_tx(&mut self, wrapper: WrapperTx) {
            self.shell
                .wl_storage
                .storage
                .tx_queue
                .push(WrapperTxInQueue {
                    tx: wrapper,
                    #[cfg(not(feature = "mainnet"))]
                    has_valid_pow: false,
                });
        }
    }

    /// Get the only validator's voting power.
    #[inline]
    #[cfg(not(feature = "abcipp"))]
    #[allow(dead_code)]
    pub fn get_validator_bonded_stake() -> namada::types::token::Amount {
        200_000_000_000.into()
    }

    /// Start a new test shell and initialize it. Returns the shell paired with
    /// a broadcast receiver, which will receives any protocol txs sent by the
    /// shell.
    pub(super) fn setup_at_height<H: Into<BlockHeight>>(
        height: H,
    ) -> (
        TestShell,
        UnboundedReceiver<Vec<u8>>,
        Sender<EthereumEvent>,
        Receiver<oracle::control::Command>,
    ) {
        let (mut test, receiver, eth_receiver, control_receiver) =
            TestShell::new_at_height(height);
        test.init_chain(RequestInitChain {
            time: Some(Timestamp {
                seconds: 0,
                nanos: 0,
            }),
            chain_id: ChainId::default().to_string(),
            ..Default::default()
        });
        test.wl_storage.commit_block().expect("Test failed");
        (test, receiver, eth_receiver, control_receiver)
    }

    /// Same as [`setup`], but returns a shell at block height 0.
    #[inline]
    pub(super) fn setup() -> (
        TestShell,
        UnboundedReceiver<Vec<u8>>,
        Sender<EthereumEvent>,
        Receiver<oracle::control::Command>,
    ) {
        setup_at_height(BlockHeight(0))
    }

    /// This is just to be used in testing. It is not
    /// a meaningful default.
    impl Default for FinalizeBlock {
        fn default() -> Self {
            FinalizeBlock {
                hash: BlockHash([0u8; 32]),
                header: Header {
                    hash: Hash([0; 32]),
                    time: DateTimeUtc::now(),
                    next_validators_hash: Hash([0; 32]),
                },
                byzantine_validators: vec![],
                txs: vec![],
            }
        }
    }

    /// Set the Ethereum bridge to be inactive
    pub(super) fn deactivate_bridge(shell: &mut TestShell) {
        use namada::eth_bridge::storage::active_key;
        use namada::eth_bridge::storage::eth_bridge_queries::EthBridgeStatus;
        shell
            .wl_storage
            .write_bytes(
                &active_key(),
                EthBridgeStatus::Disabled.try_to_vec().expect("Test failed"),
            )
            .expect("Test failed");
    }

    /// We test that on shell shutdown, the tx queue gets persisted in a DB, and
    /// on startup it is read successfully
    #[test]
    fn test_tx_queue_persistence() {
        let base_dir = tempdir().unwrap().as_ref().canonicalize().unwrap();
        // we have to use RocksDB for this test
        let (sender, _) = tokio::sync::mpsc::unbounded_channel();
        let (_, eth_receiver) =
            tokio::sync::mpsc::channel(ORACLE_CHANNEL_BUFFER_SIZE);
        let (control_sender, _) = oracle::control::channel();
        let (_, last_processed_block_receiver) =
            last_processed_block::channel();
        let eth_oracle = EthereumOracleChannels::new(
            eth_receiver,
            control_sender,
            last_processed_block_receiver,
        );
        let vp_wasm_compilation_cache = 50 * 1024 * 1024; // 50 kiB
        let tx_wasm_compilation_cache = 50 * 1024 * 1024; // 50 kiB
        let native_token = address::nam();
        let mut shell = Shell::<PersistentDB, PersistentStorageHasher>::new(
            config::Ledger::new(
                base_dir.clone(),
                Default::default(),
                TendermintMode::Validator,
            ),
            top_level_directory().join("wasm"),
            sender.clone(),
            Some(eth_oracle),
            None,
            vp_wasm_compilation_cache,
            tx_wasm_compilation_cache,
            native_token.clone(),
        );
        let keypair = gen_keypair();
        // enqueue a wrapper tx
        let tx = Tx::new(
            "wasm_code".as_bytes().to_owned(),
            Some("transaction data".as_bytes().to_owned()),
        );
        let wrapper = WrapperTx::new(
            Fee {
                amount: 0.into(),
                token: native_token,
            },
            &keypair,
            Epoch(0),
            0.into(),
            tx,
            Default::default(),
            #[cfg(not(feature = "mainnet"))]
            None,
        );
        shell.wl_storage.storage.tx_queue.push(WrapperTxInQueue {
            tx: wrapper,
            #[cfg(not(feature = "mainnet"))]
            has_valid_pow: false,
        });
        // Artificially increase the block height so that chain
        // will read the new block when restarted
        let merkle_tree = MerkleTree::<Sha256Hasher>::default();
        let stores = merkle_tree.stores();
        let hash = BlockHash([0; 32]);
        let mut pred_epochs: Epochs = Default::default();
        pred_epochs.new_epoch(BlockHeight(1), 1000);
        let address_gen = EstablishedAddressGen::new("test");
        shell
            .wl_storage
            .storage
            .db
<<<<<<< HEAD
            .write_block(
                BlockStateWrite {
                    merkle_tree_stores: stores,
                    header: None,
                    hash: &hash,
                    height: BlockHeight(1),
                    epoch: Epoch(1),
                    pred_epochs: &pred_epochs,
                    next_epoch_min_start_height: BlockHeight(3),
                    next_epoch_min_start_time: DateTimeUtc::now(),
                    address_gen: &address_gen,
                    results: &BlockResults::default(),
                    tx_queue: &shell.wl_storage.storage.tx_queue,
                },
                true,
            )
=======
            .write_block(BlockStateWrite {
                merkle_tree_stores: stores,
                header: None,
                hash: &hash,
                height: BlockHeight(1),
                epoch: Epoch(0),
                pred_epochs: &pred_epochs,
                next_epoch_min_start_height: BlockHeight(3),
                next_epoch_min_start_time: DateTimeUtc::now(),
                address_gen: &address_gen,
                results: &BlockResults::default(),
                tx_queue: &shell.wl_storage.storage.tx_queue,
                ethereum_height: shell
                    .wl_storage
                    .storage
                    .ethereum_height
                    .as_ref(),
            })
>>>>>>> 3e907072
            .expect("Test failed");

        // Drop the shell
        std::mem::drop(shell);
        let (_, eth_receiver) =
            tokio::sync::mpsc::channel(ORACLE_CHANNEL_BUFFER_SIZE);
        let (control_sender, _) = oracle::control::channel();
        let (_, last_processed_block_receiver) =
            last_processed_block::channel();
        let eth_oracle = EthereumOracleChannels::new(
            eth_receiver,
            control_sender,
            last_processed_block_receiver,
        );
        // Reboot the shell and check that the queue was restored from DB
        let shell = Shell::<PersistentDB, PersistentStorageHasher>::new(
            config::Ledger::new(
                base_dir,
                Default::default(),
                TendermintMode::Validator,
            ),
            top_level_directory().join("wasm"),
            sender,
            Some(eth_oracle),
            None,
            vp_wasm_compilation_cache,
            tx_wasm_compilation_cache,
            address::nam(),
        );
        assert!(!shell.wl_storage.storage.tx_queue.is_empty());
    }
}

<<<<<<< HEAD
/// Test the failure cases of [`mempool_validate`]
#[cfg(test)]
mod test_mempool_validate {
    use namada::proto::SignedTxData;
    use namada::types::storage::Epoch;
    use namada::types::transaction::{Fee, WrapperTx};

    use super::test_utils::TestShell;
    use super::{MempoolTxType, *};

    /// Mempool validation must reject unsigned wrappers
    #[test]
    fn test_missing_signature() {
        let (shell, _) = TestShell::new();

        let keypair = super::test_utils::gen_keypair();

        let tx = Tx::new(
            "wasm_code".as_bytes().to_owned(),
            Some("transaction data".as_bytes().to_owned()),
        );

        let mut wrapper = WrapperTx::new(
            Fee {
                amount: 100.into(),
                token: shell.wl_storage.storage.native_token.clone(),
            },
            &keypair,
            Epoch(0),
            0.into(),
            tx,
            Default::default(),
            #[cfg(not(feature = "mainnet"))]
            None,
        )
        .sign(&keypair)
        .expect("Wrapper signing failed");

        let unsigned_wrapper = if let Some(Ok(SignedTxData {
            data: Some(data),
            sig: _,
        })) = wrapper
            .data
            .take()
            .map(|data| SignedTxData::try_from_slice(&data[..]))
        {
            Tx::new(vec![], Some(data))
        } else {
            panic!("Test failed")
        };

        let mut result = shell.mempool_validate(
            unsigned_wrapper.to_bytes().as_ref(),
            MempoolTxType::NewTransaction,
        );
        assert_eq!(result.code, u32::from(ErrorCodes::InvalidSig));
        result = shell.mempool_validate(
            unsigned_wrapper.to_bytes().as_ref(),
            MempoolTxType::RecheckTransaction,
        );
        assert_eq!(result.code, u32::from(ErrorCodes::InvalidSig));
    }

    /// Mempool validation must reject wrappers with an invalid signature
    #[test]
    fn test_invalid_signature() {
        let (shell, _) = TestShell::new();

        let keypair = super::test_utils::gen_keypair();

        let tx = Tx::new(
            "wasm_code".as_bytes().to_owned(),
            Some("transaction data".as_bytes().to_owned()),
        );

        let mut wrapper = WrapperTx::new(
            Fee {
                amount: 100.into(),
                token: shell.wl_storage.storage.native_token.clone(),
            },
            &keypair,
            Epoch(0),
            0.into(),
            tx,
            Default::default(),
            #[cfg(not(feature = "mainnet"))]
            None,
        )
        .sign(&keypair)
        .expect("Wrapper signing failed");

        let invalid_wrapper = if let Some(Ok(SignedTxData {
            data: Some(data),
            sig,
        })) = wrapper
            .data
            .take()
            .map(|data| SignedTxData::try_from_slice(&data[..]))
        {
            let mut new_wrapper = if let TxType::Wrapper(wrapper) =
                <TxType as BorshDeserialize>::deserialize(&mut data.as_ref())
                    .expect("Test failed")
            {
                wrapper
            } else {
                panic!("Test failed")
            };

            // we mount a malleability attack to try and remove the fee
            new_wrapper.fee.amount = 0.into();
            let new_data = TxType::Wrapper(new_wrapper)
                .try_to_vec()
                .expect("Test failed");
            Tx::new(
                vec![],
                Some(
                    SignedTxData {
                        sig,
                        data: Some(new_data),
                    }
                    .try_to_vec()
                    .expect("Test failed"),
                ),
            )
        } else {
            panic!("Test failed");
        };

        let mut result = shell.mempool_validate(
            invalid_wrapper.to_bytes().as_ref(),
            MempoolTxType::NewTransaction,
        );
        assert_eq!(result.code, u32::from(ErrorCodes::InvalidSig));
        result = shell.mempool_validate(
            invalid_wrapper.to_bytes().as_ref(),
            MempoolTxType::RecheckTransaction,
        );
        assert_eq!(result.code, u32::from(ErrorCodes::InvalidSig));
    }

    /// Mempool validation must reject non-wrapper txs
    #[test]
    fn test_wrong_tx_type() {
        let (shell, _) = TestShell::new();

        // Test Raw TxType
        let tx = Tx::new("wasm_code".as_bytes().to_owned(), None);

        let result = shell.mempool_validate(
            tx.to_bytes().as_ref(),
            MempoolTxType::NewTransaction,
        );
        assert_eq!(result.code, u32::from(ErrorCodes::InvalidTx));
        assert_eq!(result.log, "Unsupported tx type")
    }

    /// Mempool validation must reject already applied wrapper and decrypted
    /// transactions
    #[test]
    fn test_replay_attack() {
        let (mut shell, _) = TestShell::new();

        let keypair = super::test_utils::gen_keypair();

        let tx = Tx::new(
            "wasm_code".as_bytes().to_owned(),
            Some("transaction data".as_bytes().to_owned()),
        );

        let wrapper = WrapperTx::new(
            Fee {
                amount: 100.into(),
                token: shell.wl_storage.storage.native_token.clone(),
            },
            &keypair,
            Epoch(0),
            0.into(),
            tx,
            Default::default(),
            #[cfg(not(feature = "mainnet"))]
            None,
        )
        .sign(&keypair)
        .expect("Wrapper signing failed");

        let tx_type = match process_tx(wrapper.clone()).expect("Test failed") {
            TxType::Wrapper(t) => t,
            _ => panic!("Test failed"),
        };

        // Write wrapper hash to storage
        let wrapper_hash = hash::Hash(wrapper.unsigned_hash());
        let wrapper_hash_key =
            replay_protection::get_tx_hash_key(&wrapper_hash);
        shell
            .wl_storage
            .storage
            .write(&wrapper_hash_key, &wrapper_hash)
            .expect("Test failed");

        // Try wrapper tx replay attack
        let result = shell.mempool_validate(
            wrapper.to_bytes().as_ref(),
            MempoolTxType::NewTransaction,
        );
        assert_eq!(result.code, u32::from(ErrorCodes::ReplayTx));
        assert_eq!(
            result.log,
            format!(
                "Wrapper transaction hash {} already in storage, replay \
                 attempt",
                wrapper_hash
            )
        );

        let result = shell.mempool_validate(
            wrapper.to_bytes().as_ref(),
            MempoolTxType::RecheckTransaction,
        );
        assert_eq!(result.code, u32::from(ErrorCodes::ReplayTx));
        assert_eq!(
            result.log,
            format!(
                "Wrapper transaction hash {} already in storage, replay \
                 attempt",
                wrapper_hash
            )
        );

        // Write inner hash in storage
        let inner_hash_key =
            replay_protection::get_tx_hash_key(&tx_type.tx_hash);
        shell
            .wl_storage
            .storage
            .write(&inner_hash_key, &tx_type.tx_hash)
            .expect("Test failed");

        // Try inner tx replay attack
        let result = shell.mempool_validate(
            wrapper.to_bytes().as_ref(),
            MempoolTxType::NewTransaction,
        );
        assert_eq!(result.code, u32::from(ErrorCodes::ReplayTx));
        assert_eq!(
            result.log,
            format!(
                "Inner transaction hash {} already in storage, replay attempt",
                tx_type.tx_hash
            )
        );

        let result = shell.mempool_validate(
            wrapper.to_bytes().as_ref(),
            MempoolTxType::RecheckTransaction,
        );
        assert_eq!(result.code, u32::from(ErrorCodes::ReplayTx));
        assert_eq!(
            result.log,
            format!(
                "Inner transaction hash {} already in storage, replay attempt",
                tx_type.tx_hash
            )
        )
=======
#[cfg(all(test, not(feature = "abcipp")))]
mod mempool_tests {
    use borsh::BorshSerialize;
    use namada::proto::{SignableEthMessage, Signed, Tx};
    use namada::types::ethereum_events::EthereumEvent;
    use namada::types::key::RefTo;
    use namada::types::storage::{BlockHeight, Epoch};
    use namada::types::transaction::protocol::ProtocolTxType;
    use namada::types::transaction::{Fee, WrapperTx};
    use namada::types::vote_extensions::{bridge_pool_roots, ethereum_events};

    use crate::node::ledger::shell::test_utils;
    use crate::wallet;

    /// Test that we do not include protocol txs in the mempool,
    /// voting on ethereum events or signing bridge pool roots
    /// and nonces if the bridge is inactive.
    #[test]
    fn test_mempool_filter_protocol_txs_bridge_inactive() {
        let (mut shell, _, _, _) = test_utils::setup_at_height(3);
        test_utils::deactivate_bridge(&mut shell);
        let address = shell
            .mode
            .get_validator_address()
            .expect("Test failed")
            .clone();
        let protocol_key = shell.mode.get_protocol_key().expect("Test failed");
        let ethereum_event = EthereumEvent::TransfersToNamada {
            nonce: 1u64.into(),
            transfers: vec![],
            valid_transfers_map: vec![],
        };
        let eth_vext = ProtocolTxType::EthEventsVext(
            ethereum_events::Vext {
                validator_addr: address.clone(),
                block_height: shell.wl_storage.storage.last_height,
                ethereum_events: vec![ethereum_event],
            }
            .sign(protocol_key),
        )
        .sign(protocol_key)
        .to_bytes();

        let to_sign = test_utils::get_bp_bytes_to_sign();
        let hot_key = shell.mode.get_eth_bridge_keypair().expect("Test failed");
        let sig = Signed::<_, SignableEthMessage>::new(hot_key, to_sign).sig;
        let bp_vext = ProtocolTxType::BridgePoolVext(
            bridge_pool_roots::Vext {
                block_height: shell.wl_storage.storage.last_height,
                validator_addr: address,
                sig,
            }
            .sign(protocol_key),
        )
        .sign(protocol_key)
        .to_bytes();
        let txs_to_validate = [
            (eth_vext, "Incorrectly validated eth events vext"),
            (bp_vext, "Incorrectly validated bp roots vext"),
        ];
        for (tx_bytes, err_msg) in txs_to_validate {
            let rsp = shell.mempool_validate(&tx_bytes, Default::default());
            assert!(rsp.code == 1, "{err_msg}");
        }
    }

    /// Test that the mempool rejects invalid txs.
    #[test]
    fn test_mempool_rejects_invalid_tx() {
        let (shell, _recv, _, _) = test_utils::setup_at_height(3u64);
        let non_wrapper_tx = Tx::new(
            "wasm_code".as_bytes().to_owned(),
            Some("transaction_data".as_bytes().to_owned()),
        )
        .to_bytes();
        let rsp = shell.mempool_validate(&non_wrapper_tx, Default::default());
        assert_eq!(rsp.code, 1);
    }

    /// Test that if an error is encountered while trying to process a tx,
    /// it is prohibited from making its way onto the mempool.
    #[test]
    fn test_mempool_error_in_processing_tx() {
        let (shell, _recv, _, _) = test_utils::setup_at_height(3u64);
        let keypair = test_utils::gen_keypair();
        let tx = Tx::new(
            "wasm_code".as_bytes().to_owned(),
            Some("transaction_data".as_bytes().to_owned()),
        );
        // an unsigned wrapper will cause an error in processing
        let wrapper = Tx::new(
            "".as_bytes().to_owned(),
            Some(
                WrapperTx::new(
                    Fee {
                        amount: 0.into(),
                        token: shell.wl_storage.storage.native_token.clone(),
                    },
                    &keypair,
                    Epoch(0),
                    0.into(),
                    tx,
                    Default::default(),
                    #[cfg(not(feature = "mainnet"))]
                    None,
                )
                .try_to_vec()
                .expect("Test failed"),
            ),
        )
        .to_bytes();
        let rsp = shell.mempool_validate(&wrapper, Default::default());
        assert_eq!(rsp.code, 1);
    }

    /// Test if Ethereum events validation behaves as expected,
    /// considering honest validators.
    #[test]
    fn test_mempool_eth_events_vext_normal_op() {
        const LAST_HEIGHT: BlockHeight = BlockHeight(3);

        let (shell, _recv, _, _) = test_utils::setup_at_height(LAST_HEIGHT);

        let (protocol_key, _, _) = wallet::defaults::validator_keys();
        let validator_addr = wallet::defaults::validator_address();

        let ethereum_event = EthereumEvent::TransfersToNamada {
            nonce: 1u64.into(),
            transfers: vec![],
            valid_transfers_map: vec![],
        };
        let ext = {
            let ext = ethereum_events::Vext {
                validator_addr,
                block_height: LAST_HEIGHT,
                ethereum_events: vec![ethereum_event],
            }
            .sign(&protocol_key);
            assert!(ext.verify(&protocol_key.ref_to()).is_ok());
            ext
        };
        let tx = ProtocolTxType::EthEventsVext(ext)
            .sign(&protocol_key)
            .to_bytes();
        let rsp = shell.mempool_validate(&tx, Default::default());
        assert_eq!(rsp.code, 0);
>>>>>>> 3e907072
    }
}<|MERGE_RESOLUTION|>--- conflicted
+++ resolved
@@ -37,11 +37,7 @@
     DBIter, Sha256Hasher, Storage, StorageHasher, WlStorage, DB,
 };
 use namada::ledger::storage_api::{self, StorageRead};
-<<<<<<< HEAD
 use namada::ledger::{ibc, pos, protocol, replay_protection};
-=======
-use namada::ledger::{pos, protocol};
->>>>>>> 3e907072
 use namada::proof_of_stake::{self, read_pos_params, slash};
 use namada::proto::{self, Tx};
 use namada::types::address::{masp, masp_tx_key, Address};
@@ -139,11 +135,9 @@
     InvalidOrder = 4,
     ExtraTxs = 5,
     Undecryptable = 6,
-<<<<<<< HEAD
-    ReplayTx = 7,
-=======
     InvalidVoteExtension = 7,
-    AllocationError = 8, /* NOTE: keep these values in sync with
+    AllocationError = 8,
+    ReplayTx = 9,        /* NOTE: keep these values in sync with
                           * [`ErrorCodes::is_recoverable`] */
 }
 
@@ -153,7 +147,6 @@
     pub const fn is_recoverable(self) -> bool {
         (self as u32) <= 3
     }
->>>>>>> 3e907072
 }
 
 impl From<ErrorCodes> for u32 {
@@ -865,17 +858,14 @@
     /// Validate a transaction request. On success, the transaction will
     /// included in the mempool and propagated to peers, otherwise it will be
     /// rejected.
-<<<<<<< HEAD
     ///
     /// Error codes:
     ///    0: Ok
     ///    1: Invalid tx
     ///    2: Tx is invalidly signed
     ///    7: Replay attack
-=======
     // TODO: move this to another file, since this method has become fairly
     // large at this point
->>>>>>> 3e907072
     pub fn mempool_validate(
         &self,
         tx_bytes: &[u8],
@@ -887,7 +877,6 @@
 
         let mut response = response::CheckTx::default();
 
-<<<<<<< HEAD
         // Tx format check
         let tx = match Tx::try_from(tx_bytes).map_err(Error::TxDecoding) {
             Ok(t) => t,
@@ -981,185 +970,6 @@
         }
 
         response.log = "Mempool validation passed".to_string();
-
-        response
-    }
-
-    #[allow(dead_code)]
-    /// Simulate validation and application of a transaction.
-    fn dry_run_tx(&self, tx_bytes: &[u8]) -> response::Query {
-        let mut response = response::Query::default();
-        let mut gas_meter = BlockGasMeter::default();
-        let mut write_log = WriteLog::default();
-        let mut vp_wasm_cache = self.vp_wasm_cache.read_only();
-        let mut tx_wasm_cache = self.tx_wasm_cache.read_only();
-        match Tx::try_from(tx_bytes) {
-            Ok(tx) => {
-                let tx = TxType::Decrypted(DecryptedTx::Decrypted {
-                    tx,
-                    #[cfg(not(feature = "mainnet"))]
-                    // To be able to dry-run testnet faucet withdrawal, pretend 
-                    // that we got a valid PoW
-                    has_valid_pow: true,
-                });
-                match protocol::apply_tx(
-                    tx,
-                    tx_bytes.len(),
-                    TxIndex::default(),
-                    &mut gas_meter,
-                    &mut write_log,
-                    &self.wl_storage.storage,
-                    &mut vp_wasm_cache,
-                    &mut tx_wasm_cache,
-                )
-                .map_err(Error::TxApply)
-                {
-                    Ok(result) => response.info = result.to_string(),
-                    Err(error) => {
-=======
-        const VALID_MSG: &str = "Mempool validation passed";
-        const INVALID_MSG: &str = "Mempool validation failed";
-
-        match Tx::try_from(tx_bytes).map_err(Error::TxDecoding) {
-            Ok(tx) => {
-                match process_tx(tx) {
-                    #[cfg(not(feature = "abcipp"))]
-                    Ok(TxType::Protocol(ProtocolTx {
-                        tx: ProtocolTxType::EthEventsVext(ext),
-                        ..
-                    })) => {
-                        if let Err(err) = self
-                            .validate_eth_events_vext_and_get_it_back(
-                                ext,
-                                self.wl_storage.storage.last_height,
-                            )
-                        {
-                            response.code = 1;
-                            response.log = format!(
-                                "{INVALID_MSG}: Invalid Ethereum events vote \
-                                 extension: {err}",
-                            );
-                        } else {
-                            response.log = String::from(VALID_MSG);
-                        }
-                    }
-                    #[cfg(not(feature = "abcipp"))]
-                    Ok(TxType::Protocol(ProtocolTx {
-                        tx: ProtocolTxType::BridgePoolVext(ext),
-                        ..
-                    })) => {
-                        if let Err(err) = self
-                            .validate_bp_roots_vext_and_get_it_back(
-                                ext,
-                                self.wl_storage.storage.last_height,
-                            )
-                        {
-                            response.code = 1;
-                            response.log = format!(
-                                "{INVALID_MSG}: Invalid Brige pool roots vote \
-                                 extension: {err}",
-                            );
-                        } else {
-                            response.log = String::from(VALID_MSG);
-                        }
-                    }
-                    #[cfg(not(feature = "abcipp"))]
-                    Ok(TxType::Protocol(ProtocolTx {
-                        tx: ProtocolTxType::ValSetUpdateVext(ext),
-                        ..
-                    })) => {
-                        if let Err(err) = self
-                            .validate_valset_upd_vext_and_get_it_back(
-                                ext,
-                                // n.b. only accept validator set updates
-                                // issued at the last committed epoch
-                                // (signing off on the validators of the
-                                // next epoch). at the second height
-                                // within an epoch, the new epoch is
-                                // committed to storage, so `last_epoch`
-                                // reflects the current value of the
-                                // epoch.
-                                self.wl_storage.storage.last_epoch,
-                            )
-                        {
-                            response.code = 1;
-                            response.log = format!(
-                                "{INVALID_MSG}: Invalid validator set update \
-                                 vote extension: {err}",
-                            );
-                        } else {
-                            response.log = String::from(VALID_MSG);
-                            // validator set update votes should be decided
-                            // as soon as possible
-                            response.priority = i64::MAX;
-                        }
-                    }
-                    Ok(TxType::Protocol(ProtocolTx { .. })) => {
-                        response.code = 1;
-                        response.log = format!(
-                            "{INVALID_MSG}: The given protocol tx cannot be \
-                             added to the mempool"
-                        );
-                    }
-                    Ok(TxType::Wrapper(wrapper)) => {
-                        // Check balance for fee
-                        let fee_payer = if wrapper.pk != masp_tx_key().ref_to()
-                        {
-                            wrapper.fee_payer()
-                        } else {
-                            masp()
-                        };
-                        // check that the fee payer has sufficient balance
-                        let balance =
-                            self.get_balance(&wrapper.fee.token, &fee_payer);
-
-                        // In testnets with a faucet, tx is allowed to skip fees
-                        // if it includes a valid PoW
-                        #[cfg(not(feature = "mainnet"))]
-                        let has_valid_pow =
-                            self.has_valid_pow_solution(&wrapper);
-                        #[cfg(feature = "mainnet")]
-                        let has_valid_pow = false;
-
-                        if !has_valid_pow
-                            && self.get_wrapper_tx_fees() > balance
-                        {
-                            response.code = 1;
-                            response.log = String::from(
-                                "The address given does not have sufficient \
-                                 balance to pay fee",
-                            );
-                            return response;
-                        } else {
-                            response.log = String::from(VALID_MSG);
-                        }
-                    }
-                    Ok(TxType::Raw(_)) => {
->>>>>>> 3e907072
-                        response.code = 1;
-                        response.log = format!(
-                            "{INVALID_MSG}: Raw transactions cannot be \
-                             accepted into the mempool"
-                        );
-                    }
-                    Ok(TxType::Decrypted(_)) => {
-                        response.code = 1;
-                        response.log = format!(
-                            "{INVALID_MSG}: Decrypted txs cannot be sent by \
-                             clients"
-                        );
-                    }
-                    Err(err) => {
-                        response.code = 1;
-                        response.log = format!("{INVALID_MSG}: {err}");
-                    }
-                }
-            }
-            Err(msg) => {
-                response.code = 1;
-                response.log = format!("{INVALID_MSG}: {msg}");
-            }
-        }
 
         response
     }
@@ -1290,18 +1100,14 @@
     use namada::types::hash::Hash;
     use namada::types::keccak::KeccakHash;
     use namada::types::key::*;
-<<<<<<< HEAD
     use namada::types::storage::{
         BlockHash, BlockResults, Epoch, Epochs, Header,
     };
     use namada::types::transaction::{Fee, WrapperTx};
-=======
-    use namada::types::storage::{BlockHash, BlockResults, Epoch, Header};
     use namada::types::time::DateTimeUtc;
     use namada::types::transaction::protocol::ProtocolTxType;
     use namada::types::transaction::{Fee, TxType, WrapperTx};
     use namada::types::vote_extensions::ethereum_events;
->>>>>>> 3e907072
     use tempfile::tempdir;
     use tokio::sync::mpsc::{Sender, UnboundedReceiver};
 
@@ -1722,7 +1528,6 @@
             .wl_storage
             .storage
             .db
-<<<<<<< HEAD
             .write_block(
                 BlockStateWrite {
                     merkle_tree_stores: stores,
@@ -1736,29 +1541,14 @@
                     address_gen: &address_gen,
                     results: &BlockResults::default(),
                     tx_queue: &shell.wl_storage.storage.tx_queue,
+                    ethereum_height: shell
+                        .wl_storage
+                        .storage
+                        .ethereum_height
+                        .as_ref(),
                 },
                 true,
             )
-=======
-            .write_block(BlockStateWrite {
-                merkle_tree_stores: stores,
-                header: None,
-                hash: &hash,
-                height: BlockHeight(1),
-                epoch: Epoch(0),
-                pred_epochs: &pred_epochs,
-                next_epoch_min_start_height: BlockHeight(3),
-                next_epoch_min_start_time: DateTimeUtc::now(),
-                address_gen: &address_gen,
-                results: &BlockResults::default(),
-                tx_queue: &shell.wl_storage.storage.tx_queue,
-                ethereum_height: shell
-                    .wl_storage
-                    .storage
-                    .ethereum_height
-                    .as_ref(),
-            })
->>>>>>> 3e907072
             .expect("Test failed");
 
         // Drop the shell
@@ -1792,7 +1582,6 @@
     }
 }
 
-<<<<<<< HEAD
 /// Test the failure cases of [`mempool_validate`]
 #[cfg(test)]
 mod test_mempool_validate {
@@ -2057,153 +1846,5 @@
                 tx_type.tx_hash
             )
         )
-=======
-#[cfg(all(test, not(feature = "abcipp")))]
-mod mempool_tests {
-    use borsh::BorshSerialize;
-    use namada::proto::{SignableEthMessage, Signed, Tx};
-    use namada::types::ethereum_events::EthereumEvent;
-    use namada::types::key::RefTo;
-    use namada::types::storage::{BlockHeight, Epoch};
-    use namada::types::transaction::protocol::ProtocolTxType;
-    use namada::types::transaction::{Fee, WrapperTx};
-    use namada::types::vote_extensions::{bridge_pool_roots, ethereum_events};
-
-    use crate::node::ledger::shell::test_utils;
-    use crate::wallet;
-
-    /// Test that we do not include protocol txs in the mempool,
-    /// voting on ethereum events or signing bridge pool roots
-    /// and nonces if the bridge is inactive.
-    #[test]
-    fn test_mempool_filter_protocol_txs_bridge_inactive() {
-        let (mut shell, _, _, _) = test_utils::setup_at_height(3);
-        test_utils::deactivate_bridge(&mut shell);
-        let address = shell
-            .mode
-            .get_validator_address()
-            .expect("Test failed")
-            .clone();
-        let protocol_key = shell.mode.get_protocol_key().expect("Test failed");
-        let ethereum_event = EthereumEvent::TransfersToNamada {
-            nonce: 1u64.into(),
-            transfers: vec![],
-            valid_transfers_map: vec![],
-        };
-        let eth_vext = ProtocolTxType::EthEventsVext(
-            ethereum_events::Vext {
-                validator_addr: address.clone(),
-                block_height: shell.wl_storage.storage.last_height,
-                ethereum_events: vec![ethereum_event],
-            }
-            .sign(protocol_key),
-        )
-        .sign(protocol_key)
-        .to_bytes();
-
-        let to_sign = test_utils::get_bp_bytes_to_sign();
-        let hot_key = shell.mode.get_eth_bridge_keypair().expect("Test failed");
-        let sig = Signed::<_, SignableEthMessage>::new(hot_key, to_sign).sig;
-        let bp_vext = ProtocolTxType::BridgePoolVext(
-            bridge_pool_roots::Vext {
-                block_height: shell.wl_storage.storage.last_height,
-                validator_addr: address,
-                sig,
-            }
-            .sign(protocol_key),
-        )
-        .sign(protocol_key)
-        .to_bytes();
-        let txs_to_validate = [
-            (eth_vext, "Incorrectly validated eth events vext"),
-            (bp_vext, "Incorrectly validated bp roots vext"),
-        ];
-        for (tx_bytes, err_msg) in txs_to_validate {
-            let rsp = shell.mempool_validate(&tx_bytes, Default::default());
-            assert!(rsp.code == 1, "{err_msg}");
-        }
-    }
-
-    /// Test that the mempool rejects invalid txs.
-    #[test]
-    fn test_mempool_rejects_invalid_tx() {
-        let (shell, _recv, _, _) = test_utils::setup_at_height(3u64);
-        let non_wrapper_tx = Tx::new(
-            "wasm_code".as_bytes().to_owned(),
-            Some("transaction_data".as_bytes().to_owned()),
-        )
-        .to_bytes();
-        let rsp = shell.mempool_validate(&non_wrapper_tx, Default::default());
-        assert_eq!(rsp.code, 1);
-    }
-
-    /// Test that if an error is encountered while trying to process a tx,
-    /// it is prohibited from making its way onto the mempool.
-    #[test]
-    fn test_mempool_error_in_processing_tx() {
-        let (shell, _recv, _, _) = test_utils::setup_at_height(3u64);
-        let keypair = test_utils::gen_keypair();
-        let tx = Tx::new(
-            "wasm_code".as_bytes().to_owned(),
-            Some("transaction_data".as_bytes().to_owned()),
-        );
-        // an unsigned wrapper will cause an error in processing
-        let wrapper = Tx::new(
-            "".as_bytes().to_owned(),
-            Some(
-                WrapperTx::new(
-                    Fee {
-                        amount: 0.into(),
-                        token: shell.wl_storage.storage.native_token.clone(),
-                    },
-                    &keypair,
-                    Epoch(0),
-                    0.into(),
-                    tx,
-                    Default::default(),
-                    #[cfg(not(feature = "mainnet"))]
-                    None,
-                )
-                .try_to_vec()
-                .expect("Test failed"),
-            ),
-        )
-        .to_bytes();
-        let rsp = shell.mempool_validate(&wrapper, Default::default());
-        assert_eq!(rsp.code, 1);
-    }
-
-    /// Test if Ethereum events validation behaves as expected,
-    /// considering honest validators.
-    #[test]
-    fn test_mempool_eth_events_vext_normal_op() {
-        const LAST_HEIGHT: BlockHeight = BlockHeight(3);
-
-        let (shell, _recv, _, _) = test_utils::setup_at_height(LAST_HEIGHT);
-
-        let (protocol_key, _, _) = wallet::defaults::validator_keys();
-        let validator_addr = wallet::defaults::validator_address();
-
-        let ethereum_event = EthereumEvent::TransfersToNamada {
-            nonce: 1u64.into(),
-            transfers: vec![],
-            valid_transfers_map: vec![],
-        };
-        let ext = {
-            let ext = ethereum_events::Vext {
-                validator_addr,
-                block_height: LAST_HEIGHT,
-                ethereum_events: vec![ethereum_event],
-            }
-            .sign(&protocol_key);
-            assert!(ext.verify(&protocol_key.ref_to()).is_ok());
-            ext
-        };
-        let tx = ProtocolTxType::EthEventsVext(ext)
-            .sign(&protocol_key)
-            .to_bytes();
-        let rsp = shell.mempool_validate(&tx, Default::default());
-        assert_eq!(rsp.code, 0);
->>>>>>> 3e907072
     }
 }