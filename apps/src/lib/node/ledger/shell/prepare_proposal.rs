--- conflicted
+++ resolved
@@ -2,16 +2,9 @@
 
 mod block_space_alloc;
 
-<<<<<<< HEAD
 use index_set::vec::VecIndexSet;
-use namada::hints;
-use namada::ledger::storage::traits::StorageHasher;
-use namada::ledger::storage::{DBIter, DB};
-use namada::ledger::storage_api::queries::QueriesExt;
-=======
-#[cfg(feature = "abcipp")]
+use namada::core::hints;
 use namada::ledger::queries_ext::QueriesExt;
->>>>>>> c8247dc5
 #[cfg(feature = "abcipp")]
 use namada::ledger::queries_ext::SendValsetUpd;
 use namada::ledger::storage::traits::StorageHasher;
@@ -66,23 +59,9 @@
         // proposal is accepted
         self.gas_meter.reset();
         let txs = if let ShellMode::Validator { .. } = self.mode {
-<<<<<<< HEAD
             // start counting allotted space for txs
             let alloc = BlockSpaceAllocator::from(&req);
             let mut protocol_tx_indices = VecIndexSet::default();
-=======
-            // TODO: add some info logging?
-
-            // add ethereum events and validator set updates as protocol txs
-            #[cfg(feature = "abcipp")]
-            let mut txs = self.build_vote_extension_txs(req.local_last_commit);
-            #[cfg(not(feature = "abcipp"))]
-            let mut txs = self.build_vote_extension_txs(&req.txs);
-
-            // add mempool txs
-            let mut mempool_txs = self.build_mempool_txs(req.txs);
-            txs.append(&mut mempool_txs);
->>>>>>> c8247dc5
 
             // decrypt the wrapper txs included in the previous block
             let (decrypted_txs, alloc) = self.build_decrypted_txs(alloc);
@@ -128,22 +107,7 @@
             "Proposing block"
         );
 
-<<<<<<< HEAD
-        #[cfg(feature = "abcipp")]
-        {
-            response::PrepareProposal {
-                // TODO(feature = "abcipp"): remove tx records
-                tx_records: txs,
-                ..Default::default()
-            }
-        }
-        #[cfg(not(feature = "abcipp"))]
-        {
-            response::PrepareProposal { txs }
-        }
-=======
         response::PrepareProposal { txs }
->>>>>>> c8247dc5
     }
 
     /// Builds a batch of vote extension transactions, comprised of Ethereum
@@ -224,7 +188,7 @@
         }
 
         let txs = deserialize_vote_extensions(txs, protocol_tx_indices).take_while(|tx_bytes|
-            alloc.try_alloc(&*tx_bytes)
+            alloc.try_alloc(&tx_bytes[..])
                 .map_or_else(
                     |status| match status {
                         AllocFailure::Rejected { bin_space_left } => {
@@ -334,7 +298,7 @@
                 }
             })
             .take_while(|tx_bytes| {
-                alloc.try_alloc(&*tx_bytes)
+                alloc.try_alloc(&tx_bytes[..])
                     .map_or_else(
                         |status| match status {
                             AllocFailure::Rejected { bin_space_left } => {
@@ -369,17 +333,10 @@
         (txs, alloc)
     }
 
-<<<<<<< HEAD
     /// Builds a batch of DKG decrypted transactions.
     // NOTE: we won't have frontrunning protection until V2 of the
     // Anoma protocol; Namada runs V1, therefore this method is
     // essentially a NOOP
-=======
-    /// Builds a batch of DKG decrypted transactions
-    // TODO: we won't have frontrunning protection until V2 of the Namada
-    // protocol; Namada runs V1, therefore this method is
-    // essentially a NOOP, and ought to be removed
->>>>>>> c8247dc5
     //
     // sources:
     // - https://specs.namada.net/main/releases/v2.html
@@ -405,7 +362,7 @@
             })
             // TODO: make sure all decrypted txs are accepted
             .take_while(|tx_bytes| {
-                alloc.try_alloc(&*tx_bytes).map_or_else(
+                alloc.try_alloc(&tx_bytes[..]).map_or_else(
                     |status| match status {
                         AllocFailure::Rejected { bin_space_left } => {
                             tracing::warn!(
@@ -447,7 +404,7 @@
     ) -> Vec<TxBytes> {
         get_remaining_protocol_txs(protocol_tx_indices, txs)
             .take_while(|tx_bytes| {
-                alloc.try_alloc(&*tx_bytes).map_or_else(
+                alloc.try_alloc(&tx_bytes[..]).map_or_else(
                     |status| match status {
                         AllocFailure::Rejected { bin_space_left } => {
                             tracing::debug!(
@@ -675,16 +632,7 @@
             ..Default::default()
         };
         #[cfg(feature = "abcipp")]
-<<<<<<< HEAD
-        assert_eq!(
-            // NOTE: we process mempool txs after protocol txs
-            // TODO(feature = "abcipp"): remove tx records
-            shell.prepare_proposal(req).tx_records.remove(1),
-            record::remove(non_wrapper_tx.to_bytes())
-        );
-=======
         assert_eq!(shell.prepare_proposal(req).txs.len(), 1);
->>>>>>> c8247dc5
         #[cfg(not(feature = "abcipp"))]
         assert_eq!(shell.prepare_proposal(req).txs.len(), 0);
     }
@@ -943,20 +891,9 @@
             ..Default::default()
         });
         let rsp_digest = {
-<<<<<<< HEAD
-            // TODO(feature = "abcipp"): remove tx records
-            assert_eq!(rsp.tx_records.len(), 1);
-            // TODO(feature = "abcipp"): remove tx records
-            let tx_record = rsp.tx_records.pop().unwrap();
-
-            assert_eq!(tx_record.action(), TxAction::Added);
-
-            let got = Tx::try_from(&tx_record.tx[..]).unwrap();
-=======
             assert_eq!(rsp.txs.len(), 1);
             let tx_bytes = rsp.txs.remove(0);
             let got = Tx::try_from(tx_bytes.as_slice()).expect("Test failed");
->>>>>>> c8247dc5
             let got_signed_tx =
                 SignedTxData::try_from_slice(&got.data.unwrap()[..]).unwrap();
             let protocol_tx =
@@ -1197,16 +1134,7 @@
             ..Default::default()
         };
         #[cfg(feature = "abcipp")]
-<<<<<<< HEAD
-        assert_eq!(
-            // NOTE: we process mempool txs after protocol txs
-            // TODO(feature = "abcipp"): remove tx records
-            shell.prepare_proposal(req).tx_records.remove(1),
-            record::remove(wrapper)
-        );
-=======
         assert_eq!(shell.prepare_proposal(req).txs.len(), 1);
->>>>>>> c8247dc5
         #[cfg(not(feature = "abcipp"))]
         assert_eq!(shell.prepare_proposal(req).txs.len(), 0);
     }
@@ -1259,56 +1187,7 @@
             // fail the test
             .map(|tx| tx.data.expect("Test failed"))
             .collect();
-<<<<<<< HEAD
-        #[cfg(feature = "abcipp")]
-        {
-            let received: Vec<TxBytes> = shell
-                .prepare_proposal(req)
-                // TODO(feature = "abcipp"): remove tx records
-                .tx_records
-                .iter()
-                .filter_map(
-                    |TxRecord {
-                         tx: tx_bytes,
-                         action,
-                     }| {
-                        if *action == (TxAction::Unmodified as i32)
-                            || *action == (TxAction::Added as i32)
-                        {
-                            Some(
-                                Tx::try_from(tx_bytes.as_slice())
-                                    .expect("Test failed")
-                                    .data
-                                    .expect("Test failed"),
-                            )
-                        } else {
-                            None
-                        }
-                    },
-                )
-                .collect();
-            // check that the order of the txs is correct
-            assert_eq!(received, expected_txs);
-        }
-        #[cfg(not(feature = "abcipp"))]
-        {
-            let received: Vec<TxBytes> = shell
-                .prepare_proposal(req)
-                .txs
-                .into_iter()
-                .map(|tx_bytes| {
-                    Tx::try_from(tx_bytes.as_slice())
-                        .expect("Test failed")
-                        .data
-                        .expect("Test failed")
-                })
-                .collect();
-            // check that the order of the txs is correct
-            assert_eq!(received, expected_txs);
-        }
-=======
-
-        let received: Vec<Vec<u8>> = shell
+        let received: Vec<TxBytes> = shell
             .prepare_proposal(req)
             .txs
             .into_iter()
@@ -1321,6 +1200,5 @@
             .collect();
         // check that the order of the txs is correct
         assert_eq!(received, expected_txs);
->>>>>>> c8247dc5
     }
 }