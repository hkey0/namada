//! Implementation of the ['VerifyHeader`], [`ProcessProposal`],
//! and [`RevertProposal`] ABCI++ methods for the Shell

use data_encoding::HEXUPPER;
use namada::core::hints;
use namada::core::ledger::storage::WlStorage;
<<<<<<< HEAD
use namada::core::types::hash::Hash;
use namada::ledger::storage::TempWlStorage;
use namada::proof_of_stake::pos_queries::PosQueries;
=======
use namada::ledger::eth_bridge::{EthBridgeQueries, SendValsetUpd};
use namada::ledger::pos::PosQueries;
>>>>>>> 3e907072
use namada::types::internal::WrapperTxInQueue;
use namada::types::transaction::protocol::ProtocolTxType;
#[cfg(feature = "abcipp")]
use namada::types::voting_power::FractionalVotingPower;

use super::*;
use crate::facade::tendermint_proto::abci::response_process_proposal::ProposalStatus;
use crate::facade::tendermint_proto::abci::RequestProcessProposal;
use crate::node::ledger::shell::block_space_alloc::{
    threshold, AllocFailure, TxBin,
};
use crate::node::ledger::shims::abcipp_shim_types::shim::response::ProcessProposal;
use crate::node::ledger::shims::abcipp_shim_types::shim::TxBytes;

/// Validation metadata, to keep track of used resources or
/// transaction numbers, in a block proposal.
#[derive(Default)]
pub struct ValidationMeta {
<<<<<<< HEAD
=======
    /// Vote extension digest counters.
    #[cfg(feature = "abcipp")]
    pub digests: DigestCounters,
>>>>>>> 3e907072
    /// Space utilized by encrypted txs.
    pub encrypted_txs_bin: TxBin,
    /// Space utilized by all txs.
    pub txs_bin: TxBin,
    /// Check if the decrypted tx queue has any elements
    /// left.
    ///
    /// This field will only evaluate to true if a block
    /// proposer didn't include all decrypted txs in a block.
    pub decrypted_queue_has_remaining_txs: bool,
    /// Check if a block has decrypted txs.
    pub has_decrypted_txs: bool,
}

impl<D, H> From<&WlStorage<D, H>> for ValidationMeta
where
<<<<<<< HEAD
    D: 'static + DB + for<'iter> DBIter<'iter>,
    H: 'static + StorageHasher,
{
    fn from(storage: &WlStorage<D, H>) -> Self {
        let max_proposal_bytes =
            storage.pos_queries().get_max_proposal_bytes().get();
=======
    D: DB + for<'iter> DBIter<'iter>,
    H: StorageHasher,
{
    fn from(wl_storage: &WlStorage<D, H>) -> Self {
        let max_proposal_bytes =
            wl_storage.pos_queries().get_max_proposal_bytes().get();
>>>>>>> 3e907072
        let encrypted_txs_bin =
            TxBin::init_over_ratio(max_proposal_bytes, threshold::ONE_THIRD);
        let txs_bin = TxBin::init(max_proposal_bytes);
        Self {
<<<<<<< HEAD
=======
            #[cfg(feature = "abcipp")]
            digests: DigestCounters::default(),
>>>>>>> 3e907072
            decrypted_queue_has_remaining_txs: false,
            has_decrypted_txs: false,
            encrypted_txs_bin,
            txs_bin,
        }
    }
}
<<<<<<< HEAD
=======

/// Contains stateful data about the number of vote extension
/// digests found as protocol transactions in a proposed block.
#[derive(Default)]
#[cfg(feature = "abcipp")]
pub struct DigestCounters {
    /// The number of Ethereum events vote extensions found thus far.
    pub eth_ev_digest_num: usize,
    /// The number of Bridge pool root vote extensions found thus far.
    pub bridge_pool_roots: usize,
    /// The number of validator set update vote extensions found thus far.
    pub valset_upd_digest_num: usize,
}
>>>>>>> 3e907072

impl<D, H> Shell<D, H>
where
    D: DB + for<'iter> DBIter<'iter> + Sync + 'static,
    H: StorageHasher + Sync + 'static,
{
    /// INVARIANT: This method must be stateless.
    pub fn verify_header(
        &self,
        _req: shim::request::VerifyHeader,
    ) -> shim::response::VerifyHeader {
        Default::default()
    }

<<<<<<< HEAD
    /// Check all the txs in a block.
    /// We reject the entire block when:
    ///    - decrypted txs violate the committed order
    ///    - more decrypted txs than expected
    ///    - checks on wrapper tx fail
    ///
    /// We cannot reject the block for failed checks on the decrypted txs since
    /// their order has already been committed in storage, so we simply discard
    /// the single invalid inner tx
=======
    /// Check all the txs in a block. Some txs may be incorrect,
    /// but we only reject the entire block if the order of the
    /// included txs violates the order decided upon in the previous
    /// block.
    #[cfg(feature = "abcipp")]
>>>>>>> 3e907072
    pub fn process_proposal(
        &self,
        req: RequestProcessProposal,
    ) -> ProcessProposal {
<<<<<<< HEAD
        let (tx_results, metadata) =
            self.process_txs(&req.txs, self.get_block_timestamp(req.time));
=======
        tracing::info!(
            proposer = ?HEXUPPER.encode(&req.proposer_address),
            height = req.height,
            hash = ?HEXUPPER.encode(&req.hash),
            n_txs = req.txs.len(),
            "Received block proposal",
        );
        let (tx_results, metadata) = self.check_proposal(&req.txs);

        // We should not have more than one `ethereum_events::VextDigest` in
        // a proposal from some round's leader.
        let invalid_num_of_eth_ev_digests =
            !self.has_proper_eth_events_num(&metadata);
        if invalid_num_of_eth_ev_digests {
            tracing::warn!(
                proposer = ?HEXUPPER.encode(&req.proposer_address),
                height = req.height,
                hash = ?HEXUPPER.encode(&req.hash),
                eth_ev_digest_num = metadata.digests.eth_ev_digest_num,
                "Found invalid number of Ethereum events vote extension digests, proposed block \
                 will be rejected"
            );
        }

        // We should not have more than one `bridge_pool_roots::VextDigest` in
        // a proposal from some round's leader.
        let invalid_num_of_bp_root_digests =
            !self.has_proper_bp_roots_num(&metadata);
        if invalid_num_of_bp_root_digests {
            tracing::warn!(
                proposer = ?HEXUPPER.encode(&req.proposer_address),
                height = req.height,
                hash = ?HEXUPPER.encode(&req.hash),
                eth_ev_digest_num = metadata.digests.bridge_pool_roots,
                "Found invalid number of Ethereum bridge pool root vote extension \
                 digests, proposed block will be rejected."
            );
        }

        let invalid_num_of_valset_upd_digests =
            !self.has_proper_valset_upd_num(&metadata);
        if invalid_num_of_valset_upd_digests {
            tracing::warn!(
                proposer = ?HEXUPPER.encode(&req.proposer_address),
                height = req.height,
                hash = ?HEXUPPER.encode(&req.hash),
                valset_upd_digest_num = metadata.digests.valset_upd_digest_num,
                "Found invalid number of validator set update vote extension digests, proposed block \
                 will be rejected"
            );
        }
>>>>>>> 3e907072

        // Erroneous transactions were detected when processing
        // the leader's proposal. We allow txs that do not
        // deserialize properly, that have invalid signatures
        // and that have invalid wasm code to reach FinalizeBlock.
        let invalid_txs = tx_results.iter().any(|res| {
            let error = ErrorCodes::from_u32(res.code).expect(
                "All error codes returned from process_single_tx are valid",
            );
            !error.is_recoverable()
        });
        if invalid_txs {
            tracing::warn!(
                proposer = ?HEXUPPER.encode(&req.proposer_address),
                height = req.height,
                hash = ?HEXUPPER.encode(&req.hash),
                "Found invalid transactions, proposed block will be rejected"
            );
        }

        let has_remaining_decrypted_txs =
            metadata.decrypted_queue_has_remaining_txs;
        if has_remaining_decrypted_txs {
            tracing::warn!(
                proposer = ?HEXUPPER.encode(&req.proposer_address),
                height = req.height,
                hash = ?HEXUPPER.encode(&req.hash),
                "Not all decrypted txs from the previous height were included in
                 the proposal, the block will be rejected"
            );
        }

<<<<<<< HEAD
        let will_reject_proposal = invalid_txs || has_remaining_decrypted_txs;
=======
        let will_reject_proposal = invalid_num_of_eth_ev_digests
            || invalid_num_of_bp_root_digests
            || invalid_num_of_valset_upd_digests
            || invalid_txs
            || has_remaining_decrypted_txs;
>>>>>>> 3e907072

        let status = if will_reject_proposal {
            ProposalStatus::Reject
        } else {
            ProposalStatus::Accept
        };

        ProcessProposal {
            status: status as i32,
            tx_results,
        }
    }

<<<<<<< HEAD
    /// Check all the given txs.
    pub fn process_txs(
        &self,
        txs: &[TxBytes],
        block_time: DateTimeUtc,
    ) -> (Vec<TxResult>, ValidationMeta) {
        let mut tx_queue_iter = self.wl_storage.storage.tx_queue.iter();
        let mut temp_wl_storage = TempWlStorage::new(&self.wl_storage.storage);
        let mut metadata = ValidationMeta::from(&self.wl_storage);
        let tx_results = txs
            .iter()
            .map(|tx_bytes| {
                let result = self.process_single_tx(
                    tx_bytes,
                    &mut tx_queue_iter,
                    &mut metadata,
                    &mut temp_wl_storage,
                    block_time,
                );
                if let ErrorCodes::Ok =
                    ErrorCodes::from_u32(result.code).unwrap()
                {
                    temp_wl_storage.write_log.commit_tx();
                } else {
                    temp_wl_storage.write_log.drop_tx();
                }
                result
=======
    /// Check all the txs in a block. Some txs may be incorrect,
    /// but we only reject the entire block if the order of the
    /// included txs violates the order decided upon in the previous
    /// block.
    #[cfg(not(feature = "abcipp"))]
    pub fn process_proposal(
        &self,
        req: RequestProcessProposal,
    ) -> ProcessProposal {
        tracing::info!(
            proposer = ?HEXUPPER.encode(&req.proposer_address),
            height = req.height,
            hash = ?HEXUPPER.encode(&req.hash),
            n_txs = req.txs.len(),
            "Received block proposal",
        );
        let (tx_results, meta) = self.check_proposal(&req.txs);

        // Erroneous transactions were detected when processing
        // the leader's proposal. We allow txs that do not
        // deserialize properly, that have invalid signatures
        // and that have invalid wasm code to reach FinalizeBlock.
        let invalid_txs = tx_results.iter().any(|res| {
            let error = ErrorCodes::from_u32(res.code).expect(
                "All error codes returned from process_single_tx are valid",
            );
            !error.is_recoverable()
        });
        if invalid_txs {
            tracing::warn!(
                proposer = ?HEXUPPER.encode(&req.proposer_address),
                height = req.height,
                hash = ?HEXUPPER.encode(&req.hash),
                "Found invalid transactions, proposed block will be rejected"
            );
        }

        let has_remaining_decrypted_txs =
            meta.decrypted_queue_has_remaining_txs;
        if has_remaining_decrypted_txs {
            tracing::warn!(
                proposer = ?HEXUPPER.encode(&req.proposer_address),
                height = req.height,
                hash = ?HEXUPPER.encode(&req.hash),
                "Not all decrypted txs from the previous height were included in
                 the proposal, the block will be rejected"
            );
        }

        let will_reject_proposal = invalid_txs || has_remaining_decrypted_txs;

        let status = if will_reject_proposal {
            ProposalStatus::Reject
        } else {
            ProposalStatus::Accept
        };

        ProcessProposal {
            status: status as i32,
            tx_results,
        }
    }

    /// Evaluates the corresponding [`TxResult`] for each tx in the
    /// proposal. Additionally, counts the number of digest
    /// txs and the bytes used by encrypted txs in the proposal.
    ///
    /// `ProcessProposal` should be able to make a decision on whether a
    /// proposed block is acceptable or not based solely on what this
    /// function returns.
    pub fn check_proposal(
        &self,
        txs: &[TxBytes],
    ) -> (Vec<TxResult>, ValidationMeta) {
        let mut tx_queue_iter = self.wl_storage.storage.tx_queue.iter();
        let mut metadata = ValidationMeta::from(&self.wl_storage);
        let tx_results: Vec<_> = txs
            .iter()
            .map(|tx_bytes| {
                self.check_proposal_tx(
                    tx_bytes,
                    &mut tx_queue_iter,
                    &mut metadata,
                )
>>>>>>> 3e907072
            })
            .collect();
        metadata.decrypted_queue_has_remaining_txs =
            !self.wl_storage.storage.tx_queue.is_empty()
                && tx_queue_iter.next().is_some();
        (tx_results, metadata)
<<<<<<< HEAD
=======
    }

    /// Validates a list of vote extensions, included in PrepareProposal.
    ///
    /// If a vote extension is [`Some`], then it was validated properly,
    /// and the voting power of the validator who signed it is considered
    /// in the sum of the total voting power of all received vote extensions.
    ///
    /// At least 2/3 of validators by voting power must have included vote
    /// extensions for this function to consider a proposal valid.
    fn validate_vexts_in_proposal<I>(&self, mut vote_extensions: I) -> TxResult
    where
        I: Iterator<Item = Option<namada::types::token::Amount>>,
    {
        #[cfg(feature = "abcipp")]
        let mut voting_power = FractionalVotingPower::default();
        #[cfg(feature = "abcipp")]
        let total_power = {
            let epoch = self
                .wl_storage
                .pos_queries()
                .get_epoch(self.wl_storage.storage.last_height);
            u64::from(
                self.wl_storage.pos_queries().get_total_voting_power(epoch),
            )
        };

        if vote_extensions.all(|maybe_ext| {
            maybe_ext
                .map(|_power| {
                    #[cfg(feature = "abcipp")]
                    {
                        voting_power += FractionalVotingPower::new(
                            u64::from(_power),
                            total_power,
                        )
                        .expect(
                            "The voting power we obtain from storage should \
                             always be valid",
                        );
                    }
                })
                .is_some()
        }) {
            #[cfg(feature = "abcipp")]
            if voting_power > FractionalVotingPower::TWO_THIRDS {
                TxResult {
                    code: ErrorCodes::Ok.into(),
                    info: "Process proposal accepted this transaction".into(),
                }
            } else {
                TxResult {
                    code: ErrorCodes::InvalidVoteExtension.into(),
                    info: "Process proposal rejected this proposal because \
                           the backing stake of the vote extensions published \
                           in the proposal was insufficient"
                        .into(),
                }
            }

            #[cfg(not(feature = "abcipp"))]
            {
                TxResult {
                    code: ErrorCodes::Ok.into(),
                    info: "Process proposal accepted this transaction".into(),
                }
            }
        } else {
            TxResult {
                code: ErrorCodes::InvalidVoteExtension.into(),
                info: "Process proposal rejected this proposal because at \
                       least one of the vote extensions included was invalid."
                    .into(),
            }
        }
>>>>>>> 3e907072
    }

    /// Checks if the Tx can be deserialized from bytes. Checks the fees and
    /// signatures of the fee payer for a transaction if it is a wrapper tx.
    ///
    /// Checks validity of a decrypted tx or that a tx marked un-decryptable
    /// is in fact so. Also checks that decrypted txs were submitted in
    /// correct order.
    ///
    /// Error codes:
    ///   0: Ok
    ///   1: Invalid tx
    ///   2: Tx is invalidly signed
    ///   3: Wasm runtime error
    ///   4: Invalid order of decrypted txs
    ///   5. More decrypted txs than expected
    ///   6. A transaction could not be decrypted
<<<<<<< HEAD
    ///   7. Not enough block space was available for some tx
    ///   8: Replay attack  
=======
    ///   7. An error in the vote extensions included in the proposal
    ///   8. Not enough block space was available for some tx
>>>>>>> 3e907072
    ///
    /// INVARIANT: Any changes applied in this method must be reverted if the
    /// proposal is rejected (unless we can simply overwrite them in the
    /// next block).
    pub(crate) fn check_proposal_tx<'a>(
        &self,
        tx_bytes: &[u8],
        tx_queue_iter: &mut impl Iterator<Item = &'a WrapperTxInQueue>,
        metadata: &mut ValidationMeta,
<<<<<<< HEAD
        temp_wl_storage: &mut TempWlStorage<D, H>,
        block_time: DateTimeUtc,
=======
>>>>>>> 3e907072
    ) -> TxResult {
        // try to allocate space for this tx
        if let Err(e) = metadata.txs_bin.try_dump(tx_bytes) {
            return TxResult {
                code: ErrorCodes::AllocationError.into(),
                info: match e {
                    AllocFailure::Rejected { .. } => {
                        "No more space left in the block"
                    }
                    AllocFailure::OverflowsBin { .. } => {
                        "The given tx is larger than the max configured \
                         proposal size"
                    }
                }
                .into(),
            };
        }

        let maybe_tx = Tx::try_from(tx_bytes).map_or_else(
            |err| {
                tracing::debug!(
                    ?err,
                    "Couldn't deserialize transaction received during \
                     PrepareProposal"
                );
                Err(TxResult {
                    code: ErrorCodes::InvalidTx.into(),
                    info: "The submitted transaction was not deserializable"
                        .into(),
                })
            },
            |tx| {
<<<<<<< HEAD
                let tx_chain_id = tx.chain_id.clone();
                let tx_expiration = tx.expiration;
                let tx_type = process_tx(tx).map_err(|err| {
=======
                process_tx(tx).map_err(|err| {
>>>>>>> 3e907072
                    // This occurs if the wrapper / protocol tx signature is
                    // invalid
                    TxResult {
                        code: ErrorCodes::InvalidSig.into(),
                        info: err.to_string(),
                    }
<<<<<<< HEAD
                })?;
                Ok((tx_chain_id, tx_expiration, tx_type))
            },
        );
        let (tx_chain_id, tx_expiration, tx) = match maybe_tx {
=======
                })
            },
        );
        let tx = match maybe_tx {
>>>>>>> 3e907072
            Ok(tx) => tx,
            Err(tx_result) => return tx_result,
        };

        // TODO: This should not be hardcoded
        let privkey = <EllipticCurve as PairingEngine>::G2Affine::prime_subgroup_generator();

        match tx {
            // If it is a raw transaction, we do no further validation
            TxType::Raw(_) => TxResult {
                code: ErrorCodes::InvalidTx.into(),
                info: "Transaction rejected: Non-encrypted transactions are \
                       not supported"
                    .into(),
            },
<<<<<<< HEAD
            TxType::Protocol(_) => {
                // Tx chain id
                if tx_chain_id != self.chain_id {
                    return TxResult {
                        code: ErrorCodes::InvalidChainId.into(),
                        info: format!(
                            "Tx carries a wrong chain id: expected {}, found \
                             {}",
                            self.chain_id, tx_chain_id
                        ),
                    };
                }

                // Tx expiration
                if let Some(exp) = tx_expiration {
                    if block_time > exp {
                        return TxResult {
                            code: ErrorCodes::ExpiredTx.into(),
                            info: format!(
                                "Tx expired at {:#?}, block time: {:#?}",
                                exp, block_time
                            ),
                        };
                    }
                }
                TxResult {
                    code: ErrorCodes::InvalidTx.into(),
                    info: "Protocol transactions are a fun new feature that \
                           is coming soon to a blockchain near you. Patience."
                        .into(),
                }
            }
            TxType::Decrypted(tx) => {
                metadata.has_decrypted_txs = true;
                match tx_queue_iter.next() {
                    Some(wrapper) => {
                        if wrapper.tx.tx_hash != tx.hash_commitment() {
=======
            TxType::Protocol(protocol_tx) => match protocol_tx.tx {
                ProtocolTxType::EthEventsVext(ext) => self
                    .validate_eth_events_vext_and_get_it_back(
                        ext,
                        self.wl_storage.storage.last_height,
                    )
                    .map(|_| TxResult {
                        code: ErrorCodes::Ok.into(),
                        info: "Process Proposal accepted this transaction"
                            .into(),
                    })
                    .unwrap_or_else(|err| TxResult {
                        code: ErrorCodes::InvalidVoteExtension.into(),
                        info: format!(
                            "Process proposal rejected this proposal because \
                             one of the included Ethereum events vote \
                             extensions was invalid: {err}"
                        ),
                    }),
                ProtocolTxType::BridgePoolVext(ext) => self
                    .validate_bp_roots_vext_and_get_it_back(
                        ext,
                        self.wl_storage.storage.last_height,
                    )
                    .map(|_| TxResult {
                        code: ErrorCodes::Ok.into(),
                        info: "Process Proposal accepted this transaction"
                            .into(),
                    })
                    .unwrap_or_else(|err| TxResult {
                        code: ErrorCodes::InvalidVoteExtension.into(),
                        info: format!(
                            "Process proposal rejected this proposal because \
                             one of the included Bridge pool root's vote \
                             extensions was invalid: {err}"
                        ),
                    }),
                ProtocolTxType::ValSetUpdateVext(ext) => self
                    .validate_valset_upd_vext_and_get_it_back(
                        ext,
                        // n.b. only accept validator set updates issued at
                        // the current epoch (signing off on the validators
                        // of the next epoch)
                        self.wl_storage.storage.get_current_epoch().0,
                    )
                    .map(|_| TxResult {
                        code: ErrorCodes::Ok.into(),
                        info: "Process Proposal accepted this transaction"
                            .into(),
                    })
                    .unwrap_or_else(|err| TxResult {
                        code: ErrorCodes::InvalidVoteExtension.into(),
                        info: format!(
                            "Process proposal rejected this proposal because \
                             one of the included validator set update vote \
                             extensions was invalid: {err}"
                        ),
                    }),
                ProtocolTxType::EthereumEvents(digest) => {
                    #[cfg(feature = "abcipp")]
                    {
                        metadata.digests.eth_ev_digest_num += 1;
                    }
                    let extensions =
                        digest.decompress(self.wl_storage.storage.last_height);
                    let valid_extensions =
                        self.validate_eth_events_vext_list(extensions).map(
                            |maybe_ext| maybe_ext.ok().map(|(power, _)| power),
                        );

                    self.validate_vexts_in_proposal(valid_extensions)
                }
                ProtocolTxType::BridgePool(digest) => {
                    #[cfg(feature = "abcipp")]
                    {
                        metadata.digests.bridge_pool_roots += 1;
                    }
                    let valid_extensions =
                        self.validate_bp_roots_vext_list(digest).map(
                            |maybe_ext| maybe_ext.ok().map(|(power, _)| power),
                        );
                    self.validate_vexts_in_proposal(valid_extensions)
                }
                ProtocolTxType::ValidatorSetUpdate(digest) => {
                    if !self
                        .wl_storage
                        .ethbridge_queries()
                        .must_send_valset_upd(SendValsetUpd::AtPrevHeight)
                    {
                        return TxResult {
                            code: ErrorCodes::InvalidVoteExtension.into(),
                            info: "Process proposal rejected a validator set \
                                   update vote extension issued at an invalid \
                                   block height"
                                .into(),
                        };
                    }
                    #[cfg(feature = "abcipp")]
                    {
                        metadata.digests.valset_upd_digest_num += 1;
                    }

                    let extensions = digest.decompress(
                        self.wl_storage.storage.get_current_epoch().0,
                    );
                    let valid_extensions =
                        self.validate_valset_upd_vext_list(extensions).map(
                            |maybe_ext| maybe_ext.ok().map(|(power, _)| power),
                        );

                    self.validate_vexts_in_proposal(valid_extensions)
                }
                _ => TxResult {
                    code: ErrorCodes::InvalidTx.into(),
                    info: "Unsupported protocol transaction type".into(),
                },
            },
            TxType::Decrypted(tx) => {
                metadata.has_decrypted_txs = true;
                match tx_queue_iter.next() {
                    Some(WrapperTxInQueue {
                        tx: wrapper,
                        #[cfg(not(feature = "mainnet"))]
                            has_valid_pow: _,
                    }) => {
                        if wrapper.tx_hash != tx.hash_commitment() {
>>>>>>> 3e907072
                            TxResult {
                                code: ErrorCodes::InvalidOrder.into(),
                                info: "Process proposal rejected a decrypted \
                                       transaction that violated the tx order \
                                       determined in the previous block"
                                    .into(),
                            }
                        } else if verify_decrypted_correctly(&tx, privkey) {
                            if let DecryptedTx::Decrypted {
                                tx,
                                has_valid_pow: _,
                            } = tx
                            {
                                // Tx chain id
                                if tx.chain_id != self.chain_id {
                                    return TxResult {
                                        code:
                                            ErrorCodes::InvalidDecryptedChainId
                                                .into(),
                                        info: format!(
                                            "Decrypted tx carries a wrong \
                                             chain id: expected {}, found {}",
                                            self.chain_id, tx.chain_id
                                        ),
                                    };
                                }

                                // Tx expiration
                                if let Some(exp) = tx.expiration {
                                    if block_time > exp {
                                        return TxResult {
                                            code:
                                                ErrorCodes::ExpiredDecryptedTx
                                                    .into(),
                                            info: format!(
                                                "Decrypted tx expired at \
                                                 {:#?}, block time: {:#?}",
                                                exp, block_time
                                            ),
                                        };
                                    }
                                }
                            }
                            TxResult {
                                code: ErrorCodes::Ok.into(),
                                info: "Process Proposal accepted this \
                                       transaction"
                                    .into(),
                            }
                        } else {
                            // Wrong inner tx commitment
                            TxResult {
                                code: ErrorCodes::InvalidTx.into(),
                                info: "The encrypted payload of tx was \
                                       incorrectly marked as un-decryptable"
                                    .into(),
                            }
                        }
                    }
                    None => TxResult {
                        code: ErrorCodes::ExtraTxs.into(),
                        info: "Received more decrypted txs than expected"
                            .into(),
                    },
                }
            }
<<<<<<< HEAD
            TxType::Wrapper(wrapper) => {
=======
            TxType::Wrapper(tx) => {
>>>>>>> 3e907072
                // decrypted txs shouldn't show up before wrapper txs
                if metadata.has_decrypted_txs {
                    return TxResult {
                        code: ErrorCodes::InvalidTx.into(),
                        info: "Decrypted txs should not be proposed before \
                               wrapper txs"
                            .into(),
                    };
                }
                // try to allocate space for this encrypted tx
                if let Err(e) = metadata.encrypted_txs_bin.try_dump(tx_bytes) {
                    return TxResult {
                        code: ErrorCodes::AllocationError.into(),
                        info: match e {
                            AllocFailure::Rejected { .. } => {
                                "No more space left in the block for wrapper \
                                 txs"
                            }
                            AllocFailure::OverflowsBin { .. } => {
                                "The given wrapper tx is larger than 1/3 of \
                                 the available block space"
                            }
<<<<<<< HEAD
                        }
                        .into(),
                    };
                }
                if hints::unlikely(self.encrypted_txs_not_allowed()) {
                    return TxResult {
                        code: ErrorCodes::AllocationError.into(),
                        info: "Wrapper txs not allowed at the current block \
                               height"
                            .into(),
                    };
                }

                // ChainId check
                if tx_chain_id != self.chain_id {
                    return TxResult {
                        code: ErrorCodes::InvalidChainId.into(),
                        info: format!(
                            "Tx carries a wrong chain id: expected {}, found \
                             {}",
                            self.chain_id, tx_chain_id
                        ),
                    };
                }

                // Tx expiration
                if let Some(exp) = tx_expiration {
                    if block_time > exp {
                        return TxResult {
                            code: ErrorCodes::ExpiredTx.into(),
                            info: format!(
                                "Tx expired at {:#?}, block time: {:#?}",
                                exp, block_time
                            ),
                        };
                    }
                }

                // validate the ciphertext via Ferveo
                if !wrapper.validate_ciphertext() {
                    TxResult {
                        code: ErrorCodes::InvalidTx.into(),
                        info: format!(
                            "The ciphertext of the wrapped tx {} is invalid",
                            hash_tx(tx_bytes)
                        ),
                    }
                } else {
                    // Replay protection checks
                    let inner_hash_key =
                        replay_protection::get_tx_hash_key(&wrapper.tx_hash);
                    if temp_wl_storage.has_key(&inner_hash_key).expect(
                        "Error while checking inner tx hash key in storage",
                    ) {
                        return TxResult {
                            code: ErrorCodes::ReplayTx.into(),
                            info: format!(
                                "Inner transaction hash {} already in \
                                 storage, replay attempt",
                                &wrapper.tx_hash
                            ),
                        };
                    }

                    // Write inner hash to WAL
                    temp_wl_storage
                        .write_log
                        .write(&inner_hash_key, vec![])
                        .expect(
                            "Couldn't write inner transaction hash to write \
                             log",
                        );

                    let tx = Tx::try_from(tx_bytes)
                        .expect("Deserialization shouldn't fail");
                    let wrapper_hash = Hash(tx.unsigned_hash());
                    let wrapper_hash_key =
                        replay_protection::get_tx_hash_key(&wrapper_hash);
                    if temp_wl_storage.has_key(&wrapper_hash_key).expect(
                        "Error while checking wrapper tx hash key in storage",
                    ) {
                        return TxResult {
                            code: ErrorCodes::ReplayTx.into(),
                            info: format!(
                                "Wrapper transaction hash {} already in \
                                 storage, replay attempt",
                                wrapper_hash
                            ),
                        };
                    }

                    // Write wrapper hash to WAL
                    temp_wl_storage
                        .write_log
                        .write(&wrapper_hash_key, vec![])
                        .expect("Couldn't write wrapper tx hash to write log");

                    // If the public key corresponds to the MASP sentinel
                    // transaction key, then the fee payer is effectively
                    // the MASP, otherwise derive
                    // they payer from public key.
                    let fee_payer = if wrapper.pk != masp_tx_key().ref_to() {
                        wrapper.fee_payer()
                    } else {
                        masp()
                    };
                    // check that the fee payer has sufficient balance
                    let balance =
                        self.get_balance(&wrapper.fee.token, &fee_payer);

                    // In testnets, tx is allowed to skip fees if it
                    // includes a valid PoW
                    #[cfg(not(feature = "mainnet"))]
                    let has_valid_pow = self.has_valid_pow_solution(&wrapper);
                    #[cfg(feature = "mainnet")]
                    let has_valid_pow = false;

                    if has_valid_pow || self.get_wrapper_tx_fees() <= balance {
                        TxResult {
                            code: ErrorCodes::Ok.into(),
                            info: "Process proposal accepted this transaction"
                                .into(),
=======
>>>>>>> 3e907072
                        }
                        .into(),
                    };
                }
                if hints::unlikely(self.encrypted_txs_not_allowed()) {
                    return TxResult {
                        code: ErrorCodes::AllocationError.into(),
                        info: "Wrapper txs not allowed at the current block \
                               height"
                            .into(),
                    };
                }

                // validate the ciphertext via Ferveo
                if !tx.validate_ciphertext() {
                    TxResult {
                        code: ErrorCodes::InvalidTx.into(),
                        info: format!(
                            "The ciphertext of the wrapped tx {} is invalid",
                            hash_tx(tx_bytes)
                        ),
                    }
                } else {
                    // If the public key corresponds to the MASP sentinel
                    // transaction key, then the fee payer is effectively
                    // the MASP, otherwise derive
                    // the payer from public key.
                    let fee_payer = if tx.pk != masp_tx_key().ref_to() {
                        tx.fee_payer()
                    } else {
<<<<<<< HEAD
=======
                        masp()
                    };
                    // check that the fee payer has sufficient balance
                    let balance = self.get_balance(&tx.fee.token, &fee_payer);

                    // In testnets, tx is allowed to skip fees if it
                    // includes a valid PoW
                    #[cfg(not(feature = "mainnet"))]
                    let has_valid_pow = self.has_valid_pow_solution(&tx);
                    #[cfg(feature = "mainnet")]
                    let has_valid_pow = false;

                    if has_valid_pow || self.get_wrapper_tx_fees() <= balance {
                        TxResult {
                            code: ErrorCodes::Ok.into(),
                            info: "Process proposal accepted this transaction"
                                .into(),
                        }
                    } else {
>>>>>>> 3e907072
                        TxResult {
                            code: ErrorCodes::InvalidTx.into(),
                            info: "The address given does not have sufficient \
                                   balance to pay fee"
                                .into(),
                        }
                    }
                }
            }
<<<<<<< HEAD
=======
        }
    }

    pub fn revert_proposal(
        &mut self,
        _req: shim::request::RevertProposal,
    ) -> shim::response::RevertProposal {
        Default::default()
    }

    /// Checks if we have found the correct number of Ethereum events
    /// vote extensions in [`DigestCounters`].
    #[cfg(feature = "abcipp")]
    fn has_proper_eth_events_num(&self, meta: &ValidationMeta) -> bool {
        if self.wl_storage.ethbridge_queries().is_bridge_active() {
            meta.digests.eth_ev_digest_num
                == usize::from(self.wl_storage.storage.last_height.0 != 0)
        } else {
            meta.digests.eth_ev_digest_num == 0
        }
    }

    /// Checks if we have found the correct number of Ethereum bridge pool
    /// root vote extensions in [`DigestCounters`].
    #[cfg(feature = "abcipp")]
    fn has_proper_bp_roots_num(&self, meta: &ValidationMeta) -> bool {
        if self.wl_storage.ethbridge_queries().is_bridge_active() {
            meta.digests.bridge_pool_roots
                == usize::from(self.wl_storage.storage.last_height.0 != 0)
        } else {
            meta.digests.bridge_pool_roots == 0
        }
    }

    /// Checks if we have found the correct number of validator set update
    /// vote extensions in [`DigestCounters`].
    #[cfg(feature = "abcipp")]
    fn has_proper_valset_upd_num(&self, meta: &ValidationMeta) -> bool {
        // TODO: check if this logic is correct for ABCI++
        self.wl_storage
            .ethbridge_queries()
            .is_bridge_active()
            .then(|| {
                if self
                    .wl_storage
                    .ethbridge_queries()
                    .must_send_valset_upd(SendValsetUpd::AtPrevHeight)
                {
                    meta.digests.valset_upd_digest_num
                        == usize::from(
                            self.wl_storage.storage.last_height.0 != 0,
                        )
                } else {
                    true
                }
            })
            .unwrap_or(meta.digests.valset_upd_digest_num == 0)
    }

    /// Checks if it is not possible to include encrypted txs at the current
    /// block height.
    fn encrypted_txs_not_allowed(&self) -> bool {
        let pos_queries = self.wl_storage.pos_queries();
        let is_2nd_height_off = pos_queries.is_deciding_offset_within_epoch(1);
        let is_3rd_height_off = pos_queries.is_deciding_offset_within_epoch(2);
        is_2nd_height_off || is_3rd_height_off
    }
}

/// We test the failure cases of [`process_proposal`]. The happy flows
/// are covered by the e2e tests.
#[cfg(test)]
mod test_process_proposal {
    #[cfg(feature = "abcipp")]
    use std::collections::HashMap;

    #[cfg(feature = "abcipp")]
    use assert_matches::assert_matches;
    use borsh::BorshDeserialize;
    use namada::ledger::parameters::storage::get_wrapper_tx_fees_key;
    use namada::proto::{SignableEthMessage, Signed, SignedTxData};
    use namada::types::ethereum_events::EthereumEvent;
    use namada::types::hash::Hash;
    use namada::types::key::*;
    use namada::types::storage::Epoch;
    use namada::types::token;
    use namada::types::token::Amount;
    use namada::types::transaction::encrypted::EncryptedTx;
    use namada::types::transaction::{EncryptionKey, Fee, WrapperTx};
    #[cfg(feature = "abcipp")]
    use namada::types::vote_extensions::bridge_pool_roots::MultiSignedVext;
    #[cfg(feature = "abcipp")]
    use namada::types::vote_extensions::ethereum_events::MultiSignedEthEvent;
    use namada::types::vote_extensions::{bridge_pool_roots, ethereum_events};

    use super::*;
    use crate::node::ledger::shell::test_utils::{
        self, deactivate_bridge, gen_keypair, get_bp_bytes_to_sign,
        setup_at_height, ProcessProposal, TestError, TestShell,
    };
    use crate::node::ledger::shims::abcipp_shim_types::shim::request::ProcessedTx;
    #[cfg(feature = "abcipp")]
    use crate::node::ledger::shims::abcipp_shim_types::shim::TxBytes;
    use crate::wallet;

    #[cfg(feature = "abcipp")]
    fn get_empty_eth_ev_digest(shell: &TestShell) -> TxBytes {
        let protocol_key = shell.mode.get_protocol_key().expect("Test failed");
        let addr = shell
            .mode
            .get_validator_address()
            .expect("Test failed")
            .clone();
        let ext = ethereum_events::Vext::empty(
            shell.wl_storage.storage.last_height,
            addr.clone(),
        )
        .sign(protocol_key);
        ProtocolTxType::EthereumEvents(ethereum_events::VextDigest {
            signatures: {
                let mut s = HashMap::new();
                s.insert((addr, shell.wl_storage.storage.last_height), ext.sig);
                s
            },
            events: vec![],
        })
        .sign(protocol_key)
        .to_bytes()
    }

    /// Craft the tx bytes for the block proposal digest containing
    /// all the Bridge pool root vote extensions.
    #[cfg(feature = "abcipp")]
    fn get_bp_roots_vext(shell: &TestShell) -> Vec<u8> {
        let bp_root = shell.extend_vote_with_bp_roots().expect("Test failed");
        let tx = shell
            .compress_bridge_pool_roots(vec![bp_root])
            .expect("Test failed");
        ProtocolTxType::BridgePool(tx)
            .sign(shell.mode.get_protocol_key().expect("Test failed"))
            .to_bytes()
    }

    /// Test that if a proposal contains more than one
    /// `ethereum_events::VextDigest`, we reject it.
    #[test]
    #[cfg(feature = "abcipp")]
    fn test_more_than_one_vext_digest_rejected() {
        const LAST_HEIGHT: BlockHeight = BlockHeight(2);
        let (mut shell, _recv, _, _) = test_utils::setup();
        shell.wl_storage.storage.last_height = LAST_HEIGHT;
        let (protocol_key, _, _) = wallet::defaults::validator_keys();
        let vote_extension_digest = {
            let validator_addr = wallet::defaults::validator_address();
            let signed_vote_extension = {
                let ext = ethereum_events::Vext::empty(
                    LAST_HEIGHT,
                    validator_addr.clone(),
                )
                .sign(&protocol_key);
                assert!(ext.verify(&protocol_key.ref_to()).is_ok());
                ext
            };
            // Ethereum events digest with no observed events
            ethereum_events::VextDigest {
                signatures: {
                    let mut s = HashMap::new();
                    s.insert(
                        (validator_addr, shell.wl_storage.storage.last_height),
                        signed_vote_extension.sig,
                    );
                    s
                },
                events: vec![],
            }
        };
        let tx = ProtocolTxType::EthereumEvents(vote_extension_digest)
            .sign(&protocol_key)
            .to_bytes();
        let request = ProcessProposal {
            txs: vec![tx.clone(), tx],
        };
        let results = shell.process_proposal(request);
        assert_matches!(
            results, Err(TestError::RejectProposal(s)) if s.len() == 2
        );
    }

    /// Test that if more than one bridge pool root vote extension
    /// is added to a block, we reject the proposal.
    #[cfg(feature = "abcipp")]
    #[test]
    fn check_multiple_bp_root_vexts_rejected() {
        let (mut shell, _recv, _, _) = setup_at_height(3u64);
        let vext = shell.extend_vote_with_bp_roots().expect("Test failed");
        let tx =
            ProtocolTxType::BridgePool(MultiSignedVext(HashSet::from([vext])))
                .sign(shell.mode.get_protocol_key().expect("Test failed."))
                .to_bytes();
        assert!(
            shell
                .process_proposal(ProcessProposal {
                    txs: vec![tx.clone(), tx]
                })
                .is_err()
        );
    }

    #[cfg(feature = "abcipp")]
    fn check_rejected_eth_events_digest(
        shell: &mut TestShell,
        vote_extension_digest: ethereum_events::VextDigest,
        protocol_key: common::SecretKey,
    ) {
        let tx = ProtocolTxType::EthereumEvents(vote_extension_digest)
            .sign(&protocol_key)
            .to_bytes();
        let request = ProcessProposal { txs: vec![tx] };
        let response = if let Err(TestError::RejectProposal(resp)) =
            shell.process_proposal(request)
        {
            if let [resp] = resp.as_slice() {
                resp.clone()
            } else {
                panic!("Test failed")
            }
        } else {
            panic!("Test failed")
        };
        assert_eq!(
            response.result.code,
            u32::from(ErrorCodes::InvalidVoteExtension)
        );
    }

    /// Check that we reject an eth events protocol tx
    /// if the bridge is not active.
    #[test]
    fn check_rejected_eth_events_bridge_inactive() {
        let (mut shell, _, _, _) = setup_at_height(3);
        let protocol_key = shell.mode.get_protocol_key().expect("Test failed");
        let addr = shell.mode.get_validator_address().expect("Test failed");
        let event = EthereumEvent::TransfersToNamada {
            nonce: 1u64.into(),
            transfers: vec![],
            valid_transfers_map: vec![],
        };
        let ext = ethereum_events::Vext {
            validator_addr: addr.clone(),
            block_height: shell.wl_storage.storage.last_height,
            ethereum_events: vec![event],
        }
        .sign(protocol_key);
        let tx = ProtocolTxType::EthEventsVext(ext)
            .sign(protocol_key)
            .to_bytes();
        let request = ProcessProposal { txs: vec![tx] };

        #[cfg(not(feature = "abcipp"))]
        {
            let [resp]: [ProcessedTx; 1] = shell
                .process_proposal(request.clone())
                .expect("Test failed")
                .try_into()
                .expect("Test failed");
            assert_eq!(resp.result.code, u32::from(ErrorCodes::Ok));
        }
        deactivate_bridge(&mut shell);
        let response = if let Err(TestError::RejectProposal(resp)) =
            shell.process_proposal(request)
        {
            if let [resp] = resp.as_slice() {
                resp.clone()
            } else {
                panic!("Test failed")
            }
        } else {
            panic!("Test failed")
        };
        assert_eq!(
            response.result.code,
            u32::from(ErrorCodes::InvalidVoteExtension)
        );
    }

    /// Check that we reject an bp roots protocol tx
    /// if the bridge is not active.
    #[test]
    fn check_rejected_bp_roots_bridge_inactive() {
        let (mut shell, _a, _b, _c) = setup_at_height(3);
        shell.wl_storage.storage.block.height =
            shell.wl_storage.storage.last_height;
        shell.commit();
        let protocol_key = shell.mode.get_protocol_key().expect("Test failed");
        let addr = shell.mode.get_validator_address().expect("Test failed");
        let to_sign = get_bp_bytes_to_sign();
        let sig = Signed::<_, SignableEthMessage>::new(
            shell.mode.get_eth_bridge_keypair().expect("Test failed"),
            to_sign,
        )
        .sig;
        let vote_ext = bridge_pool_roots::Vext {
            block_height: shell.wl_storage.storage.last_height,
            validator_addr: addr.clone(),
            sig,
        }
        .sign(shell.mode.get_protocol_key().expect("Test failed"));
        let tx = ProtocolTxType::BridgePoolVext(vote_ext)
            .sign(protocol_key)
            .to_bytes();
        let request = ProcessProposal { txs: vec![tx] };

        #[cfg(not(feature = "abcipp"))]
        {
            let [resp]: [ProcessedTx; 1] = shell
                .process_proposal(request.clone())
                .expect("Test failed")
                .try_into()
                .expect("Test failed");

            assert_eq!(resp.result.code, u32::from(ErrorCodes::Ok));
        }
        deactivate_bridge(&mut shell);
        let response = if let Err(TestError::RejectProposal(resp)) =
            shell.process_proposal(request)
        {
            if let [resp] = resp.as_slice() {
                resp.clone()
            } else {
                panic!("Test failed")
            }
        } else {
            panic!("Test failed")
        };
        assert_eq!(
            response.result.code,
            u32::from(ErrorCodes::InvalidVoteExtension)
        );
    }

    /// Check that we reject an bp roots vext
    /// if the bridge is not active.
    #[cfg(feature = "abcipp")]
    #[test]
    fn check_rejected_vext_bridge_inactive() {
        let (mut shell, _a, _b, _c) = setup_at_height(3);
        shell.wl_storage.storage.block.height =
            shell.wl_storage.storage.last_height;
        shell.commit();
        let protocol_key = shell.mode.get_protocol_key().expect("Test failed");
        let addr = shell.mode.get_validator_address().expect("Test failed");
        let to_sign = get_bp_bytes_to_sign();
        let sig = Signed::<_, SignableEthMessage>::new(
            shell.mode.get_eth_bridge_keypair().expect("Test failed"),
            to_sign,
        )
        .sig;
        let vote_ext = bridge_pool_roots::Vext {
            block_height: shell.wl_storage.storage.last_height,
            validator_addr: addr.clone(),
            sig,
        }
        .sign(shell.mode.get_protocol_key().expect("Test failed"));
        let mut txs = vec![
            ProtocolTxType::BridgePool(vote_ext.into())
                .sign(protocol_key)
                .to_bytes(),
        ];

        let event = EthereumEvent::TransfersToNamada {
            nonce: 1u64.into(),
            transfers: vec![],
            valid_transfers_map: vec![],
        };
        let ext = ethereum_events::Vext {
            validator_addr: addr.clone(),
            block_height: shell.wl_storage.storage.last_height,
            ethereum_events: vec![event.clone()],
        }
        .sign(protocol_key);
        let vote_extension_digest = ethereum_events::VextDigest {
            signatures: {
                let mut s = HashMap::new();
                s.insert(
                    (addr.clone(), shell.wl_storage.storage.last_height),
                    ext.sig,
                );
                s
            },
            events: vec![MultiSignedEthEvent {
                event,
                signers: {
                    let mut s = BTreeSet::new();
                    s.insert((
                        addr.clone(),
                        shell.wl_storage.storage.last_height,
                    ));
                    s
                },
            }],
        };
        txs.push(
            ProtocolTxType::EthereumEvents(vote_extension_digest)
                .sign(protocol_key)
                .to_bytes(),
        );
        let request = ProcessProposal { txs };
        let resps: [ProcessedTx; 2] = shell
            .process_proposal(request.clone())
            .expect("Test failed")
            .try_into()
            .expect("Test failed");
        for resp in resps {
            assert_eq!(resp.result.code, u32::from(ErrorCodes::Ok));
        }
        deactivate_bridge(&mut shell);
        if let Err(TestError::RejectProposal(resp)) =
            shell.process_proposal(request)
        {
            if let [resp1, resp2] = resp.as_slice() {
                assert_eq!(
                    resp1.result.code,
                    u32::from(ErrorCodes::InvalidVoteExtension)
                );
                assert_eq!(
                    resp2.result.code,
                    u32::from(ErrorCodes::InvalidVoteExtension)
                );
            } else {
                panic!("Test failed")
            }
        } else {
            panic!("Test failed")
        };
    }

    #[cfg(not(feature = "abcipp"))]
    fn check_rejected_eth_events(
        shell: &mut TestShell,
        vote_extension: ethereum_events::SignedVext,
        protocol_key: common::SecretKey,
    ) {
        let tx = ProtocolTxType::EthEventsVext(vote_extension)
            .sign(&protocol_key)
            .to_bytes();
        let request = ProcessProposal { txs: vec![tx] };
        let response = if let Err(TestError::RejectProposal(resp)) =
            shell.process_proposal(request)
        {
            if let [resp] = resp.as_slice() {
                resp.clone()
            } else {
                panic!("Test failed")
            }
        } else {
            panic!("Test failed")
        };
        assert_eq!(
            response.result.code,
            u32::from(ErrorCodes::InvalidVoteExtension)
        );
    }

    /// Test that if a proposal contains Ethereum events with
    /// invalid validator signatures, we reject it.
    #[test]
    fn test_drop_vext_with_invalid_sigs() {
        const LAST_HEIGHT: BlockHeight = BlockHeight(2);
        let (mut shell, _recv, _, _) = test_utils::setup();
        shell.wl_storage.storage.last_height = LAST_HEIGHT;
        let (protocol_key, _, _) = wallet::defaults::validator_keys();
        let addr = wallet::defaults::validator_address();
        let event = EthereumEvent::TransfersToNamada {
            nonce: 1u64.into(),
            transfers: vec![],
            valid_transfers_map: vec![],
        };
        let ext = {
            // generate a valid signature
            #[allow(clippy::redundant_clone)]
            let mut ext = ethereum_events::Vext {
                validator_addr: addr.clone(),
                block_height: LAST_HEIGHT,
                ethereum_events: vec![event.clone()],
            }
            .sign(&protocol_key);
            assert!(ext.verify(&protocol_key.ref_to()).is_ok());

            // modify this signature such that it becomes invalid
            ext.sig = test_utils::invalidate_signature(ext.sig);
            ext
        };
        #[cfg(feature = "abcipp")]
        {
            let vote_extension_digest = ethereum_events::VextDigest {
                signatures: {
                    let mut s = HashMap::new();
                    s.insert(
                        (addr.clone(), shell.wl_storage.storage.last_height),
                        ext.sig,
                    );
                    s
                },
                events: vec![MultiSignedEthEvent {
                    event,
                    signers: {
                        let mut s = BTreeSet::new();
                        s.insert((addr, shell.wl_storage.storage.last_height));
                        s
                    },
                }],
            };
            check_rejected_eth_events_digest(
                &mut shell,
                vote_extension_digest,
                protocol_key,
            );
        }
        #[cfg(not(feature = "abcipp"))]
        {
            check_rejected_eth_events(&mut shell, ext, protocol_key);
>>>>>>> 3e907072
        }
    }

    /// Test that if a proposal contains Ethereum events with
    /// invalid block heights, we reject it.
    #[test]
    fn test_drop_vext_with_invalid_bheights() {
        const LAST_HEIGHT: BlockHeight = BlockHeight(3);
        #[cfg(feature = "abcipp")]
        const INVALID_HEIGHT: BlockHeight = BlockHeight(LAST_HEIGHT.0 - 1);
        #[cfg(not(feature = "abcipp"))]
        const INVALID_HEIGHT: BlockHeight = BlockHeight(LAST_HEIGHT.0 + 1);
        let (mut shell, _recv, _, _) = test_utils::setup();
        shell.wl_storage.storage.last_height = LAST_HEIGHT;
        let (protocol_key, _, _) = wallet::defaults::validator_keys();
        let addr = wallet::defaults::validator_address();
        let event = EthereumEvent::TransfersToNamada {
            nonce: 1u64.into(),
            transfers: vec![],
            valid_transfers_map: vec![],
        };
        let ext = {
            #[allow(clippy::redundant_clone)]
            let ext = ethereum_events::Vext {
                validator_addr: addr.clone(),
                block_height: INVALID_HEIGHT,
                ethereum_events: vec![event.clone()],
            }
            .sign(&protocol_key);
            assert!(ext.verify(&protocol_key.ref_to()).is_ok());
            ext
        };
        #[cfg(feature = "abcipp")]
        {
            let vote_extension_digest = ethereum_events::VextDigest {
                signatures: {
                    let mut s = HashMap::new();
                    s.insert((addr.clone(), INVALID_HEIGHT), ext.sig);
                    s
                },
                events: vec![MultiSignedEthEvent {
                    event,
                    signers: {
                        let mut s = BTreeSet::new();
                        s.insert((addr, INVALID_HEIGHT));
                        s
                    },
                }],
            };
            check_rejected_eth_events_digest(
                &mut shell,
                vote_extension_digest,
                protocol_key,
            );
        }
        #[cfg(not(feature = "abcipp"))]
        {
            check_rejected_eth_events(&mut shell, ext, protocol_key);
        }
    }
<<<<<<< HEAD

    /// Checks if it is not possible to include encrypted txs at the current
    /// block height.
    fn encrypted_txs_not_allowed(&self) -> bool {
        let pos_queries = self.wl_storage.pos_queries();
        let is_2nd_height_off = pos_queries.is_deciding_offset_within_epoch(1);
        let is_3rd_height_off = pos_queries.is_deciding_offset_within_epoch(2);
        is_2nd_height_off || is_3rd_height_off
    }
}

/// We test the failure cases of [`process_proposal`]. The happy flows
/// are covered by the e2e tests.
#[cfg(test)]
mod test_process_proposal {
    use borsh::BorshDeserialize;
    use namada::ledger::parameters::storage::get_wrapper_tx_fees_key;
    use namada::proto::SignedTxData;
    use namada::types::hash::Hash;
    use namada::types::key::*;
    use namada::types::storage::Epoch;
    use namada::types::token::Amount;
    use namada::types::transaction::encrypted::EncryptedTx;
    use namada::types::transaction::protocol::ProtocolTxType;
    use namada::types::transaction::{EncryptionKey, Fee, WrapperTx, MIN_FEE};

    use super::*;
    use crate::node::ledger::shell::test_utils::{
        self, gen_keypair, ProcessProposal, TestError,
    };
=======

    /// Test that if a proposal contains Ethereum events with
    /// invalid validators, we reject it.
    #[test]
    fn test_drop_vext_with_invalid_validators() {
        const LAST_HEIGHT: BlockHeight = BlockHeight(2);
        let (mut shell, _recv, _, _) = test_utils::setup();
        shell.wl_storage.storage.last_height = LAST_HEIGHT;
        let (addr, protocol_key) = {
            let bertha_key = wallet::defaults::bertha_keypair();
            let bertha_addr = wallet::defaults::bertha_address();
            (bertha_addr, bertha_key)
        };
        let event = EthereumEvent::TransfersToNamada {
            nonce: 1u64.into(),
            transfers: vec![],
            valid_transfers_map: vec![],
        };
        let ext = {
            #[allow(clippy::redundant_clone)]
            let ext = ethereum_events::Vext {
                validator_addr: addr.clone(),
                block_height: LAST_HEIGHT,
                ethereum_events: vec![event.clone()],
            }
            .sign(&protocol_key);
            assert!(ext.verify(&protocol_key.ref_to()).is_ok());
            ext
        };
        #[cfg(feature = "abcipp")]
        {
            let vote_extension_digest = ethereum_events::VextDigest {
                signatures: {
                    let mut s = HashMap::new();
                    s.insert((addr.clone(), LAST_HEIGHT), ext.sig);
                    s
                },
                events: vec![MultiSignedEthEvent {
                    event,
                    signers: {
                        let mut s = BTreeSet::new();
                        s.insert((addr, LAST_HEIGHT));
                        s
                    },
                }],
            };
            check_rejected_eth_events_digest(
                &mut shell,
                vote_extension_digest,
                protocol_key,
            );
        }
        #[cfg(not(feature = "abcipp"))]
        {
            check_rejected_eth_events(&mut shell, ext, protocol_key);
        }
    }
>>>>>>> 3e907072

    /// Test that if a wrapper tx is not signed, the block is rejected
    /// by [`process_proposal`].
    #[test]
    fn test_unsigned_wrapper_rejected() {
<<<<<<< HEAD
        let (mut shell, _) = test_utils::setup(1);
=======
        let (mut shell, _recv, _, _) = test_utils::setup_at_height(3u64);
>>>>>>> 3e907072
        let keypair = gen_keypair();
        let tx = Tx::new(
            "wasm_code".as_bytes().to_owned(),
            Some("transaction data".as_bytes().to_owned()),
            shell.chain_id.clone(),
            None,
        );
        let wrapper = WrapperTx::new(
            Fee {
                amount: 0.into(),
                token: shell.wl_storage.storage.native_token.clone(),
            },
            &keypair,
            Epoch(0),
            0.into(),
            tx,
            Default::default(),
            #[cfg(not(feature = "mainnet"))]
            None,
        );
        let tx = Tx::new(
            vec![],
            Some(TxType::Wrapper(wrapper).try_to_vec().expect("Test failed")),
            shell.chain_id.clone(),
            None,
        )
        .to_bytes();

<<<<<<< HEAD
        match shell.process_proposal(request) {
            Ok(_) => panic!("Test failed"),
            Err(TestError::RejectProposal(response)) => {
                assert_eq!(
                    response[0].result.code,
                    u32::from(ErrorCodes::InvalidSig)
                );
                assert_eq!(
                    response[0].result.info,
                    String::from("Wrapper transactions must be signed")
                );
            }
        }
=======
        #[cfg(feature = "abcipp")]
        let response = {
            let request = ProcessProposal {
                txs: vec![
                    tx,
                    get_empty_eth_ev_digest(&shell),
                    get_bp_roots_vext(&shell),
                ],
            };
            if let [resp, _, _] = shell
                .process_proposal(request)
                .expect("Test failed")
                .as_slice()
            {
                resp.clone()
            } else {
                panic!("Test failed");
            }
        };
        #[cfg(not(feature = "abcipp"))]
        let response = {
            let request = ProcessProposal { txs: vec![tx] };
            if let [resp] = shell
                .process_proposal(request)
                .expect("Test failed")
                .as_slice()
            {
                resp.clone()
            } else {
                panic!("Test failed")
            }
        };

        assert_eq!(response.result.code, u32::from(ErrorCodes::InvalidSig));
        assert_eq!(
            response.result.info,
            String::from("Wrapper transactions must be signed")
        );
>>>>>>> 3e907072
    }

    /// Test that a block including a wrapper tx with invalid signature is
    /// rejected
    #[test]
    fn test_wrapper_bad_signature_rejected() {
<<<<<<< HEAD
        let (mut shell, _) = test_utils::setup(1);
=======
        let (mut shell, _recv, _, _) = test_utils::setup_at_height(3u64);
>>>>>>> 3e907072
        let keypair = gen_keypair();
        let tx = Tx::new(
            "wasm_code".as_bytes().to_owned(),
            Some("transaction data".as_bytes().to_owned()),
            shell.chain_id.clone(),
            None,
        );
        let timestamp = tx.timestamp;
        let mut wrapper = WrapperTx::new(
            Fee {
                amount: 100.into(),
                token: shell.wl_storage.storage.native_token.clone(),
            },
            &keypair,
            Epoch(0),
            0.into(),
            tx,
            Default::default(),
            #[cfg(not(feature = "mainnet"))]
            None,
        )
        .sign(&keypair, shell.chain_id.clone(), None)
        .expect("Test failed");
        let new_tx = if let Some(Ok(SignedTxData {
            data: Some(data),
            sig,
        })) = wrapper
            .data
            .take()
            .map(|data| SignedTxData::try_from_slice(&data[..]))
        {
            let mut new_wrapper = if let TxType::Wrapper(wrapper) =
                <TxType as BorshDeserialize>::deserialize(&mut data.as_ref())
                    .expect("Test failed")
            {
                wrapper
            } else {
                panic!("Test failed")
            };

            // we mount a malleability attack to try and remove the fee
            new_wrapper.fee.amount = 0.into();
            let new_data = TxType::Wrapper(new_wrapper)
                .try_to_vec()
                .expect("Test failed");
            Tx {
                code_or_hash: vec![],
                data: Some(
                    SignedTxData {
                        sig,
                        data: Some(new_data),
                    }
                    .try_to_vec()
                    .expect("Test failed"),
                ),
                timestamp,
                chain_id: shell.chain_id.clone(),
                expiration: None,
            }
        } else {
            panic!("Test failed");
        };
        #[cfg(feature = "abcipp")]
        let response = {
            let request = ProcessProposal {
                txs: vec![
                    new_tx.to_bytes(),
                    get_empty_eth_ev_digest(&shell),
                    get_bp_roots_vext(&shell),
                ],
            };

            if let [resp, _, _] = shell
                .process_proposal(request)
                .expect("Test failed")
                .as_slice()
            {
                resp.clone()
            } else {
                panic!("Test failed");
            }
        };
<<<<<<< HEAD

        match shell.process_proposal(request) {
            Ok(_) => panic!("Test failed"),
            Err(TestError::RejectProposal(response)) => {
                let expected_error =
                    "Signature verification failed: Invalid signature";
                assert_eq!(
                    response[0].result.code,
                    u32::from(ErrorCodes::InvalidSig)
                );
                assert!(
                    response[0].result.info.contains(expected_error),
                    "Result info {} doesn't contain the expected error {}",
                    response[0].result.info,
                    expected_error
                );
            }
        }
=======
        #[cfg(not(feature = "abcipp"))]
        let response = {
            let request = ProcessProposal {
                txs: vec![new_tx.to_bytes()],
            };
            if let [resp] = shell
                .process_proposal(request)
                .expect("Test failed")
                .as_slice()
            {
                resp.clone()
            } else {
                panic!("Test failed")
            }
        };
        let expected_error = "Signature verification failed: Invalid signature";
        assert_eq!(response.result.code, u32::from(ErrorCodes::InvalidSig));
        assert!(
            response.result.info.contains(expected_error),
            "Result info {} doesn't contain the expected error {}",
            response.result.info,
            expected_error
        );
>>>>>>> 3e907072
    }

    /// Test that if the account submitting the tx is not known and the fee is
    /// non-zero, [`process_proposal`] rejects that block
    #[test]
    fn test_wrapper_unknown_address() {
<<<<<<< HEAD
        let (mut shell, _) = test_utils::setup(1);
        shell
            .wl_storage
            .write_log
=======
        let (mut shell, _recv, _, _) = test_utils::setup_at_height(3u64);
        shell
            .wl_storage
            .storage
>>>>>>> 3e907072
            .write(
                &get_wrapper_tx_fees_key(),
                token::Amount::whole(MIN_FEE).try_to_vec().unwrap(),
            )
            .unwrap();
        let keypair = gen_keypair();
        let tx = Tx::new(
            "wasm_code".as_bytes().to_owned(),
            Some("transaction data".as_bytes().to_owned()),
            shell.chain_id.clone(),
            None,
        );
        let wrapper = WrapperTx::new(
            Fee {
                amount: 1.into(),
                token: shell.wl_storage.storage.native_token.clone(),
            },
            &keypair,
            Epoch(0),
            0.into(),
            tx,
            Default::default(),
            #[cfg(not(feature = "mainnet"))]
            None,
        )
        .sign(&keypair, shell.chain_id.clone(), None)
        .expect("Test failed");
        #[cfg(feature = "abcipp")]
        let response = {
            let request = ProcessProposal {
                txs: vec![
                    wrapper.to_bytes(),
                    get_empty_eth_ev_digest(&shell),
                    get_bp_roots_vext(&shell),
                ],
            };
            if let [resp, _, _] = shell
                .process_proposal(request)
                .expect("Test failed")
                .as_slice()
            {
                resp.clone()
            } else {
                panic!("Test failed");
            }
        };
<<<<<<< HEAD

        match shell.process_proposal(request) {
            Ok(_) => panic!("Test failed"),
            Err(TestError::RejectProposal(response)) => {
                assert_eq!(
                    response[0].result.code,
                    u32::from(ErrorCodes::InvalidTx)
                );
                assert_eq!(
                    response[0].result.info,
                    "The address given does not have sufficient balance to \
                     pay fee"
                        .to_string(),
                );
            }
        }
=======
        #[cfg(not(feature = "abcipp"))]
        let response = {
            let request = ProcessProposal {
                txs: vec![wrapper.to_bytes()],
            };
            if let [resp] = shell
                .process_proposal(request)
                .expect("Test failed")
                .as_slice()
            {
                resp.clone()
            } else {
                panic!("Test failed")
            }
        };
        assert_eq!(response.result.code, u32::from(ErrorCodes::InvalidTx));
        assert_eq!(
            response.result.info,
            "The address given does not have sufficient balance to pay fee"
                .to_string(),
        );
>>>>>>> 3e907072
    }

    /// Test that if the account submitting the tx does
    /// not have sufficient balance to pay the fee,
    /// [`process_proposal`] rejects the entire block
    #[test]
    fn test_wrapper_insufficient_balance_address() {
<<<<<<< HEAD
        let (mut shell, _) = test_utils::setup(1);
=======
        let (mut shell, _recv, _, _) = test_utils::setup_at_height(3u64);
>>>>>>> 3e907072
        let keypair = crate::wallet::defaults::daewon_keypair();
        // reduce address balance to match the 100 token fee
        let balance_key = token::balance_key(
            &shell.wl_storage.storage.native_token,
            &Address::from(&keypair.ref_to()),
        );
        shell
            .wl_storage
            .write_log
            .write(&balance_key, Amount::whole(99).try_to_vec().unwrap())
            .unwrap();
        shell
            .wl_storage
<<<<<<< HEAD
            .write_log
=======
            .storage
>>>>>>> 3e907072
            .write(
                &get_wrapper_tx_fees_key(),
                token::Amount::whole(MIN_FEE).try_to_vec().unwrap(),
            )
            .unwrap();

        let tx = Tx::new(
            "wasm_code".as_bytes().to_owned(),
            Some("transaction data".as_bytes().to_owned()),
            shell.chain_id.clone(),
            None,
        );
        let wrapper = WrapperTx::new(
            Fee {
                amount: Amount::whole(1_000_100),
                token: shell.wl_storage.storage.native_token.clone(),
            },
            &keypair,
            Epoch(0),
            0.into(),
            tx,
            Default::default(),
            #[cfg(not(feature = "mainnet"))]
            None,
        )
        .sign(&keypair, shell.chain_id.clone(), None)
        .expect("Test failed");

        #[cfg(feature = "abcipp")]
        let response = {
            let request = ProcessProposal {
                txs: vec![
                    wrapper.to_bytes(),
                    get_empty_eth_ev_digest(&shell),
                    get_bp_roots_vext(&shell),
                ],
            };
            if let [resp, _, _] = shell
                .process_proposal(request)
                .expect("Test failed")
                .as_slice()
            {
                resp.clone()
            } else {
                panic!("Test failed");
            }
        };
<<<<<<< HEAD

        match shell.process_proposal(request) {
            Ok(_) => panic!("Test failed"),
            Err(TestError::RejectProposal(response)) => {
                assert_eq!(
                    response[0].result.code,
                    u32::from(ErrorCodes::InvalidTx)
                );
                assert_eq!(
                    response[0].result.info,
                    String::from(
                        "The address given does not have sufficient balance \
                         to pay fee"
                    )
                );
            }
        }
=======
        #[cfg(not(feature = "abcipp"))]
        let response = {
            let request = ProcessProposal {
                txs: vec![wrapper.to_bytes()],
            };
            if let [resp] = shell
                .process_proposal(request)
                .expect("Test failed")
                .as_slice()
            {
                resp.clone()
            } else {
                panic!("Test failed")
            }
        };
        assert_eq!(response.result.code, u32::from(ErrorCodes::InvalidTx));
        assert_eq!(
            response.result.info,
            String::from(
                "The address given does not have sufficient balance to pay fee"
            )
        );
>>>>>>> 3e907072
    }

    /// Test that if the expected order of decrypted txs is
    /// validated, [`process_proposal`] rejects it
    #[test]
    fn test_decrypted_txs_out_of_order() {
<<<<<<< HEAD
        let (mut shell, _) = test_utils::setup(1);
=======
        let (mut shell, _recv, _, _) = test_utils::setup_at_height(3u64);
>>>>>>> 3e907072
        let keypair = gen_keypair();
        let mut txs = vec![];
        for i in 0..3 {
            let tx = Tx::new(
                "wasm_code".as_bytes().to_owned(),
                Some(format!("transaction data: {}", i).as_bytes().to_owned()),
                shell.chain_id.clone(),
                None,
            );
            let wrapper = WrapperTx::new(
                Fee {
                    amount: i.into(),
                    token: shell.wl_storage.storage.native_token.clone(),
                },
                &keypair,
                Epoch(0),
                0.into(),
                tx.clone(),
                Default::default(),
                #[cfg(not(feature = "mainnet"))]
                None,
            );
            shell.enqueue_tx(wrapper);
            let mut decrypted_tx =
                Tx::from(TxType::Decrypted(DecryptedTx::Decrypted {
                    tx,
                    #[cfg(not(feature = "mainnet"))]
                    has_valid_pow: false,
                }));
            decrypted_tx.chain_id = shell.chain_id.clone();
            txs.push(decrypted_tx);
        }
<<<<<<< HEAD
=======
        #[cfg(feature = "abcipp")]
        let response = {
            let request = ProcessProposal {
                txs: vec![
                    txs[0].to_bytes(),
                    txs[2].to_bytes(),
                    txs[1].to_bytes(),
                    get_empty_eth_ev_digest(&shell),
                ],
            };
            if let Err(TestError::RejectProposal(mut resp)) =
                shell.process_proposal(request)
            {
                assert_eq!(resp.len(), 4);
                resp.remove(1)
            } else {
                panic!("Test failed")
            }
        };
        #[cfg(not(feature = "abcipp"))]
>>>>>>> 3e907072
        let response = {
            let request = ProcessProposal {
                txs: vec![
                    txs[0].to_bytes(),
                    txs[2].to_bytes(),
                    txs[1].to_bytes(),
                ],
            };
            if let Err(TestError::RejectProposal(mut resp)) =
                shell.process_proposal(request)
            {
                assert_eq!(resp.len(), 3);
                resp.remove(1)
            } else {
                panic!("Test failed")
            }
        };
        assert_eq!(response.result.code, u32::from(ErrorCodes::InvalidOrder));
        assert_eq!(
            response.result.info,
            String::from(
                "Process proposal rejected a decrypted transaction that \
                 violated the tx order determined in the previous block"
            ),
        );
    }

    /// Test that a block containing a tx incorrectly labelled as undecryptable
    /// is rejected by [`process_proposal`]
    #[test]
    fn test_incorrectly_labelled_as_undecryptable() {
<<<<<<< HEAD
        let (mut shell, _) = test_utils::setup(1);
=======
        let (mut shell, _recv, _, _) = test_utils::setup_at_height(3u64);
>>>>>>> 3e907072
        let keypair = gen_keypair();

        let tx = Tx::new(
            "wasm_code".as_bytes().to_owned(),
            Some("transaction data".as_bytes().to_owned()),
            shell.chain_id.clone(),
            None,
        );
        let wrapper = WrapperTx::new(
            Fee {
                amount: 0.into(),
                token: shell.wl_storage.storage.native_token.clone(),
            },
            &keypair,
            Epoch(0),
            0.into(),
            tx,
            Default::default(),
            #[cfg(not(feature = "mainnet"))]
            None,
        );
        shell.enqueue_tx(wrapper.clone());

        let mut tx =
            Tx::from(TxType::Decrypted(DecryptedTx::Undecryptable(wrapper)));
        tx.chain_id = shell.chain_id.clone();

        #[cfg(feature = "abcipp")]
        let response = {
            let request = ProcessProposal {
                txs: vec![
                    tx.to_bytes(),
                    get_empty_eth_ev_digest(&shell),
                    get_bp_roots_vext(&shell),
                ],
            };
            if let [resp, _, _] = shell
                .process_proposal(request)
                .expect("Test failed")
                .as_slice()
            {
                resp.clone()
            } else {
                panic!("Test failed");
            }
        };
<<<<<<< HEAD

        match shell.process_proposal(request) {
            Ok(_) => panic!("Test failed"),
            Err(TestError::RejectProposal(response)) => {
                assert_eq!(
                    response[0].result.code,
                    u32::from(ErrorCodes::InvalidTx)
                );
                assert_eq!(
                    response[0].result.info,
                    String::from(
                        "The encrypted payload of tx was incorrectly marked \
                         as un-decryptable"
                    ),
                );
            }
        }
=======
        #[cfg(not(feature = "abcipp"))]
        let response = {
            let request = ProcessProposal {
                txs: vec![tx.to_bytes()],
            };
            if let [resp] = shell
                .process_proposal(request)
                .expect("Test failed")
                .as_slice()
            {
                resp.clone()
            } else {
                panic!("Test failed")
            }
        };
        assert_eq!(response.result.code, u32::from(ErrorCodes::InvalidTx));
        assert_eq!(
            response.result.info,
            String::from(
                "The encrypted payload of tx was incorrectly marked as \
                 un-decryptable"
            ),
        )
>>>>>>> 3e907072
    }

    /// Test that a wrapper tx whose inner_tx does not have
    /// the same hash as the wrappers tx_hash field is marked
    /// undecryptable but still accepted
    #[test]
    fn test_invalid_hash_commitment() {
<<<<<<< HEAD
        let (mut shell, _) = test_utils::setup(1);
=======
        let (mut shell, _recv, _, _) = test_utils::setup_at_height(3u64);
>>>>>>> 3e907072
        let keypair = crate::wallet::defaults::daewon_keypair();

        let tx = Tx::new(
            "wasm_code".as_bytes().to_owned(),
            Some("transaction data".as_bytes().to_owned()),
            shell.chain_id.clone(),
            None,
        );
        let mut wrapper = WrapperTx::new(
            Fee {
                amount: 0.into(),
                token: shell.wl_storage.storage.native_token.clone(),
            },
            &keypair,
            Epoch(0),
            0.into(),
            tx,
            Default::default(),
            #[cfg(not(feature = "mainnet"))]
            None,
        );
        wrapper.tx_hash = Hash([0; 32]);

        shell.enqueue_tx(wrapper.clone());
        let mut tx = Tx::from(TxType::Decrypted(DecryptedTx::Undecryptable(
            #[allow(clippy::redundant_clone)]
            wrapper.clone(),
        )));
        tx.chain_id = shell.chain_id.clone();

        #[cfg(feature = "abcipp")]
        let response = {
            let request = ProcessProposal {
                txs: vec![
                    tx.to_bytes(),
                    get_empty_eth_ev_digest(&shell),
                    get_bp_roots_vext(&shell),
                ],
            };
            if let [resp, _, _] = shell
                .process_proposal(request)
                .expect("Test failed")
                .as_slice()
            {
                resp.clone()
            } else {
                panic!("Test failed");
            }
        };
        #[cfg(not(feature = "abcipp"))]
        let response = {
            let request = ProcessProposal {
                txs: vec![tx.to_bytes()],
            };
            if let [resp] = shell
                .process_proposal(request)
                .expect("Test failed")
                .as_slice()
            {
                resp.clone()
            } else {
                panic!("Test failed")
            }
        };
        assert_eq!(response.result.code, u32::from(ErrorCodes::Ok));
    }

    /// Test that if a wrapper tx contains garbage bytes
    /// as its encrypted inner tx, it is correctly
    /// marked undecryptable and the errors handled correctly
    #[test]
    fn test_undecryptable() {
<<<<<<< HEAD
        let (mut shell, _) = test_utils::setup(1);
=======
        let (mut shell, _recv, _, _) = test_utils::setup_at_height(3u64);
>>>>>>> 3e907072
        let keypair = crate::wallet::defaults::daewon_keypair();
        let pubkey = EncryptionKey::default();
        // not valid tx bytes
        let tx = "garbage data".as_bytes().to_owned();
        let inner_tx = EncryptedTx::encrypt(&tx, pubkey);
        let wrapper = WrapperTx {
            fee: Fee {
                amount: 0.into(),
                token: shell.wl_storage.storage.native_token.clone(),
            },
            pk: keypair.ref_to(),
            epoch: Epoch(0),
            gas_limit: 0.into(),
            inner_tx,
            tx_hash: hash_tx(&tx),
            #[cfg(not(feature = "mainnet"))]
            pow_solution: None,
        };

        shell.enqueue_tx(wrapper.clone());
<<<<<<< HEAD
        let mut signed =
            Tx::from(TxType::Decrypted(DecryptedTx::Undecryptable(
                #[allow(clippy::redundant_clone)]
                wrapper.clone(),
            )));
        signed.chain_id = shell.chain_id.clone();
        let request = ProcessProposal {
            txs: vec![signed.to_bytes()],
=======
        let signed = Tx::from(TxType::Decrypted(DecryptedTx::Undecryptable(
            #[allow(clippy::redundant_clone)]
            wrapper.clone(),
        )));
        #[cfg(feature = "abcipp")]
        let response = {
            let request = ProcessProposal {
                txs: vec![
                    signed.to_bytes(),
                    get_empty_eth_ev_digest(&shell),
                    get_bp_roots_vext(&shell),
                ],
            };
            if let [resp, _, _] = shell
                .process_proposal(request)
                .expect("Test failed")
                .as_slice()
            {
                resp.clone()
            } else {
                panic!("Test failed");
            }
>>>>>>> 3e907072
        };
        #[cfg(not(feature = "abcipp"))]
        let response = {
            let request = ProcessProposal {
                txs: vec![signed.to_bytes()],
            };
            if let [resp] = shell
                .process_proposal(request)
                .expect("Test failed")
                .as_slice()
            {
                resp.clone()
            } else {
                panic!("Test failed")
            }
        };
        assert_eq!(response.result.code, u32::from(ErrorCodes::Ok));
    }

    /// Test that if more decrypted txs are submitted to
    /// [`process_proposal`] than expected, they are rejected
    #[test]
    fn test_too_many_decrypted_txs() {
<<<<<<< HEAD
        let (mut shell, _) = test_utils::setup(1);
=======
        let (mut shell, _recv, _, _) = test_utils::setup_at_height(3u64);
>>>>>>> 3e907072

        let tx = Tx::new(
            "wasm_code".as_bytes().to_owned(),
            Some("transaction data".as_bytes().to_owned()),
            shell.chain_id.clone(),
            None,
        );

        let mut tx = Tx::from(TxType::Decrypted(DecryptedTx::Decrypted {
            tx,
            #[cfg(not(feature = "mainnet"))]
            has_valid_pow: false,
        }));
        tx.chain_id = shell.chain_id.clone();

        let request = ProcessProposal {
            txs: vec![tx.to_bytes()],
        };
        let response = if let Err(TestError::RejectProposal(resp)) =
            shell.process_proposal(request)
        {
            if let [resp] = resp.as_slice() {
                resp.clone()
            } else {
                panic!("Test failed")
            }
        } else {
            panic!("Test failed")
        };
        assert_eq!(response.result.code, u32::from(ErrorCodes::ExtraTxs));
        assert_eq!(
            response.result.info,
            String::from("Received more decrypted txs than expected"),
        );
    }

    /// Process Proposal should reject a block containing a RawTx, but not panic
    #[test]
    fn test_raw_tx_rejected() {
<<<<<<< HEAD
        let (mut shell, _) = test_utils::setup(1);
=======
        let (mut shell, _recv, _, _) = test_utils::setup_at_height(3u64);
>>>>>>> 3e907072

        let tx = Tx::new(
            "wasm_code".as_bytes().to_owned(),
            Some("transaction data".as_bytes().to_owned()),
            shell.chain_id.clone(),
            None,
        );
<<<<<<< HEAD
        let mut tx = Tx::from(TxType::Raw(tx));
        tx.chain_id = shell.chain_id.clone();
        let request = ProcessProposal {
            txs: vec![tx.to_bytes()],
        };

        match shell.process_proposal(request) {
            Ok(_) => panic!("Test failes"),
            Err(TestError::RejectProposal(response)) => {
                assert_eq!(
                    response[0].result.code,
                    u32::from(ErrorCodes::InvalidTx)
                );
                assert_eq!(
                    response[0].result.info,
                    String::from(
                        "Transaction rejected: Non-encrypted transactions are \
                         not supported"
                    ),
                );
            }
        }
    }

    /// Test that if the unsigned wrapper tx hash is known (replay attack), the
    /// block is rejected
    #[test]
    fn test_wrapper_tx_hash() {
        let (mut shell, _) = test_utils::setup(1);

        let keypair = crate::wallet::defaults::daewon_keypair();

        let tx = Tx::new(
            "wasm_code".as_bytes().to_owned(),
            Some("transaction data".as_bytes().to_owned()),
            shell.chain_id.clone(),
            None,
=======
        let tx = Tx::from(TxType::Raw(tx));
        #[cfg(feature = "abcipp")]
        let response = {
            let request = ProcessProposal {
                txs: vec![
                    tx.to_bytes(),
                    get_empty_eth_ev_digest(&shell),
                    get_bp_roots_vext(&shell),
                ],
            };
            if let [resp, _, _] = shell
                .process_proposal(request)
                .expect("Test failed")
                .as_slice()
            {
                resp.clone()
            } else {
                panic!("Test failed");
            }
        };
        #[cfg(not(feature = "abcipp"))]
        let response = {
            let request = ProcessProposal {
                txs: vec![tx.to_bytes()],
            };
            if let [resp] = shell
                .process_proposal(request)
                .expect("Test failed")
                .as_slice()
            {
                resp.clone()
            } else {
                panic!("Test failed")
            }
        };
        assert_eq!(response.result.code, u32::from(ErrorCodes::InvalidTx));
        assert_eq!(
            response.result.info,
            String::from(
                "Transaction rejected: Non-encrypted transactions are not \
                 supported"
            ),
>>>>>>> 3e907072
        );
        let wrapper = WrapperTx::new(
            Fee {
                amount: 0.into(),
                token: shell.wl_storage.storage.native_token.clone(),
            },
            &keypair,
            Epoch(0),
            0.into(),
            tx,
            Default::default(),
            #[cfg(not(feature = "mainnet"))]
            None,
        );
        let signed = wrapper
            .sign(&keypair, shell.chain_id.clone(), None)
            .expect("Test failed");

        // Write wrapper hash to storage
        let wrapper_unsigned_hash = Hash(signed.unsigned_hash());
        let hash_key =
            replay_protection::get_tx_hash_key(&wrapper_unsigned_hash);
        shell
            .wl_storage
            .storage
            .write(&hash_key, vec![])
            .expect("Test failed");

        // Run validation
        let request = ProcessProposal {
            txs: vec![signed.to_bytes()],
        };
        match shell.process_proposal(request) {
            Ok(_) => panic!("Test failed"),
            Err(TestError::RejectProposal(response)) => {
                assert_eq!(
                    response[0].result.code,
                    u32::from(ErrorCodes::ReplayTx)
                );
                assert_eq!(
                    response[0].result.info,
                    format!(
                        "Wrapper transaction hash {} already in storage, \
                         replay attempt",
                        wrapper_unsigned_hash
                    )
                );
            }
        }
    }

    /// Test that a block containing two identical wrapper txs is rejected
    #[test]
    fn test_wrapper_tx_hash_same_block() {
        let (mut shell, _) = test_utils::setup(1);

        let keypair = crate::wallet::defaults::daewon_keypair();

        // Add unshielded balance for fee payment
        let balance_key = token::balance_key(
            &shell.wl_storage.storage.native_token,
            &Address::from(&keypair.ref_to()),
        );
        shell
            .wl_storage
            .storage
            .write(&balance_key, Amount::whole(1000).try_to_vec().unwrap())
            .unwrap();

        let tx = Tx::new(
            "wasm_code".as_bytes().to_owned(),
            Some("transaction data".as_bytes().to_owned()),
            shell.chain_id.clone(),
            None,
        );
        let wrapper = WrapperTx::new(
            Fee {
                amount: 0.into(),
                token: shell.wl_storage.storage.native_token.clone(),
            },
            &keypair,
            Epoch(0),
            0.into(),
            tx,
            Default::default(),
            #[cfg(not(feature = "mainnet"))]
            None,
        );
        let signed = wrapper
            .sign(&keypair, shell.chain_id.clone(), None)
            .expect("Test failed");

        // Run validation
        let request = ProcessProposal {
            txs: vec![signed.to_bytes(); 2],
        };
        match shell.process_proposal(request) {
            Ok(_) => panic!("Test failed"),
            Err(TestError::RejectProposal(response)) => {
                assert_eq!(response[0].result.code, u32::from(ErrorCodes::Ok));
                assert_eq!(
                    response[1].result.code,
                    u32::from(ErrorCodes::ReplayTx)
                );
                // The checks happens on the inner hash first, so the tx is
                // rejected because of this hash, not the
                // wrapper one
                assert_eq!(
                    response[1].result.info,
                    format!(
                        "Inner transaction hash {} already in storage, replay \
                         attempt",
                        wrapper.tx_hash
                    )
                );
            }
        }
    }

    /// Test that if the unsigned inner tx hash is known (replay attack), the
    /// block is rejected
    #[test]
    fn test_inner_tx_hash() {
        let (mut shell, _) = test_utils::setup(1);

        let keypair = crate::wallet::defaults::daewon_keypair();

        let tx = Tx::new(
            "wasm_code".as_bytes().to_owned(),
            Some("transaction data".as_bytes().to_owned()),
            shell.chain_id.clone(),
            None,
        );
        let wrapper = WrapperTx::new(
            Fee {
                amount: 0.into(),
                token: shell.wl_storage.storage.native_token.clone(),
            },
            &keypair,
            Epoch(0),
            0.into(),
            tx,
            Default::default(),
            #[cfg(not(feature = "mainnet"))]
            None,
        );
        let inner_unsigned_hash = wrapper.tx_hash.clone();
        let signed = wrapper
            .sign(&keypair, shell.chain_id.clone(), None)
            .expect("Test failed");

        // Write inner hash to storage
        let hash_key = replay_protection::get_tx_hash_key(&inner_unsigned_hash);
        shell
            .wl_storage
            .storage
            .write(&hash_key, vec![])
            .expect("Test failed");

        // Run validation
        let request = ProcessProposal {
            txs: vec![signed.to_bytes()],
        };
        match shell.process_proposal(request) {
            Ok(_) => panic!("Test failed"),
            Err(TestError::RejectProposal(response)) => {
                assert_eq!(
                    response[0].result.code,
                    u32::from(ErrorCodes::ReplayTx)
                );
                assert_eq!(
                    response[0].result.info,
                    format!(
                        "Inner transaction hash {} already in storage, replay \
                         attempt",
                        inner_unsigned_hash
                    )
                );
            }
        }
    }

    /// Test that a block containing two identical inner transactions is
    /// rejected
    #[test]
    fn test_inner_tx_hash_same_block() {
        let (mut shell, _) = test_utils::setup(1);

        let keypair = crate::wallet::defaults::daewon_keypair();
        let keypair_2 = crate::wallet::defaults::daewon_keypair();

        // Add unshielded balance for fee payment
        let balance_key = token::balance_key(
            &shell.wl_storage.storage.native_token,
            &Address::from(&keypair.ref_to()),
        );
        shell
            .wl_storage
            .storage
            .write(&balance_key, Amount::whole(1000).try_to_vec().unwrap())
            .unwrap();

        // Add unshielded balance for fee payment
        let balance_key = token::balance_key(
            &shell.wl_storage.storage.native_token,
            &Address::from(&keypair_2.ref_to()),
        );
        shell
            .wl_storage
            .storage
            .write(&balance_key, Amount::whole(1000).try_to_vec().unwrap())
            .unwrap();

        let tx = Tx::new(
            "wasm_code".as_bytes().to_owned(),
            Some("transaction data".as_bytes().to_owned()),
            shell.chain_id.clone(),
            None,
        );
        let wrapper = WrapperTx::new(
            Fee {
                amount: 0.into(),
                token: shell.wl_storage.storage.native_token.clone(),
            },
            &keypair,
            Epoch(0),
            0.into(),
            tx.clone(),
            Default::default(),
            #[cfg(not(feature = "mainnet"))]
            None,
        );
        let inner_unsigned_hash = wrapper.tx_hash.clone();
        let signed = wrapper
            .sign(&keypair, shell.chain_id.clone(), None)
            .expect("Test failed");

        let new_wrapper = WrapperTx::new(
            Fee {
                amount: 0.into(),
                token: shell.wl_storage.storage.native_token.clone(),
            },
            &keypair_2,
            Epoch(0),
            0.into(),
            tx,
            Default::default(),
            #[cfg(not(feature = "mainnet"))]
            None,
        );
        let new_signed = new_wrapper
            .sign(&keypair, shell.chain_id.clone(), None)
            .expect("Test failed");

        // Run validation
        let request = ProcessProposal {
            txs: vec![signed.to_bytes(), new_signed.to_bytes()],
        };
        match shell.process_proposal(request) {
            Ok(_) => panic!("Test failed"),
            Err(TestError::RejectProposal(response)) => {
                assert_eq!(response[0].result.code, u32::from(ErrorCodes::Ok));
                assert_eq!(
                    response[1].result.code,
                    u32::from(ErrorCodes::ReplayTx)
                );
                assert_eq!(
                    response[1].result.info,
                    format!(
                        "Inner transaction hash {} already in storage, replay \
                         attempt",
                        inner_unsigned_hash
                    )
                );
            }
        }
    }

    /// Test that a wrapper or protocol transaction with a mismatching chain id
    /// causes the entire block to be rejected
    #[test]
    fn test_wong_chain_id() {
        let (mut shell, _) = test_utils::setup(1);
        let keypair = crate::wallet::defaults::daewon_keypair();

        let tx = Tx::new(
            "wasm_code".as_bytes().to_owned(),
            Some("transaction data".as_bytes().to_owned()),
            shell.chain_id.clone(),
            None,
        );
        let wrapper = WrapperTx::new(
            Fee {
                amount: 0.into(),
                token: shell.wl_storage.storage.native_token.clone(),
            },
            &keypair,
            Epoch(0),
            0.into(),
            tx.clone(),
            Default::default(),
            #[cfg(not(feature = "mainnet"))]
            None,
        );
        let wrong_chain_id = ChainId("Wrong chain id".to_string());
        let signed = wrapper
            .sign(&keypair, wrong_chain_id.clone(), None)
            .expect("Test failed");

        let protocol_tx = ProtocolTxType::EthereumStateUpdate(tx).sign(
            &keypair.ref_to(),
            &keypair,
            wrong_chain_id.clone(),
        );

        // Run validation
        let request = ProcessProposal {
            txs: vec![signed.to_bytes(), protocol_tx.to_bytes()],
        };
        match shell.process_proposal(request) {
            Ok(_) => panic!("Test failed"),
            Err(TestError::RejectProposal(response)) => {
                for res in response {
                    assert_eq!(
                        res.result.code,
                        u32::from(ErrorCodes::InvalidChainId)
                    );
                    assert_eq!(
                        res.result.info,
                        format!(
                            "Tx carries a wrong chain id: expected {}, found \
                             {}",
                            shell.chain_id, wrong_chain_id
                        )
                    );
                }
            }
        }
    }

    /// Test that a decrypted transaction with a mismatching chain id gets
    /// rejected without rejecting the entire block
    #[test]
    fn test_decrypted_wong_chain_id() {
        let (mut shell, _) = test_utils::setup(1);
        let keypair = crate::wallet::defaults::daewon_keypair();

        let wrong_chain_id = ChainId("Wrong chain id".to_string());
        let tx = Tx::new(
            "wasm_code".as_bytes().to_owned(),
            Some("new transaction data".as_bytes().to_owned()),
            wrong_chain_id.clone(),
            None,
        );
        let decrypted: Tx = DecryptedTx::Decrypted {
            tx: tx.clone(),
            has_valid_pow: false,
        }
        .into();
        let signed_decrypted = decrypted.sign(&keypair);
        let wrapper = WrapperTx::new(
            Fee {
                amount: 0.into(),
                token: shell.wl_storage.storage.native_token.clone(),
            },
            &keypair,
            Epoch(0),
            0.into(),
            tx,
            Default::default(),
            #[cfg(not(feature = "mainnet"))]
            None,
        );
        let wrapper_in_queue = WrapperTxInQueue {
            tx: wrapper,
            has_valid_pow: false,
        };
        shell.wl_storage.storage.tx_queue.push(wrapper_in_queue);

        // Run validation
        let request = ProcessProposal {
            txs: vec![signed_decrypted.to_bytes()],
        };

        match shell.process_proposal(request) {
            Ok(response) => {
                assert_eq!(
                    response[0].result.code,
                    u32::from(ErrorCodes::InvalidDecryptedChainId)
                );
                assert_eq!(
                    response[0].result.info,
                    format!(
                        "Decrypted tx carries a wrong chain id: expected {}, \
                         found {}",
                        shell.chain_id, wrong_chain_id
                    )
                )
            }
            Err(_) => panic!("Test failed"),
        }
    }

    /// Test that an expired wrapper transaction causes a block rejection
    #[test]
    fn test_expired_wrapper() {
        let (mut shell, _) = test_utils::setup(1);
        let keypair = crate::wallet::defaults::daewon_keypair();

        let tx = Tx::new(
            "wasm_code".as_bytes().to_owned(),
            Some("transaction data".as_bytes().to_owned()),
            shell.chain_id.clone(),
            None,
        );
        let wrapper = WrapperTx::new(
            Fee {
                amount: 0.into(),
                token: shell.wl_storage.storage.native_token.clone(),
            },
            &keypair,
            Epoch(0),
            0.into(),
            tx,
            Default::default(),
            #[cfg(not(feature = "mainnet"))]
            None,
        );
        let signed = wrapper
            .sign(&keypair, shell.chain_id.clone(), Some(DateTimeUtc::now()))
            .expect("Test failed");

        // Run validation
        let request = ProcessProposal {
            txs: vec![signed.to_bytes()],
        };
        match shell.process_proposal(request) {
            Ok(_) => panic!("Test failed"),
            Err(TestError::RejectProposal(response)) => {
                assert_eq!(
                    response[0].result.code,
                    u32::from(ErrorCodes::ExpiredTx)
                );
            }
        }
    }

    /// Test that an expired decrypted transaction is correctly marked as so
    /// without rejecting the entire block
    #[test]
    fn test_expired_decrypted() {
        let (mut shell, _) = test_utils::setup(1);
        let keypair = crate::wallet::defaults::daewon_keypair();

        let tx = Tx::new(
            "wasm_code".as_bytes().to_owned(),
            Some("new transaction data".as_bytes().to_owned()),
            shell.chain_id.clone(),
            Some(DateTimeUtc::now()),
        );
        let decrypted: Tx = DecryptedTx::Decrypted {
            tx: tx.clone(),
            has_valid_pow: false,
        }
        .into();
        let signed_decrypted = decrypted.sign(&keypair);
        let wrapper = WrapperTx::new(
            Fee {
                amount: 0.into(),
                token: shell.wl_storage.storage.native_token.clone(),
            },
            &keypair,
            Epoch(0),
            0.into(),
            tx,
            Default::default(),
            #[cfg(not(feature = "mainnet"))]
            None,
        );
        let wrapper_in_queue = WrapperTxInQueue {
            tx: wrapper,
            has_valid_pow: false,
        };
        shell.wl_storage.storage.tx_queue.push(wrapper_in_queue);

        // Run validation
        let request = ProcessProposal {
            txs: vec![signed_decrypted.to_bytes()],
        };
        match shell.process_proposal(request) {
            Ok(response) => {
                assert_eq!(
                    response[0].result.code,
                    u32::from(ErrorCodes::ExpiredDecryptedTx)
                );
            }
            Err(_) => panic!("Test failed"),
        }
    }

    /// Test if we reject wrapper txs when they shouldn't be included in blocks.
    ///
    /// Currently, the conditions to reject wrapper
    /// txs are simply to check if we are at the 2nd
    /// or 3rd height offset within an epoch.
    #[test]
    fn test_include_only_protocol_txs() {
        let (mut shell, _recv, _, _) = test_utils::setup_at_height(1u64);
        let keypair = gen_keypair();
        let tx = Tx::new(
            "wasm_code".as_bytes().to_owned(),
            Some(b"transaction data".to_vec()),
        );
        let wrapper = WrapperTx::new(
            Fee {
                amount: 1234.into(),
                token: shell.wl_storage.storage.native_token.clone(),
            },
            &keypair,
            Epoch(0),
            0.into(),
            tx,
            Default::default(),
            #[cfg(not(feature = "mainnet"))]
            None,
        )
        .sign(&keypair)
        .expect("Test failed")
        .to_bytes();
        for height in [1u64, 2] {
            shell.wl_storage.storage.last_height = height.into();
            #[cfg(feature = "abcipp")]
            let response = {
                let request = ProcessProposal {
                    txs: vec![wrapper.clone(), get_empty_eth_ev_digest(&shell)],
                };
                if let Err(TestError::RejectProposal(mut resp)) =
                    shell.process_proposal(request)
                {
                    assert_eq!(resp.len(), 2);
                    resp.remove(0)
                } else {
                    panic!("Test failed")
                }
            };
            #[cfg(not(feature = "abcipp"))]
            let response = {
                let request = ProcessProposal {
                    txs: vec![wrapper.clone()],
                };
                if let Err(TestError::RejectProposal(mut resp)) =
                    shell.process_proposal(request)
                {
                    assert_eq!(resp.len(), 1);
                    resp.remove(0)
                } else {
                    panic!("Test failed")
                }
            };
            assert_eq!(
                response.result.code,
                u32::from(ErrorCodes::AllocationError)
            );
            assert_eq!(
                response.result.info,
                String::from(
                    "Wrapper txs not allowed at the current block height"
                ),
            );
        }
    }
}<|MERGE_RESOLUTION|>--- conflicted
+++ resolved
@@ -4,14 +4,14 @@
 use data_encoding::HEXUPPER;
 use namada::core::hints;
 use namada::core::ledger::storage::WlStorage;
-<<<<<<< HEAD
 use namada::core::types::hash::Hash;
 use namada::ledger::storage::TempWlStorage;
 use namada::proof_of_stake::pos_queries::PosQueries;
-=======
+use data_encoding::HEXUPPER;
+use namada::core::hints;
+use namada::core::ledger::storage::WlStorage;
 use namada::ledger::eth_bridge::{EthBridgeQueries, SendValsetUpd};
 use namada::ledger::pos::PosQueries;
->>>>>>> 3e907072
 use namada::types::internal::WrapperTxInQueue;
 use namada::types::transaction::protocol::ProtocolTxType;
 #[cfg(feature = "abcipp")]
@@ -30,12 +30,6 @@
 /// transaction numbers, in a block proposal.
 #[derive(Default)]
 pub struct ValidationMeta {
-<<<<<<< HEAD
-=======
-    /// Vote extension digest counters.
-    #[cfg(feature = "abcipp")]
-    pub digests: DigestCounters,
->>>>>>> 3e907072
     /// Space utilized by encrypted txs.
     pub encrypted_txs_bin: TxBin,
     /// Space utilized by all txs.
@@ -52,30 +46,60 @@
 
 impl<D, H> From<&WlStorage<D, H>> for ValidationMeta
 where
-<<<<<<< HEAD
     D: 'static + DB + for<'iter> DBIter<'iter>,
     H: 'static + StorageHasher,
 {
     fn from(storage: &WlStorage<D, H>) -> Self {
         let max_proposal_bytes =
             storage.pos_queries().get_max_proposal_bytes().get();
-=======
+        let encrypted_txs_bin =
+            TxBin::init_over_ratio(max_proposal_bytes, threshold::ONE_THIRD);
+        let txs_bin = TxBin::init(max_proposal_bytes);
+        Self {
+            decrypted_queue_has_remaining_txs: false,
+            has_decrypted_txs: false,
+            encrypted_txs_bin,
+            txs_bin,
+        }
+    }
+}
+use crate::node::ledger::shims::abcipp_shim_types::shim::TxBytes;
+
+/// Validation metadata, to keep track of used resources or
+/// transaction numbers, in a block proposal.
+#[derive(Default)]
+pub struct ValidationMeta {
+    /// Vote extension digest counters.
+    #[cfg(feature = "abcipp")]
+    pub digests: DigestCounters,
+    /// Space utilized by encrypted txs.
+    pub encrypted_txs_bin: TxBin,
+    /// Space utilized by all txs.
+    pub txs_bin: TxBin,
+    /// Check if the decrypted tx queue has any elements
+    /// left.
+    ///
+    /// This field will only evaluate to true if a block
+    /// proposer didn't include all decrypted txs in a block.
+    pub decrypted_queue_has_remaining_txs: bool,
+    /// Check if a block has decrypted txs.
+    pub has_decrypted_txs: bool,
+}
+
+impl<D, H> From<&WlStorage<D, H>> for ValidationMeta
+where
     D: DB + for<'iter> DBIter<'iter>,
     H: StorageHasher,
 {
     fn from(wl_storage: &WlStorage<D, H>) -> Self {
         let max_proposal_bytes =
             wl_storage.pos_queries().get_max_proposal_bytes().get();
->>>>>>> 3e907072
         let encrypted_txs_bin =
             TxBin::init_over_ratio(max_proposal_bytes, threshold::ONE_THIRD);
         let txs_bin = TxBin::init(max_proposal_bytes);
         Self {
-<<<<<<< HEAD
-=======
             #[cfg(feature = "abcipp")]
             digests: DigestCounters::default(),
->>>>>>> 3e907072
             decrypted_queue_has_remaining_txs: false,
             has_decrypted_txs: false,
             encrypted_txs_bin,
@@ -83,8 +107,6 @@
         }
     }
 }
-<<<<<<< HEAD
-=======
 
 /// Contains stateful data about the number of vote extension
 /// digests found as protocol transactions in a proposed block.
@@ -98,7 +120,6 @@
     /// The number of validator set update vote extensions found thus far.
     pub valset_upd_digest_num: usize,
 }
->>>>>>> 3e907072
 
 impl<D, H> Shell<D, H>
 where
@@ -113,7 +134,6 @@
         Default::default()
     }
 
-<<<<<<< HEAD
     /// Check all the txs in a block.
     /// We reject the entire block when:
     ///    - decrypted txs violate the committed order
@@ -123,21 +143,10 @@
     /// We cannot reject the block for failed checks on the decrypted txs since
     /// their order has already been committed in storage, so we simply discard
     /// the single invalid inner tx
-=======
-    /// Check all the txs in a block. Some txs may be incorrect,
-    /// but we only reject the entire block if the order of the
-    /// included txs violates the order decided upon in the previous
-    /// block.
-    #[cfg(feature = "abcipp")]
->>>>>>> 3e907072
     pub fn process_proposal(
         &self,
         req: RequestProcessProposal,
     ) -> ProcessProposal {
-<<<<<<< HEAD
-        let (tx_results, metadata) =
-            self.process_txs(&req.txs, self.get_block_timestamp(req.time));
-=======
         tracing::info!(
             proposer = ?HEXUPPER.encode(&req.proposer_address),
             height = req.height,
@@ -189,7 +198,6 @@
                  will be rejected"
             );
         }
->>>>>>> 3e907072
 
         // Erroneous transactions were detected when processing
         // the leader's proposal. We allow txs that do not
@@ -222,15 +230,11 @@
             );
         }
 
-<<<<<<< HEAD
-        let will_reject_proposal = invalid_txs || has_remaining_decrypted_txs;
-=======
         let will_reject_proposal = invalid_num_of_eth_ev_digests
             || invalid_num_of_bp_root_digests
             || invalid_num_of_valset_upd_digests
             || invalid_txs
             || has_remaining_decrypted_txs;
->>>>>>> 3e907072
 
         let status = if will_reject_proposal {
             ProposalStatus::Reject
@@ -244,7 +248,6 @@
         }
     }
 
-<<<<<<< HEAD
     /// Check all the given txs.
     pub fn process_txs(
         &self,
@@ -272,176 +275,12 @@
                     temp_wl_storage.write_log.drop_tx();
                 }
                 result
-=======
-    /// Check all the txs in a block. Some txs may be incorrect,
-    /// but we only reject the entire block if the order of the
-    /// included txs violates the order decided upon in the previous
-    /// block.
-    #[cfg(not(feature = "abcipp"))]
-    pub fn process_proposal(
-        &self,
-        req: RequestProcessProposal,
-    ) -> ProcessProposal {
-        tracing::info!(
-            proposer = ?HEXUPPER.encode(&req.proposer_address),
-            height = req.height,
-            hash = ?HEXUPPER.encode(&req.hash),
-            n_txs = req.txs.len(),
-            "Received block proposal",
-        );
-        let (tx_results, meta) = self.check_proposal(&req.txs);
-
-        // Erroneous transactions were detected when processing
-        // the leader's proposal. We allow txs that do not
-        // deserialize properly, that have invalid signatures
-        // and that have invalid wasm code to reach FinalizeBlock.
-        let invalid_txs = tx_results.iter().any(|res| {
-            let error = ErrorCodes::from_u32(res.code).expect(
-                "All error codes returned from process_single_tx are valid",
-            );
-            !error.is_recoverable()
-        });
-        if invalid_txs {
-            tracing::warn!(
-                proposer = ?HEXUPPER.encode(&req.proposer_address),
-                height = req.height,
-                hash = ?HEXUPPER.encode(&req.hash),
-                "Found invalid transactions, proposed block will be rejected"
-            );
-        }
-
-        let has_remaining_decrypted_txs =
-            meta.decrypted_queue_has_remaining_txs;
-        if has_remaining_decrypted_txs {
-            tracing::warn!(
-                proposer = ?HEXUPPER.encode(&req.proposer_address),
-                height = req.height,
-                hash = ?HEXUPPER.encode(&req.hash),
-                "Not all decrypted txs from the previous height were included in
-                 the proposal, the block will be rejected"
-            );
-        }
-
-        let will_reject_proposal = invalid_txs || has_remaining_decrypted_txs;
-
-        let status = if will_reject_proposal {
-            ProposalStatus::Reject
-        } else {
-            ProposalStatus::Accept
-        };
-
-        ProcessProposal {
-            status: status as i32,
-            tx_results,
-        }
-    }
-
-    /// Evaluates the corresponding [`TxResult`] for each tx in the
-    /// proposal. Additionally, counts the number of digest
-    /// txs and the bytes used by encrypted txs in the proposal.
-    ///
-    /// `ProcessProposal` should be able to make a decision on whether a
-    /// proposed block is acceptable or not based solely on what this
-    /// function returns.
-    pub fn check_proposal(
-        &self,
-        txs: &[TxBytes],
-    ) -> (Vec<TxResult>, ValidationMeta) {
-        let mut tx_queue_iter = self.wl_storage.storage.tx_queue.iter();
-        let mut metadata = ValidationMeta::from(&self.wl_storage);
-        let tx_results: Vec<_> = txs
-            .iter()
-            .map(|tx_bytes| {
-                self.check_proposal_tx(
-                    tx_bytes,
-                    &mut tx_queue_iter,
-                    &mut metadata,
-                )
->>>>>>> 3e907072
             })
             .collect();
         metadata.decrypted_queue_has_remaining_txs =
             !self.wl_storage.storage.tx_queue.is_empty()
                 && tx_queue_iter.next().is_some();
         (tx_results, metadata)
-<<<<<<< HEAD
-=======
-    }
-
-    /// Validates a list of vote extensions, included in PrepareProposal.
-    ///
-    /// If a vote extension is [`Some`], then it was validated properly,
-    /// and the voting power of the validator who signed it is considered
-    /// in the sum of the total voting power of all received vote extensions.
-    ///
-    /// At least 2/3 of validators by voting power must have included vote
-    /// extensions for this function to consider a proposal valid.
-    fn validate_vexts_in_proposal<I>(&self, mut vote_extensions: I) -> TxResult
-    where
-        I: Iterator<Item = Option<namada::types::token::Amount>>,
-    {
-        #[cfg(feature = "abcipp")]
-        let mut voting_power = FractionalVotingPower::default();
-        #[cfg(feature = "abcipp")]
-        let total_power = {
-            let epoch = self
-                .wl_storage
-                .pos_queries()
-                .get_epoch(self.wl_storage.storage.last_height);
-            u64::from(
-                self.wl_storage.pos_queries().get_total_voting_power(epoch),
-            )
-        };
-
-        if vote_extensions.all(|maybe_ext| {
-            maybe_ext
-                .map(|_power| {
-                    #[cfg(feature = "abcipp")]
-                    {
-                        voting_power += FractionalVotingPower::new(
-                            u64::from(_power),
-                            total_power,
-                        )
-                        .expect(
-                            "The voting power we obtain from storage should \
-                             always be valid",
-                        );
-                    }
-                })
-                .is_some()
-        }) {
-            #[cfg(feature = "abcipp")]
-            if voting_power > FractionalVotingPower::TWO_THIRDS {
-                TxResult {
-                    code: ErrorCodes::Ok.into(),
-                    info: "Process proposal accepted this transaction".into(),
-                }
-            } else {
-                TxResult {
-                    code: ErrorCodes::InvalidVoteExtension.into(),
-                    info: "Process proposal rejected this proposal because \
-                           the backing stake of the vote extensions published \
-                           in the proposal was insufficient"
-                        .into(),
-                }
-            }
-
-            #[cfg(not(feature = "abcipp"))]
-            {
-                TxResult {
-                    code: ErrorCodes::Ok.into(),
-                    info: "Process proposal accepted this transaction".into(),
-                }
-            }
-        } else {
-            TxResult {
-                code: ErrorCodes::InvalidVoteExtension.into(),
-                info: "Process proposal rejected this proposal because at \
-                       least one of the vote extensions included was invalid."
-                    .into(),
-            }
-        }
->>>>>>> 3e907072
     }
 
     /// Checks if the Tx can be deserialized from bytes. Checks the fees and
@@ -459,13 +298,11 @@
     ///   4: Invalid order of decrypted txs
     ///   5. More decrypted txs than expected
     ///   6. A transaction could not be decrypted
-<<<<<<< HEAD
     ///   7. Not enough block space was available for some tx
     ///   8: Replay attack  
-=======
+    ///   6. A transaction could not be decrypted
     ///   7. An error in the vote extensions included in the proposal
     ///   8. Not enough block space was available for some tx
->>>>>>> 3e907072
     ///
     /// INVARIANT: Any changes applied in this method must be reverted if the
     /// proposal is rejected (unless we can simply overwrite them in the
@@ -475,11 +312,8 @@
         tx_bytes: &[u8],
         tx_queue_iter: &mut impl Iterator<Item = &'a WrapperTxInQueue>,
         metadata: &mut ValidationMeta,
-<<<<<<< HEAD
         temp_wl_storage: &mut TempWlStorage<D, H>,
         block_time: DateTimeUtc,
-=======
->>>>>>> 3e907072
     ) -> TxResult {
         // try to allocate space for this tx
         if let Err(e) = metadata.txs_bin.try_dump(tx_bytes) {
@@ -512,31 +346,20 @@
                 })
             },
             |tx| {
-<<<<<<< HEAD
                 let tx_chain_id = tx.chain_id.clone();
                 let tx_expiration = tx.expiration;
                 let tx_type = process_tx(tx).map_err(|err| {
-=======
-                process_tx(tx).map_err(|err| {
->>>>>>> 3e907072
                     // This occurs if the wrapper / protocol tx signature is
                     // invalid
                     TxResult {
                         code: ErrorCodes::InvalidSig.into(),
                         info: err.to_string(),
                     }
-<<<<<<< HEAD
                 })?;
                 Ok((tx_chain_id, tx_expiration, tx_type))
             },
         );
         let (tx_chain_id, tx_expiration, tx) = match maybe_tx {
-=======
-                })
-            },
-        );
-        let tx = match maybe_tx {
->>>>>>> 3e907072
             Ok(tx) => tx,
             Err(tx_result) => return tx_result,
         };
@@ -552,45 +375,6 @@
                        not supported"
                     .into(),
             },
-<<<<<<< HEAD
-            TxType::Protocol(_) => {
-                // Tx chain id
-                if tx_chain_id != self.chain_id {
-                    return TxResult {
-                        code: ErrorCodes::InvalidChainId.into(),
-                        info: format!(
-                            "Tx carries a wrong chain id: expected {}, found \
-                             {}",
-                            self.chain_id, tx_chain_id
-                        ),
-                    };
-                }
-
-                // Tx expiration
-                if let Some(exp) = tx_expiration {
-                    if block_time > exp {
-                        return TxResult {
-                            code: ErrorCodes::ExpiredTx.into(),
-                            info: format!(
-                                "Tx expired at {:#?}, block time: {:#?}",
-                                exp, block_time
-                            ),
-                        };
-                    }
-                }
-                TxResult {
-                    code: ErrorCodes::InvalidTx.into(),
-                    info: "Protocol transactions are a fun new feature that \
-                           is coming soon to a blockchain near you. Patience."
-                        .into(),
-                }
-            }
-            TxType::Decrypted(tx) => {
-                metadata.has_decrypted_txs = true;
-                match tx_queue_iter.next() {
-                    Some(wrapper) => {
-                        if wrapper.tx.tx_hash != tx.hash_commitment() {
-=======
             TxType::Protocol(protocol_tx) => match protocol_tx.tx {
                 ProtocolTxType::EthEventsVext(ext) => self
                     .validate_eth_events_vext_and_get_it_back(
@@ -717,7 +501,6 @@
                             has_valid_pow: _,
                     }) => {
                         if wrapper.tx_hash != tx.hash_commitment() {
->>>>>>> 3e907072
                             TxResult {
                                 code: ErrorCodes::InvalidOrder.into(),
                                 info: "Process proposal rejected a decrypted \
@@ -784,11 +567,7 @@
                     },
                 }
             }
-<<<<<<< HEAD
             TxType::Wrapper(wrapper) => {
-=======
-            TxType::Wrapper(tx) => {
->>>>>>> 3e907072
                 // decrypted txs shouldn't show up before wrapper txs
                 if metadata.has_decrypted_txs {
                     return TxResult {
@@ -811,7 +590,6 @@
                                 "The given wrapper tx is larger than 1/3 of \
                                  the available block space"
                             }
-<<<<<<< HEAD
                         }
                         .into(),
                     };
@@ -934,60 +712,8 @@
                             code: ErrorCodes::Ok.into(),
                             info: "Process proposal accepted this transaction"
                                 .into(),
-=======
->>>>>>> 3e907072
-                        }
-                        .into(),
-                    };
-                }
-                if hints::unlikely(self.encrypted_txs_not_allowed()) {
-                    return TxResult {
-                        code: ErrorCodes::AllocationError.into(),
-                        info: "Wrapper txs not allowed at the current block \
-                               height"
-                            .into(),
-                    };
-                }
-
-                // validate the ciphertext via Ferveo
-                if !tx.validate_ciphertext() {
-                    TxResult {
-                        code: ErrorCodes::InvalidTx.into(),
-                        info: format!(
-                            "The ciphertext of the wrapped tx {} is invalid",
-                            hash_tx(tx_bytes)
-                        ),
-                    }
-                } else {
-                    // If the public key corresponds to the MASP sentinel
-                    // transaction key, then the fee payer is effectively
-                    // the MASP, otherwise derive
-                    // the payer from public key.
-                    let fee_payer = if tx.pk != masp_tx_key().ref_to() {
-                        tx.fee_payer()
-                    } else {
-<<<<<<< HEAD
-=======
-                        masp()
-                    };
-                    // check that the fee payer has sufficient balance
-                    let balance = self.get_balance(&tx.fee.token, &fee_payer);
-
-                    // In testnets, tx is allowed to skip fees if it
-                    // includes a valid PoW
-                    #[cfg(not(feature = "mainnet"))]
-                    let has_valid_pow = self.has_valid_pow_solution(&tx);
-                    #[cfg(feature = "mainnet")]
-                    let has_valid_pow = false;
-
-                    if has_valid_pow || self.get_wrapper_tx_fees() <= balance {
-                        TxResult {
-                            code: ErrorCodes::Ok.into(),
-                            info: "Process proposal accepted this transaction"
-                                .into(),
                         }
                     } else {
->>>>>>> 3e907072
                         TxResult {
                             code: ErrorCodes::InvalidTx.into(),
                             info: "The address given does not have sufficient \
@@ -997,8 +723,6 @@
                     }
                 }
             }
-<<<<<<< HEAD
-=======
         }
     }
 
@@ -1007,6 +731,15 @@
         _req: shim::request::RevertProposal,
     ) -> shim::response::RevertProposal {
         Default::default()
+    }
+
+    /// Checks if it is not possible to include encrypted txs at the current
+    /// block height.
+    fn encrypted_txs_not_allowed(&self) -> bool {
+        let pos_queries = self.wl_storage.pos_queries();
+        let is_2nd_height_off = pos_queries.is_deciding_offset_within_epoch(1);
+        let is_3rd_height_off = pos_queries.is_deciding_offset_within_epoch(2);
+        is_2nd_height_off || is_3rd_height_off
     }
 
     /// Checks if we have found the correct number of Ethereum events
@@ -1087,7 +820,8 @@
     use namada::types::token;
     use namada::types::token::Amount;
     use namada::types::transaction::encrypted::EncryptedTx;
-    use namada::types::transaction::{EncryptionKey, Fee, WrapperTx};
+    use namada::types::transaction::protocol::ProtocolTxType;
+    use namada::types::transaction::{EncryptionKey, Fee, WrapperTx, MIN_FEE};
     #[cfg(feature = "abcipp")]
     use namada::types::vote_extensions::bridge_pool_roots::MultiSignedVext;
     #[cfg(feature = "abcipp")]
@@ -1520,7 +1254,6 @@
         #[cfg(not(feature = "abcipp"))]
         {
             check_rejected_eth_events(&mut shell, ext, protocol_key);
->>>>>>> 3e907072
         }
     }
 
@@ -1581,38 +1314,6 @@
             check_rejected_eth_events(&mut shell, ext, protocol_key);
         }
     }
-<<<<<<< HEAD
-
-    /// Checks if it is not possible to include encrypted txs at the current
-    /// block height.
-    fn encrypted_txs_not_allowed(&self) -> bool {
-        let pos_queries = self.wl_storage.pos_queries();
-        let is_2nd_height_off = pos_queries.is_deciding_offset_within_epoch(1);
-        let is_3rd_height_off = pos_queries.is_deciding_offset_within_epoch(2);
-        is_2nd_height_off || is_3rd_height_off
-    }
-}
-
-/// We test the failure cases of [`process_proposal`]. The happy flows
-/// are covered by the e2e tests.
-#[cfg(test)]
-mod test_process_proposal {
-    use borsh::BorshDeserialize;
-    use namada::ledger::parameters::storage::get_wrapper_tx_fees_key;
-    use namada::proto::SignedTxData;
-    use namada::types::hash::Hash;
-    use namada::types::key::*;
-    use namada::types::storage::Epoch;
-    use namada::types::token::Amount;
-    use namada::types::transaction::encrypted::EncryptedTx;
-    use namada::types::transaction::protocol::ProtocolTxType;
-    use namada::types::transaction::{EncryptionKey, Fee, WrapperTx, MIN_FEE};
-
-    use super::*;
-    use crate::node::ledger::shell::test_utils::{
-        self, gen_keypair, ProcessProposal, TestError,
-    };
-=======
 
     /// Test that if a proposal contains Ethereum events with
     /// invalid validators, we reject it.
@@ -1670,17 +1371,12 @@
             check_rejected_eth_events(&mut shell, ext, protocol_key);
         }
     }
->>>>>>> 3e907072
 
     /// Test that if a wrapper tx is not signed, the block is rejected
     /// by [`process_proposal`].
     #[test]
     fn test_unsigned_wrapper_rejected() {
-<<<<<<< HEAD
-        let (mut shell, _) = test_utils::setup(1);
-=======
         let (mut shell, _recv, _, _) = test_utils::setup_at_height(3u64);
->>>>>>> 3e907072
         let keypair = gen_keypair();
         let tx = Tx::new(
             "wasm_code".as_bytes().to_owned(),
@@ -1709,21 +1405,6 @@
         )
         .to_bytes();
 
-<<<<<<< HEAD
-        match shell.process_proposal(request) {
-            Ok(_) => panic!("Test failed"),
-            Err(TestError::RejectProposal(response)) => {
-                assert_eq!(
-                    response[0].result.code,
-                    u32::from(ErrorCodes::InvalidSig)
-                );
-                assert_eq!(
-                    response[0].result.info,
-                    String::from("Wrapper transactions must be signed")
-                );
-            }
-        }
-=======
         #[cfg(feature = "abcipp")]
         let response = {
             let request = ProcessProposal {
@@ -1757,23 +1438,26 @@
             }
         };
 
-        assert_eq!(response.result.code, u32::from(ErrorCodes::InvalidSig));
-        assert_eq!(
-            response.result.info,
-            String::from("Wrapper transactions must be signed")
-        );
->>>>>>> 3e907072
+        match shell.process_proposal(request) {
+            Ok(_) => panic!("Test failed"),
+            Err(TestError::RejectProposal(response)) => {
+                assert_eq!(
+                    response[0].result.code,
+                    u32::from(ErrorCodes::InvalidSig)
+                );
+                assert_eq!(
+                    response[0].result.info,
+                    String::from("Wrapper transactions must be signed")
+                );
+            }
+        }
     }
 
     /// Test that a block including a wrapper tx with invalid signature is
     /// rejected
     #[test]
     fn test_wrapper_bad_signature_rejected() {
-<<<<<<< HEAD
-        let (mut shell, _) = test_utils::setup(1);
-=======
         let (mut shell, _recv, _, _) = test_utils::setup_at_height(3u64);
->>>>>>> 3e907072
         let keypair = gen_keypair();
         let tx = Tx::new(
             "wasm_code".as_bytes().to_owned(),
@@ -1856,7 +1540,6 @@
                 panic!("Test failed");
             }
         };
-<<<<<<< HEAD
 
         match shell.process_proposal(request) {
             Ok(_) => panic!("Test failed"),
@@ -1875,48 +1558,16 @@
                 );
             }
         }
-=======
-        #[cfg(not(feature = "abcipp"))]
-        let response = {
-            let request = ProcessProposal {
-                txs: vec![new_tx.to_bytes()],
-            };
-            if let [resp] = shell
-                .process_proposal(request)
-                .expect("Test failed")
-                .as_slice()
-            {
-                resp.clone()
-            } else {
-                panic!("Test failed")
-            }
-        };
-        let expected_error = "Signature verification failed: Invalid signature";
-        assert_eq!(response.result.code, u32::from(ErrorCodes::InvalidSig));
-        assert!(
-            response.result.info.contains(expected_error),
-            "Result info {} doesn't contain the expected error {}",
-            response.result.info,
-            expected_error
-        );
->>>>>>> 3e907072
     }
 
     /// Test that if the account submitting the tx is not known and the fee is
     /// non-zero, [`process_proposal`] rejects that block
     #[test]
     fn test_wrapper_unknown_address() {
-<<<<<<< HEAD
-        let (mut shell, _) = test_utils::setup(1);
-        shell
-            .wl_storage
-            .write_log
-=======
         let (mut shell, _recv, _, _) = test_utils::setup_at_height(3u64);
         shell
             .wl_storage
             .storage
->>>>>>> 3e907072
             .write(
                 &get_wrapper_tx_fees_key(),
                 token::Amount::whole(MIN_FEE).try_to_vec().unwrap(),
@@ -1963,7 +1614,6 @@
                 panic!("Test failed");
             }
         };
-<<<<<<< HEAD
 
         match shell.process_proposal(request) {
             Ok(_) => panic!("Test failed"),
@@ -1980,29 +1630,6 @@
                 );
             }
         }
-=======
-        #[cfg(not(feature = "abcipp"))]
-        let response = {
-            let request = ProcessProposal {
-                txs: vec![wrapper.to_bytes()],
-            };
-            if let [resp] = shell
-                .process_proposal(request)
-                .expect("Test failed")
-                .as_slice()
-            {
-                resp.clone()
-            } else {
-                panic!("Test failed")
-            }
-        };
-        assert_eq!(response.result.code, u32::from(ErrorCodes::InvalidTx));
-        assert_eq!(
-            response.result.info,
-            "The address given does not have sufficient balance to pay fee"
-                .to_string(),
-        );
->>>>>>> 3e907072
     }
 
     /// Test that if the account submitting the tx does
@@ -2010,11 +1637,7 @@
     /// [`process_proposal`] rejects the entire block
     #[test]
     fn test_wrapper_insufficient_balance_address() {
-<<<<<<< HEAD
-        let (mut shell, _) = test_utils::setup(1);
-=======
         let (mut shell, _recv, _, _) = test_utils::setup_at_height(3u64);
->>>>>>> 3e907072
         let keypair = crate::wallet::defaults::daewon_keypair();
         // reduce address balance to match the 100 token fee
         let balance_key = token::balance_key(
@@ -2028,11 +1651,7 @@
             .unwrap();
         shell
             .wl_storage
-<<<<<<< HEAD
             .write_log
-=======
-            .storage
->>>>>>> 3e907072
             .write(
                 &get_wrapper_tx_fees_key(),
                 token::Amount::whole(MIN_FEE).try_to_vec().unwrap(),
@@ -2080,7 +1699,6 @@
                 panic!("Test failed");
             }
         };
-<<<<<<< HEAD
 
         match shell.process_proposal(request) {
             Ok(_) => panic!("Test failed"),
@@ -2098,41 +1716,13 @@
                 );
             }
         }
-=======
-        #[cfg(not(feature = "abcipp"))]
-        let response = {
-            let request = ProcessProposal {
-                txs: vec![wrapper.to_bytes()],
-            };
-            if let [resp] = shell
-                .process_proposal(request)
-                .expect("Test failed")
-                .as_slice()
-            {
-                resp.clone()
-            } else {
-                panic!("Test failed")
-            }
-        };
-        assert_eq!(response.result.code, u32::from(ErrorCodes::InvalidTx));
-        assert_eq!(
-            response.result.info,
-            String::from(
-                "The address given does not have sufficient balance to pay fee"
-            )
-        );
->>>>>>> 3e907072
     }
 
     /// Test that if the expected order of decrypted txs is
     /// validated, [`process_proposal`] rejects it
     #[test]
     fn test_decrypted_txs_out_of_order() {
-<<<<<<< HEAD
-        let (mut shell, _) = test_utils::setup(1);
-=======
         let (mut shell, _recv, _, _) = test_utils::setup_at_height(3u64);
->>>>>>> 3e907072
         let keypair = gen_keypair();
         let mut txs = vec![];
         for i in 0..3 {
@@ -2165,29 +1755,6 @@
             decrypted_tx.chain_id = shell.chain_id.clone();
             txs.push(decrypted_tx);
         }
-<<<<<<< HEAD
-=======
-        #[cfg(feature = "abcipp")]
-        let response = {
-            let request = ProcessProposal {
-                txs: vec![
-                    txs[0].to_bytes(),
-                    txs[2].to_bytes(),
-                    txs[1].to_bytes(),
-                    get_empty_eth_ev_digest(&shell),
-                ],
-            };
-            if let Err(TestError::RejectProposal(mut resp)) =
-                shell.process_proposal(request)
-            {
-                assert_eq!(resp.len(), 4);
-                resp.remove(1)
-            } else {
-                panic!("Test failed")
-            }
-        };
-        #[cfg(not(feature = "abcipp"))]
->>>>>>> 3e907072
         let response = {
             let request = ProcessProposal {
                 txs: vec![
@@ -2219,11 +1786,7 @@
     /// is rejected by [`process_proposal`]
     #[test]
     fn test_incorrectly_labelled_as_undecryptable() {
-<<<<<<< HEAD
-        let (mut shell, _) = test_utils::setup(1);
-=======
         let (mut shell, _recv, _, _) = test_utils::setup_at_height(3u64);
->>>>>>> 3e907072
         let keypair = gen_keypair();
 
         let tx = Tx::new(
@@ -2270,7 +1833,6 @@
                 panic!("Test failed");
             }
         };
-<<<<<<< HEAD
 
         match shell.process_proposal(request) {
             Ok(_) => panic!("Test failed"),
@@ -2288,31 +1850,6 @@
                 );
             }
         }
-=======
-        #[cfg(not(feature = "abcipp"))]
-        let response = {
-            let request = ProcessProposal {
-                txs: vec![tx.to_bytes()],
-            };
-            if let [resp] = shell
-                .process_proposal(request)
-                .expect("Test failed")
-                .as_slice()
-            {
-                resp.clone()
-            } else {
-                panic!("Test failed")
-            }
-        };
-        assert_eq!(response.result.code, u32::from(ErrorCodes::InvalidTx));
-        assert_eq!(
-            response.result.info,
-            String::from(
-                "The encrypted payload of tx was incorrectly marked as \
-                 un-decryptable"
-            ),
-        )
->>>>>>> 3e907072
     }
 
     /// Test that a wrapper tx whose inner_tx does not have
@@ -2320,11 +1857,7 @@
     /// undecryptable but still accepted
     #[test]
     fn test_invalid_hash_commitment() {
-<<<<<<< HEAD
-        let (mut shell, _) = test_utils::setup(1);
-=======
         let (mut shell, _recv, _, _) = test_utils::setup_at_height(3u64);
->>>>>>> 3e907072
         let keypair = crate::wallet::defaults::daewon_keypair();
 
         let tx = Tx::new(
@@ -2397,11 +1930,7 @@
     /// marked undecryptable and the errors handled correctly
     #[test]
     fn test_undecryptable() {
-<<<<<<< HEAD
-        let (mut shell, _) = test_utils::setup(1);
-=======
         let (mut shell, _recv, _, _) = test_utils::setup_at_height(3u64);
->>>>>>> 3e907072
         let keypair = crate::wallet::defaults::daewon_keypair();
         let pubkey = EncryptionKey::default();
         // not valid tx bytes
@@ -2422,16 +1951,6 @@
         };
 
         shell.enqueue_tx(wrapper.clone());
-<<<<<<< HEAD
-        let mut signed =
-            Tx::from(TxType::Decrypted(DecryptedTx::Undecryptable(
-                #[allow(clippy::redundant_clone)]
-                wrapper.clone(),
-            )));
-        signed.chain_id = shell.chain_id.clone();
-        let request = ProcessProposal {
-            txs: vec![signed.to_bytes()],
-=======
         let signed = Tx::from(TxType::Decrypted(DecryptedTx::Undecryptable(
             #[allow(clippy::redundant_clone)]
             wrapper.clone(),
@@ -2454,7 +1973,6 @@
             } else {
                 panic!("Test failed");
             }
->>>>>>> 3e907072
         };
         #[cfg(not(feature = "abcipp"))]
         let response = {
@@ -2478,11 +1996,7 @@
     /// [`process_proposal`] than expected, they are rejected
     #[test]
     fn test_too_many_decrypted_txs() {
-<<<<<<< HEAD
-        let (mut shell, _) = test_utils::setup(1);
-=======
         let (mut shell, _recv, _, _) = test_utils::setup_at_height(3u64);
->>>>>>> 3e907072
 
         let tx = Tx::new(
             "wasm_code".as_bytes().to_owned(),
@@ -2522,11 +2036,7 @@
     /// Process Proposal should reject a block containing a RawTx, but not panic
     #[test]
     fn test_raw_tx_rejected() {
-<<<<<<< HEAD
-        let (mut shell, _) = test_utils::setup(1);
-=======
         let (mut shell, _recv, _, _) = test_utils::setup_at_height(3u64);
->>>>>>> 3e907072
 
         let tx = Tx::new(
             "wasm_code".as_bytes().to_owned(),
@@ -2534,45 +2044,6 @@
             shell.chain_id.clone(),
             None,
         );
-<<<<<<< HEAD
-        let mut tx = Tx::from(TxType::Raw(tx));
-        tx.chain_id = shell.chain_id.clone();
-        let request = ProcessProposal {
-            txs: vec![tx.to_bytes()],
-        };
-
-        match shell.process_proposal(request) {
-            Ok(_) => panic!("Test failes"),
-            Err(TestError::RejectProposal(response)) => {
-                assert_eq!(
-                    response[0].result.code,
-                    u32::from(ErrorCodes::InvalidTx)
-                );
-                assert_eq!(
-                    response[0].result.info,
-                    String::from(
-                        "Transaction rejected: Non-encrypted transactions are \
-                         not supported"
-                    ),
-                );
-            }
-        }
-    }
-
-    /// Test that if the unsigned wrapper tx hash is known (replay attack), the
-    /// block is rejected
-    #[test]
-    fn test_wrapper_tx_hash() {
-        let (mut shell, _) = test_utils::setup(1);
-
-        let keypair = crate::wallet::defaults::daewon_keypair();
-
-        let tx = Tx::new(
-            "wasm_code".as_bytes().to_owned(),
-            Some("transaction data".as_bytes().to_owned()),
-            shell.chain_id.clone(),
-            None,
-=======
         let tx = Tx::from(TxType::Raw(tx));
         #[cfg(feature = "abcipp")]
         let response = {
@@ -2593,29 +2064,38 @@
                 panic!("Test failed");
             }
         };
-        #[cfg(not(feature = "abcipp"))]
-        let response = {
-            let request = ProcessProposal {
-                txs: vec![tx.to_bytes()],
-            };
-            if let [resp] = shell
-                .process_proposal(request)
-                .expect("Test failed")
-                .as_slice()
-            {
-                resp.clone()
-            } else {
-                panic!("Test failed")
-            }
-        };
-        assert_eq!(response.result.code, u32::from(ErrorCodes::InvalidTx));
-        assert_eq!(
-            response.result.info,
-            String::from(
-                "Transaction rejected: Non-encrypted transactions are not \
-                 supported"
-            ),
->>>>>>> 3e907072
+
+        match shell.process_proposal(request) {
+            Ok(_) => panic!("Test failes"),
+            Err(TestError::RejectProposal(response)) => {
+                assert_eq!(
+                    response[0].result.code,
+                    u32::from(ErrorCodes::InvalidTx)
+                );
+                assert_eq!(
+                    response[0].result.info,
+                    String::from(
+                        "Transaction rejected: Non-encrypted transactions are \
+                         not supported"
+                    ),
+                );
+            }
+        }
+    }
+
+    /// Test that if the unsigned wrapper tx hash is known (replay attack), the
+    /// block is rejected
+    #[test]
+    fn test_wrapper_tx_hash() {
+        let (mut shell, _) = test_utils::setup(1);
+
+        let keypair = crate::wallet::defaults::daewon_keypair();
+
+        let tx = Tx::new(
+            "wasm_code".as_bytes().to_owned(),
+            Some("transaction data".as_bytes().to_owned()),
+            shell.chain_id.clone(),
+            None,
         );
         let wrapper = WrapperTx::new(
             Fee {
