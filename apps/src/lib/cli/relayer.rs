<<<<<<< HEAD
use std::sync::Arc;

use color_eyre::eyre::Result;
use namada::eth_bridge::ethers::providers::{Http, Provider};
=======
use color_eyre::eyre::{eyre, Report, Result};
use namada::ledger::eth_bridge::{bridge_pool, validator_set};
use namada::types::control_flow::ProceedOrElse;
>>>>>>> 8bec66e3
use namada::types::io::Io;
use namada_sdk::eth_bridge::{bridge_pool, validator_set};

use crate::cli;
use crate::cli::api::{CliApi, CliClient};
use crate::cli::args::{CliToSdk, CliToSdkCtxless};
use crate::cli::cmds::*;
use crate::cli::utils::get_eth_rpc_client;

impl CliApi {
    pub async fn handle_relayer_command<C>(
        client: Option<C>,
        cmd: cli::NamadaRelayer,
        io: &impl Io,
    ) -> Result<()>
    where
        C: CliClient,
    {
        match cmd {
            cli::NamadaRelayer::EthBridgePoolWithCtx(boxed) => {
                let (sub, mut ctx) = *boxed;
                match sub {
                    EthBridgePoolWithCtx::RecommendBatch(RecommendBatch(
                        mut args,
                    )) => {
                        let client = client.unwrap_or_else(|| {
                            C::from_tendermint_address(
                                &mut args.query.ledger_address,
                            )
                        });
                        client.wait_until_node_is_synced(io).await?;
                        let args = args.to_sdk(&mut ctx);
                        let namada = ctx.to_sdk(&client, io);
                        bridge_pool::recommend_batch(&namada, args).await?;
                    }
                }
            }
            cli::NamadaRelayer::EthBridgePoolWithoutCtx(sub) => match sub {
                EthBridgePoolWithoutCtx::ConstructProof(ConstructProof(
                    mut args,
                )) => {
                    let client = client.unwrap_or_else(|| {
                        C::from_tendermint_address(
                            &mut args.query.ledger_address,
                        )
                    });
                    client.wait_until_node_is_synced(io).await?;
                    let args = args.to_sdk_ctxless();
                    bridge_pool::construct_proof(&client, io, args).await?;
                }
                EthBridgePoolWithoutCtx::RelayProof(RelayProof(mut args)) => {
                    let client = client.unwrap_or_else(|| {
                        C::from_tendermint_address(
                            &mut args.query.ledger_address,
                        )
                    });
<<<<<<< HEAD
                    client.wait_until_node_is_synced(io).await?;
                    let eth_client = Arc::new(
                        Provider::<Http>::try_from(&args.eth_rpc_endpoint)
                            .unwrap(),
                    );
=======
                    client
                        .wait_until_node_is_synced::<IO>()
                        .await
                        .proceed_or_else(error)?;
                    let eth_client =
                        get_eth_rpc_client(&args.eth_rpc_endpoint).await;
>>>>>>> 8bec66e3
                    let args = args.to_sdk_ctxless();
                    bridge_pool::relay_bridge_pool_proof(
                        eth_client, &client, io, args,
                    )
                    .await?;
                }
                EthBridgePoolWithoutCtx::QueryPool(QueryEthBridgePool(
                    mut query,
                )) => {
                    let client = client.unwrap_or_else(|| {
                        C::from_tendermint_address(&mut query.ledger_address)
                    });
                    client.wait_until_node_is_synced(io).await?;
                    bridge_pool::query_bridge_pool(&client, io).await?;
                }
                EthBridgePoolWithoutCtx::QuerySigned(
                    QuerySignedBridgePool(mut query),
                ) => {
                    let client = client.unwrap_or_else(|| {
                        C::from_tendermint_address(&mut query.ledger_address)
                    });
                    client.wait_until_node_is_synced(io).await?;
                    bridge_pool::query_signed_bridge_pool(&client, io).await?;
                }
                EthBridgePoolWithoutCtx::QueryRelays(QueryRelayProgress(
                    mut query,
                )) => {
                    let client = client.unwrap_or_else(|| {
                        C::from_tendermint_address(&mut query.ledger_address)
                    });
                    client.wait_until_node_is_synced(io).await?;
                    bridge_pool::query_relay_progress(&client, io).await?;
                }
            },
            cli::NamadaRelayer::ValidatorSet(sub) => match sub {
                ValidatorSet::BridgeValidatorSet(BridgeValidatorSet(
                    mut args,
                )) => {
                    let client = client.unwrap_or_else(|| {
                        C::from_tendermint_address(
                            &mut args.query.ledger_address,
                        )
                    });
                    client.wait_until_node_is_synced(io).await?;
                    let args = args.to_sdk_ctxless();
                    validator_set::query_bridge_validator_set(
                        &client, io, args,
                    )
                    .await?;
                }
                ValidatorSet::GovernanceValidatorSet(
                    GovernanceValidatorSet(mut args),
                ) => {
                    let client = client.unwrap_or_else(|| {
                        C::from_tendermint_address(
                            &mut args.query.ledger_address,
                        )
                    });
                    client.wait_until_node_is_synced(io).await?;
                    let args = args.to_sdk_ctxless();
                    validator_set::query_governnace_validator_set(
                        &client, io, args,
                    )
                    .await?;
                }
                ValidatorSet::ValidatorSetProof(ValidatorSetProof(
                    mut args,
                )) => {
                    let client = client.unwrap_or_else(|| {
                        C::from_tendermint_address(
                            &mut args.query.ledger_address,
                        )
                    });
                    client.wait_until_node_is_synced(io).await?;
                    let args = args.to_sdk_ctxless();
                    validator_set::query_validator_set_update_proof(
                        &client, io, args,
                    )
                    .await?;
                }
                ValidatorSet::ValidatorSetUpdateRelay(
                    ValidatorSetUpdateRelay(mut args),
                ) => {
                    let client = client.unwrap_or_else(|| {
                        C::from_tendermint_address(
                            &mut args.query.ledger_address,
                        )
                    });
<<<<<<< HEAD
                    client.wait_until_node_is_synced(io).await?;
                    let eth_client = Arc::new(
                        Provider::<Http>::try_from(&args.eth_rpc_endpoint)
                            .unwrap(),
                    );
=======
                    client
                        .wait_until_node_is_synced::<IO>()
                        .await
                        .proceed_or_else(error)?;
                    let eth_client =
                        get_eth_rpc_client(&args.eth_rpc_endpoint).await;
>>>>>>> 8bec66e3
                    let args = args.to_sdk_ctxless();
                    validator_set::relay_validator_set_update(
                        eth_client, &client, io, args,
                    )
                    .await?;
                }
            },
        }
        Ok(())
    }
}<|MERGE_RESOLUTION|>--- conflicted
+++ resolved
@@ -1,13 +1,4 @@
-<<<<<<< HEAD
-use std::sync::Arc;
-
 use color_eyre::eyre::Result;
-use namada::eth_bridge::ethers::providers::{Http, Provider};
-=======
-use color_eyre::eyre::{eyre, Report, Result};
-use namada::ledger::eth_bridge::{bridge_pool, validator_set};
-use namada::types::control_flow::ProceedOrElse;
->>>>>>> 8bec66e3
 use namada::types::io::Io;
 use namada_sdk::eth_bridge::{bridge_pool, validator_set};
 
@@ -64,20 +55,9 @@
                             &mut args.query.ledger_address,
                         )
                     });
-<<<<<<< HEAD
                     client.wait_until_node_is_synced(io).await?;
-                    let eth_client = Arc::new(
-                        Provider::<Http>::try_from(&args.eth_rpc_endpoint)
-                            .unwrap(),
-                    );
-=======
-                    client
-                        .wait_until_node_is_synced::<IO>()
-                        .await
-                        .proceed_or_else(error)?;
                     let eth_client =
                         get_eth_rpc_client(&args.eth_rpc_endpoint).await;
->>>>>>> 8bec66e3
                     let args = args.to_sdk_ctxless();
                     bridge_pool::relay_bridge_pool_proof(
                         eth_client, &client, io, args,
@@ -166,20 +146,9 @@
                             &mut args.query.ledger_address,
                         )
                     });
-<<<<<<< HEAD
                     client.wait_until_node_is_synced(io).await?;
-                    let eth_client = Arc::new(
-                        Provider::<Http>::try_from(&args.eth_rpc_endpoint)
-                            .unwrap(),
-                    );
-=======
-                    client
-                        .wait_until_node_is_synced::<IO>()
-                        .await
-                        .proceed_or_else(error)?;
                     let eth_client =
                         get_eth_rpc_client(&args.eth_rpc_endpoint).await;
->>>>>>> 8bec66e3
                     let args = args.to_sdk_ctxless();
                     validator_set::relay_validator_set_update(
                         eth_client, &client, io, args,
