use color_eyre::eyre::{eyre, Report, Result};
use namada::ledger::eth_bridge::bridge_pool;
use namada::ledger::tx::dump_tx;
use namada::ledger::{signing, tx as sdk_tx};
use namada::types::control_flow::ProceedOrElse;

use crate::cli;
use crate::cli::api::{CliApi, CliClient};
use crate::cli::args::CliToSdk;
use crate::cli::cmds::*;
use crate::client::{rpc, tx, utils};

fn error() -> Report {
    eyre!("Fatal error")
}

impl<IO> CliApi<IO> {
    pub async fn handle_client_command<C>(
        client: Option<C>,
        cmd: cli::NamadaClient,
    ) -> Result<()>
    where
        C: CliClient,
    {
        match cmd {
            cli::NamadaClient::WithContext(cmd_box) => {
                let (cmd, mut ctx) = *cmd_box;
                use NamadaClientWithContext as Sub;
                match cmd {
                    // Ledger cmds
                    Sub::TxCustom(TxCustom(mut args)) => {
                        let client = client.unwrap_or_else(|| {
                            C::from_tendermint_address(
                                &mut args.tx.ledger_address,
                            )
                        });
                        client
                            .wait_until_node_is_synced()
                            .await
                            .proceed_or_else(error)?;
                        let args = args.to_sdk(&mut ctx);
                        let dry_run = args.tx.dry_run;
                        tx::submit_custom(&client, &mut ctx, args).await?;
                        if !dry_run {
                            crate::wallet::save(&ctx.wallet)
                                .unwrap_or_else(|err| eprintln!("{}", err));
                        } else {
                            println!(
                                "Transaction dry run. No addresses have been \
                                 saved."
                            )
                        }
                    }
                    Sub::TxTransfer(TxTransfer(mut args)) => {
                        let client = client.unwrap_or_else(|| {
                            C::from_tendermint_address(
                                &mut args.tx.ledger_address,
                            )
                        });
                        client
                            .wait_until_node_is_synced()
                            .await
                            .proceed_or_else(error)?;
                        let args = args.to_sdk(&mut ctx);
                        tx::submit_transfer(&client, ctx, args).await?;
                    }
                    Sub::TxIbcTransfer(TxIbcTransfer(mut args)) => {
                        let client = client.unwrap_or_else(|| {
                            C::from_tendermint_address(
                                &mut args.tx.ledger_address,
                            )
                        });
                        client
                            .wait_until_node_is_synced()
                            .await
                            .proceed_or_else(error)?;
                        let args = args.to_sdk(&mut ctx);
                        tx::submit_ibc_transfer(&client, ctx, args).await?;
                    }
                    Sub::TxUpdateAccount(TxUpdateAccount(mut args)) => {
                        let client = client.unwrap_or_else(|| {
                            C::from_tendermint_address(
                                &mut args.tx.ledger_address,
                            )
                        });
                        client
                            .wait_until_node_is_synced()
                            .await
                            .proceed_or_else(error)?;
                        let args = args.to_sdk(&mut ctx);
                        tx::submit_update_account(&client, &mut ctx, args)
                            .await?;
                    }
                    Sub::TxInitAccount(TxInitAccount(mut args)) => {
                        let client = client.unwrap_or_else(|| {
                            C::from_tendermint_address(
                                &mut args.tx.ledger_address,
                            )
                        });
                        client
                            .wait_until_node_is_synced()
                            .await
                            .proceed_or_else(error)?;
                        let args = args.to_sdk(&mut ctx);
                        let dry_run = args.tx.dry_run;
                        tx::submit_init_account(&client, &mut ctx, args)
                            .await?;
                        if !dry_run {
                            crate::wallet::save(&ctx.wallet)
                                .unwrap_or_else(|err| eprintln!("{}", err));
                        } else {
                            println!(
                                "Transaction dry run. No addresses have been \
                                 saved."
                            )
                        }
                    }
                    Sub::TxInitValidator(TxInitValidator(mut args)) => {
                        let client = client.unwrap_or_else(|| {
                            C::from_tendermint_address(
                                &mut args.tx.ledger_address,
                            )
                        });
                        client
                            .wait_until_node_is_synced()
                            .await
                            .proceed_or_else(error)?;
                        let args = args.to_sdk(&mut ctx);
                        tx::submit_init_validator(&client, ctx, args).await?;
                    }
                    Sub::TxInitProposal(TxInitProposal(mut args)) => {
                        let client = client.unwrap_or_else(|| {
                            C::from_tendermint_address(
                                &mut args.tx.ledger_address,
                            )
                        });
                        client
                            .wait_until_node_is_synced()
                            .await
                            .proceed_or_else(error)?;
                        let args = args.to_sdk(&mut ctx);
                        tx::submit_init_proposal(&client, ctx, args).await?;
                    }
                    Sub::TxVoteProposal(TxVoteProposal(mut args)) => {
                        let client = client.unwrap_or_else(|| {
                            C::from_tendermint_address(
                                &mut args.tx.ledger_address,
                            )
                        });
                        client
                            .wait_until_node_is_synced()
                            .await
                            .proceed_or_else(error)?;
                        let args = args.to_sdk(&mut ctx);
                        tx::submit_vote_proposal(&client, ctx, args).await?;
                    }
                    Sub::TxRevealPk(TxRevealPk(mut args)) => {
                        let client = client.unwrap_or_else(|| {
                            C::from_tendermint_address(
                                &mut args.tx.ledger_address,
                            )
                        });
                        client
                            .wait_until_node_is_synced()
                            .await
                            .proceed_or_else(error)?;
                        let args = args.to_sdk(&mut ctx);
                        tx::submit_reveal_pk(&client, &mut ctx, args).await?;
                    }
                    Sub::Bond(Bond(mut args)) => {
                        let client = client.unwrap_or_else(|| {
                            C::from_tendermint_address(
                                &mut args.tx.ledger_address,
                            )
                        });
                        client
                            .wait_until_node_is_synced()
                            .await
                            .proceed_or_else(error)?;
                        let args = args.to_sdk(&mut ctx);
                        tx::submit_bond(&client, &mut ctx, args).await?;
                    }
                    Sub::Unbond(Unbond(mut args)) => {
                        let client = client.unwrap_or_else(|| {
                            C::from_tendermint_address(
                                &mut args.tx.ledger_address,
                            )
                        });
                        client
                            .wait_until_node_is_synced()
                            .await
                            .proceed_or_else(error)?;
                        let args = args.to_sdk(&mut ctx);
                        tx::submit_unbond(&client, &mut ctx, args).await?;
                    }
                    Sub::Withdraw(Withdraw(mut args)) => {
                        let client = client.unwrap_or_else(|| {
                            C::from_tendermint_address(
                                &mut args.tx.ledger_address,
                            )
                        });
                        client
                            .wait_until_node_is_synced()
                            .await
                            .proceed_or_else(error)?;
                        let args = args.to_sdk(&mut ctx);
                        tx::submit_withdraw(&client, ctx, args).await?;
                    }
                    Sub::TxCommissionRateChange(TxCommissionRateChange(
                        mut args,
                    )) => {
                        let client = client.unwrap_or_else(|| {
                            C::from_tendermint_address(
                                &mut args.tx.ledger_address,
                            )
                        });
                        client
                            .wait_until_node_is_synced()
                            .await
                            .proceed_or_else(error)?;
                        let args = args.to_sdk(&mut ctx);
                        tx::submit_validator_commission_change(
                            &client, ctx, args,
                        )
                        .await?;
                    }
                    // Eth bridge
                    Sub::AddToEthBridgePool(args) => {
                        let mut args = args.0;
                        let client = client.unwrap_or_else(|| {
                            C::from_tendermint_address(
                                &mut args.tx.ledger_address,
                            )
                        });
                        client
                            .wait_until_node_is_synced()
                            .await
                            .proceed_or_else(error)?;
                        let args = args.to_sdk(&mut ctx);
                        let tx_args = args.tx.clone();
<<<<<<< HEAD
                        let (mut tx, _epoch, addr, pk, wrapper_pk) =
                            bridge_pool::build_bridge_pool_tx(
                                &client,
                                &mut ctx.wallet,
                                &mut ctx.shielded,
                                args,
                            )
                            .await
                            .unwrap();
                        tx::submit_reveal_aux(
=======

                        let default_signer = Some(args.sender.clone());
                        let signing_data = signing::aux_signing_data(
>>>>>>> 0c4c7871
                            &client,
                            &mut ctx.wallet,
                            &args.tx,
                            &Some(args.sender.clone()),
                            default_signer,
                        )
                        .await?;
<<<<<<< HEAD
                        signing::sign_tx(
                            &mut ctx.wallet,
                            &mut tx,
                            &tx_args,
                            &pk,
                            wrapper_pk.as_ref(),
=======

                        let mut tx = bridge_pool::build_bridge_pool_tx(
                            &client,
                            args.clone(),
                            signing_data.gas_payer.clone(),
>>>>>>> 0c4c7871
                        )
                        .await?;

                        signing::generate_test_vector(
                            &client,
                            &mut ctx.wallet,
                            &tx,
                        )
                        .await;

                        if args.tx.dump_tx {
                            dump_tx(&args.tx, tx);
                        } else {
                            tx::submit_reveal_aux(
                                &client,
                                &mut ctx,
                                tx_args.clone(),
                                &args.sender,
                            )
                            .await?;

                            signing::sign_tx(
                                &mut ctx.wallet,
                                &tx_args,
                                &mut tx,
                                signing_data,
                            );

                            sdk_tx::process_tx(
                                &client,
                                &mut ctx.wallet,
                                &tx_args,
                                tx,
                            )
                            .await?;
                        }
                    }
                    Sub::TxUnjailValidator(TxUnjailValidator(mut args)) => {
                        let client = client.unwrap_or_else(|| {
                            C::from_tendermint_address(
                                &mut args.tx.ledger_address,
                            )
                        });
                        client
                            .wait_until_node_is_synced()
                            .await
                            .proceed_or_else(error)?;
                        let args = args.to_sdk(&mut ctx);
                        tx::submit_unjail_validator(&client, ctx, args).await?;
                    }
                    // Ledger queries
                    Sub::QueryEpoch(QueryEpoch(mut args)) => {
                        let client = client.unwrap_or_else(|| {
                            C::from_tendermint_address(&mut args.ledger_address)
                        });
                        client
                            .wait_until_node_is_synced()
                            .await
                            .proceed_or_else(error)?;
                        rpc::query_and_print_epoch(&client).await;
                    }
                    Sub::QueryValidatorState(QueryValidatorState(mut args)) => {
                        let client = client.unwrap_or_else(|| {
                            C::from_tendermint_address(
                                &mut args.query.ledger_address,
                            )
                        });
                        client
                            .wait_until_node_is_synced()
                            .await
                            .proceed_or_else(error)?;
                        let args = args.to_sdk(&mut ctx);
                        rpc::query_and_print_validator_state(
                            &client,
                            &mut ctx.wallet,
                            args,
                        )
                        .await;
                    }
                    Sub::QueryTransfers(QueryTransfers(mut args)) => {
                        let client = client.unwrap_or_else(|| {
                            C::from_tendermint_address(
                                &mut args.query.ledger_address,
                            )
                        });
                        client
                            .wait_until_node_is_synced()
                            .await
                            .proceed_or_else(error)?;
                        let args = args.to_sdk(&mut ctx);
                        rpc::query_transfers(
                            &client,
                            &mut ctx.wallet,
                            &mut ctx.shielded,
                            args,
                        )
                        .await;
                    }
                    Sub::QueryConversions(QueryConversions(mut args)) => {
                        let client = client.unwrap_or_else(|| {
                            C::from_tendermint_address(
                                &mut args.query.ledger_address,
                            )
                        });
                        client
                            .wait_until_node_is_synced()
                            .await
                            .proceed_or_else(error)?;
                        let args = args.to_sdk(&mut ctx);
                        rpc::query_conversions(&client, &mut ctx.wallet, args)
                            .await;
                    }
                    Sub::QueryBlock(QueryBlock(mut args)) => {
                        let client = client.unwrap_or_else(|| {
                            C::from_tendermint_address(&mut args.ledger_address)
                        });
                        client
                            .wait_until_node_is_synced()
                            .await
                            .proceed_or_else(error)?;
                        rpc::query_block(&client).await;
                    }
                    Sub::QueryBalance(QueryBalance(mut args)) => {
                        let client = client.unwrap_or_else(|| {
                            C::from_tendermint_address(
                                &mut args.query.ledger_address,
                            )
                        });
                        client
                            .wait_until_node_is_synced()
                            .await
                            .proceed_or_else(error)?;
                        let args = args.to_sdk(&mut ctx);
                        rpc::query_balance(
                            &client,
                            &mut ctx.wallet,
                            &mut ctx.shielded,
                            args,
                        )
                        .await;
                    }
                    Sub::QueryBonds(QueryBonds(mut args)) => {
                        let client = client.unwrap_or_else(|| {
                            C::from_tendermint_address(
                                &mut args.query.ledger_address,
                            )
                        });
                        client
                            .wait_until_node_is_synced()
                            .await
                            .proceed_or_else(error)?;
                        let args = args.to_sdk(&mut ctx);
                        rpc::query_bonds(&client, &mut ctx.wallet, args)
                            .await
                            .expect("expected successful query of bonds");
                    }
                    Sub::QueryBondedStake(QueryBondedStake(mut args)) => {
                        let client = client.unwrap_or_else(|| {
                            C::from_tendermint_address(
                                &mut args.query.ledger_address,
                            )
                        });
                        client
                            .wait_until_node_is_synced()
                            .await
                            .proceed_or_else(error)?;
                        let args = args.to_sdk(&mut ctx);
                        rpc::query_bonded_stake(&client, args).await;
                    }
                    Sub::QueryCommissionRate(QueryCommissionRate(mut args)) => {
                        let client = client.unwrap_or_else(|| {
                            C::from_tendermint_address(
                                &mut args.query.ledger_address,
                            )
                        });
                        client
                            .wait_until_node_is_synced()
                            .await
                            .proceed_or_else(error)?;
                        let args = args.to_sdk(&mut ctx);
                        rpc::query_and_print_commission_rate(
                            &client,
                            &mut ctx.wallet,
                            args,
                        )
                        .await;
                    }
                    Sub::QuerySlashes(QuerySlashes(mut args)) => {
                        let client = client.unwrap_or_else(|| {
                            C::from_tendermint_address(
                                &mut args.query.ledger_address,
                            )
                        });
                        client
                            .wait_until_node_is_synced()
                            .await
                            .proceed_or_else(error)?;
                        let args = args.to_sdk(&mut ctx);
                        rpc::query_slashes(&client, &mut ctx.wallet, args)
                            .await;
                    }
                    Sub::QueryDelegations(QueryDelegations(mut args)) => {
                        let client = client.unwrap_or_else(|| {
                            C::from_tendermint_address(
                                &mut args.query.ledger_address,
                            )
                        });
                        client
                            .wait_until_node_is_synced()
                            .await
                            .proceed_or_else(error)?;
                        let args = args.to_sdk(&mut ctx);
                        rpc::query_delegations(&client, &mut ctx.wallet, args)
                            .await;
                    }
                    Sub::QueryFindValidator(QueryFindValidator(mut args)) => {
                        let client = client.unwrap_or_else(|| {
                            C::from_tendermint_address(
                                &mut args.query.ledger_address,
                            )
                        });
                        client
                            .wait_until_node_is_synced()
                            .await
                            .proceed_or_else(error)?;
                        let args = args.to_sdk(&mut ctx);
                        rpc::query_find_validator(&client, args).await;
                    }
                    Sub::QueryResult(QueryResult(mut args)) => {
                        let client = client.unwrap_or_else(|| {
                            C::from_tendermint_address(
                                &mut args.query.ledger_address,
                            )
                        });
                        client
                            .wait_until_node_is_synced()
                            .await
                            .proceed_or_else(error)?;
                        let args = args.to_sdk(&mut ctx);
                        rpc::query_result(&client, args).await;
                    }
                    Sub::QueryRawBytes(QueryRawBytes(mut args)) => {
                        let client = client.unwrap_or_else(|| {
                            C::from_tendermint_address(
                                &mut args.query.ledger_address,
                            )
                        });
                        client
                            .wait_until_node_is_synced()
                            .await
                            .proceed_or_else(error)?;
                        let args = args.to_sdk(&mut ctx);
                        rpc::query_raw_bytes(&client, args).await;
                    }

                    Sub::QueryProposal(QueryProposal(mut args)) => {
                        let client = client.unwrap_or_else(|| {
                            C::from_tendermint_address(
                                &mut args.query.ledger_address,
                            )
                        });
                        client
                            .wait_until_node_is_synced()
                            .await
                            .proceed_or_else(error)?;
                        let args = args.to_sdk(&mut ctx);
                        rpc::query_proposal(&client, args).await;
                    }
                    Sub::QueryProposalResult(QueryProposalResult(mut args)) => {
                        let client = client.unwrap_or_else(|| {
                            C::from_tendermint_address(
                                &mut args.query.ledger_address,
                            )
                        });
                        client
                            .wait_until_node_is_synced()
                            .await
                            .proceed_or_else(error)?;
                        let args = args.to_sdk(&mut ctx);
                        rpc::query_proposal_result(&client, args).await;
                    }
                    Sub::QueryProtocolParameters(QueryProtocolParameters(
                        mut args,
                    )) => {
                        let client = client.unwrap_or_else(|| {
                            C::from_tendermint_address(
                                &mut args.query.ledger_address,
                            )
                        });
                        client
                            .wait_until_node_is_synced()
                            .await
                            .proceed_or_else(error)?;
                        let args = args.to_sdk(&mut ctx);
                        rpc::query_protocol_parameters(&client, args).await;
                    }
                    Sub::QueryPgf(QueryPgf(mut args)) => {
                        let client = client.unwrap_or_else(|| {
                            C::from_tendermint_address(
                                &mut args.query.ledger_address,
                            )
                        });
                        client
                            .wait_until_node_is_synced()
                            .await
                            .proceed_or_else(error)?;
                        let args = args.to_sdk(&mut ctx);
                        rpc::query_pgf(&client, args).await;
                    }
                    Sub::QueryAccount(QueryAccount(mut args)) => {
                        let client = client.unwrap_or_else(|| {
                            C::from_tendermint_address(
                                &mut args.query.ledger_address,
                            )
                        });
                        client
                            .wait_until_node_is_synced()
                            .await
                            .proceed_or_else(error)?;
                        let args = args.to_sdk(&mut ctx);
                        rpc::query_account(&client, args).await;
                    }
                    Sub::SignTx(SignTx(mut args)) => {
                        let client = client.unwrap_or_else(|| {
                            C::from_tendermint_address(
                                &mut args.tx.ledger_address,
                            )
                        });
                        client
                            .wait_until_node_is_synced()
                            .await
                            .proceed_or_else(error)?;
                        let args = args.to_sdk(&mut ctx);
                        tx::sign_tx(&client, &mut ctx, args).await?;
                    }
                }
            }
            cli::NamadaClient::WithoutContext(cmd, global_args) => match cmd {
                // Utils cmds
                Utils::JoinNetwork(JoinNetwork(args)) => {
                    utils::join_network(global_args, args).await
                }
                Utils::FetchWasms(FetchWasms(args)) => {
                    utils::fetch_wasms(global_args, args).await
                }
                Utils::InitNetwork(InitNetwork(args)) => {
                    utils::init_network(global_args, args)
                }
                Utils::InitGenesisValidator(InitGenesisValidator(args)) => {
                    utils::init_genesis_validator(global_args, args)
                }
                Utils::PkToTmAddress(PkToTmAddress(args)) => {
                    utils::pk_to_tm_address(global_args, args)
                }
                Utils::DefaultBaseDir(DefaultBaseDir(args)) => {
                    utils::default_base_dir(global_args, args)
                }
                Utils::EpochSleep(EpochSleep(args)) => {
                    let mut ctx = cli::Context::new(global_args)
                        .expect("expected to construct a context");
                    let mut ledger_address = args.ledger_address.clone();
                    let client =
                        C::from_tendermint_address(&mut ledger_address);
                    client
                        .wait_until_node_is_synced()
                        .await
                        .proceed_or_else(error)?;
                    let args = args.to_sdk(&mut ctx);
                    rpc::epoch_sleep(&client, args).await;
                }
            },
        }
        Ok(())
    }
}<|MERGE_RESOLUTION|>--- conflicted
+++ resolved
@@ -238,22 +238,9 @@
                             .proceed_or_else(error)?;
                         let args = args.to_sdk(&mut ctx);
                         let tx_args = args.tx.clone();
-<<<<<<< HEAD
-                        let (mut tx, _epoch, addr, pk, wrapper_pk) =
-                            bridge_pool::build_bridge_pool_tx(
-                                &client,
-                                &mut ctx.wallet,
-                                &mut ctx.shielded,
-                                args,
-                            )
-                            .await
-                            .unwrap();
-                        tx::submit_reveal_aux(
-=======
 
                         let default_signer = Some(args.sender.clone());
                         let signing_data = signing::aux_signing_data(
->>>>>>> 0c4c7871
                             &client,
                             &mut ctx.wallet,
                             &args.tx,
@@ -261,22 +248,16 @@
                             default_signer,
                         )
                         .await?;
-<<<<<<< HEAD
-                        signing::sign_tx(
-                            &mut ctx.wallet,
-                            &mut tx,
-                            &tx_args,
-                            &pk,
-                            wrapper_pk.as_ref(),
-=======
-
-                        let mut tx = bridge_pool::build_bridge_pool_tx(
-                            &client,
-                            args.clone(),
-                            signing_data.gas_payer.clone(),
->>>>>>> 0c4c7871
-                        )
-                        .await?;
+
+                        let (mut tx, _epoch) =
+                            bridge_pool::build_bridge_pool_tx(
+                                &client,
+                                &mut ctx.wallet,
+                                &mut ctx.shielded,
+                                args.clone(),
+                                signing_data.fee_payer.clone(),
+                            )
+                            .await?;
 
                         signing::generate_test_vector(
                             &client,
