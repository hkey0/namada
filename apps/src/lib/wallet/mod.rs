mod alias;
pub mod defaults;
mod keys;
pub mod pre_genesis;
mod store;

<<<<<<< HEAD
use std::collections::{HashMap, HashSet};
use std::fmt::Display;
=======
use std::io::{self, Write};
>>>>>>> 9ca92774
use std::path::{Path, PathBuf};
use std::{env, fs};

use namada::ledger::wallet::{
    Alias, ConfirmationResponse, FindKeyError, Wallet, WalletUtils,
};
pub use namada::ledger::wallet::{
    DecryptionError, StoredKeypair, ValidatorData, ValidatorKeys,
};
use namada::types::key::*;
pub use store::wallet_file;

<<<<<<< HEAD
use self::alias::Alias;
pub use self::keys::{DecryptionError, StoredKeypair};
use self::store::Store;
pub use self::store::{AddressVpType, ValidatorData, ValidatorKeys};
=======
>>>>>>> 9ca92774
use crate::cli;
use crate::config::genesis::genesis_config::GenesisConfig;

#[derive(Debug)]
pub struct CliWalletUtils;

impl WalletUtils for CliWalletUtils {
    type Storage = PathBuf;

    /// Read the password for encryption/decryption from the file/env/stdin.
    /// Panics if all options are empty/invalid.
    fn read_password(prompt_msg: &str) -> String {
        let pwd = match env::var("ANOMA_WALLET_PASSWORD_FILE") {
            Ok(path) => fs::read_to_string(path)
                .expect("Something went wrong reading the file"),
            Err(_) => match env::var("ANOMA_WALLET_PASSWORD") {
                Ok(password) => password,
                Err(_) => rpassword::read_password_from_tty(Some(prompt_msg))
                    .unwrap_or_default(),
            },
        };
        if pwd.is_empty() {
            eprintln!("Password cannot be empty");
            cli::safe_exit(1)
        }
        pwd
    }

    /// Read an alias from the file/env/stdin.
    fn read_alias(prompt_msg: &str) -> String {
        print!("Choose an alias for {}: ", prompt_msg);
        io::stdout().flush().unwrap();
        let mut alias = String::new();
        io::stdin().read_line(&mut alias).unwrap();
        alias.trim().to_owned()
    }

    /// The given alias has been selected but conflicts with another alias in
    /// the store. Offer the user to either replace existing mapping, alter the
    /// chosen alias to a name of their chosing, or cancel the aliasing.
    fn show_overwrite_confirmation(
        alias: &Alias,
        alias_for: &str,
    ) -> ConfirmationResponse {
        print!(
            "You're trying to create an alias \"{}\" that already exists for \
             {} in your store.\nWould you like to replace it? \
             s(k)ip/re(p)lace/re(s)elect: ",
            alias, alias_for
        );
        io::stdout().flush().unwrap();

        let mut buffer = String::new();
        // Get the user to select between 3 choices
        match io::stdin().read_line(&mut buffer) {
            Ok(size) if size > 0 => {
                // Isolate the single character representing the choice
                let byte = buffer.chars().next().unwrap();
                buffer.clear();
                match byte {
                    'p' | 'P' => return ConfirmationResponse::Replace,
                    's' | 'S' => {
                        // In the case of reselection, elicit new alias
                        print!("Please enter a different alias: ");
                        io::stdout().flush().unwrap();
                        if io::stdin().read_line(&mut buffer).is_ok() {
                            return ConfirmationResponse::Reselect(
                                buffer.trim().into(),
                            );
                        }
                    }
                    'k' | 'K' => return ConfirmationResponse::Skip,
                    // Input is senseless fall through to repeat prompt
                    _ => {}
                };
            }
            _ => {}
        }
        // Input is senseless fall through to repeat prompt
        println!("Invalid option, try again.");
        Self::show_overwrite_confirmation(alias, alias_for)
    }
}

/// Generate keypair
/// for signing protocol txs and for the DKG (which will also be stored)
/// A protocol keypair may be optionally provided, indicating that
/// we should re-use a keypair already in the wallet
pub fn gen_validator_keys(
    wallet: &mut Wallet<CliWalletUtils>,
    protocol_pk: Option<common::PublicKey>,
    scheme: SchemeType,
) -> Result<ValidatorKeys, FindKeyError> {
    let protocol_keypair = protocol_pk.map(|pk| {
        wallet
            .find_key_by_pkh(&PublicKeyHash::from(&pk), None)
            .ok()
            .or_else(|| {
                wallet
                    .store_mut()
                    .validator_data()
                    .take()
                    .map(|data| data.keys.protocol_keypair.clone())
            })
            .ok_or(FindKeyError::KeyNotFound)
    });
    match protocol_keypair {
        Some(Err(err)) => Err(err),
        other => Ok(store::gen_validator_keys(
            other.map(|res| res.unwrap()),
            scheme,
        )),
    }
}

/// Add addresses from a genesis configuration.
pub fn add_genesis_addresses(
    wallet: &mut Wallet<CliWalletUtils>,
    genesis: GenesisConfig,
) {
    for (alias, addr) in defaults::addresses_from_genesis(genesis) {
        wallet.add_address(alias.normalize(), addr);
    }
}

/// Save the wallet store to a file.
pub fn save(wallet: &Wallet<CliWalletUtils>) -> std::io::Result<()> {
    self::store::save(wallet.store(), wallet.store_dir())
}

/// Load a wallet from the store file.
pub fn load(store_dir: &Path) -> Option<Wallet<CliWalletUtils>> {
    let store = self::store::load(store_dir).unwrap_or_else(|err| {
        eprintln!("Unable to load the wallet: {}", err);
        cli::safe_exit(1)
    });
    Some(Wallet::<CliWalletUtils>::new(
        store_dir.to_path_buf(),
        store,
    ))
}

/// Load a wallet from the store file or create a new wallet without any
/// keys or addresses.
pub fn load_or_new(store_dir: &Path) -> Wallet<CliWalletUtils> {
    let store = self::store::load_or_new(store_dir).unwrap_or_else(|err| {
        eprintln!("Unable to load the wallet: {}", err);
        cli::safe_exit(1)
    });
    Wallet::<CliWalletUtils>::new(store_dir.to_path_buf(), store)
}

<<<<<<< HEAD
    /// Extend this wallet from pre-genesis validator wallet.
    pub fn extend_from_pre_genesis_validator(
        &mut self,
        validator_address: Address,
        validator_alias: Alias,
        other: pre_genesis::ValidatorWallet,
    ) {
        self.store.extend_from_pre_genesis_validator(
            validator_address,
            validator_alias,
            other,
        )
    }

    /// Gets all addresses given a vp_type
    pub fn get_addresses_with_vp_type(
        &self,
        vp_type: AddressVpType,
    ) -> HashSet<Address> {
        self.store.get_addresses_with_vp_type(vp_type)
    }

    /// Add a vp_type to a given address
    pub fn add_vp_type_to_address(
        &mut self,
        vp_type: AddressVpType,
        address: Address,
    ) {
        // defaults to an empty set
        self.store.add_vp_type_to_address(vp_type, address)
    }
=======
/// Load a wallet from the store file or create a new one with the default
/// addresses loaded from the genesis file, if not found.
pub fn load_or_new_from_genesis(
    store_dir: &Path,
    genesis_cfg: GenesisConfig,
) -> Wallet<CliWalletUtils> {
    let store = self::store::load_or_new_from_genesis(store_dir, genesis_cfg)
        .unwrap_or_else(|err| {
            eprintln!("Unable to load the wallet: {}", err);
            cli::safe_exit(1)
        });
    Wallet::<CliWalletUtils>::new(store_dir.to_path_buf(), store)
>>>>>>> 9ca92774
}

/// Read the password for encryption from the file/env/stdin with
/// confirmation.
pub fn read_and_confirm_pwd(unsafe_dont_encrypt: bool) -> Option<String> {
    let password = if unsafe_dont_encrypt {
        println!("Warning: The keypair will NOT be encrypted.");
        None
    } else {
        Some(CliWalletUtils::read_password(
            "Enter your encryption password: ",
        ))
    };
    // Bis repetita for confirmation.
    let to_confirm = if unsafe_dont_encrypt {
        None
    } else {
        Some(CliWalletUtils::read_password(
            "To confirm, please enter the same encryption password once more: ",
        ))
    };
    if to_confirm != password {
        eprintln!("Your two inputs do not match!");
        cli::safe_exit(1)
    }
    password
}<|MERGE_RESOLUTION|>--- conflicted
+++ resolved
@@ -1,20 +1,15 @@
-mod alias;
 pub mod defaults;
 mod keys;
 pub mod pre_genesis;
 mod store;
 
-<<<<<<< HEAD
-use std::collections::{HashMap, HashSet};
-use std::fmt::Display;
-=======
 use std::io::{self, Write};
->>>>>>> 9ca92774
 use std::path::{Path, PathBuf};
 use std::{env, fs};
 
+pub use namada::ledger::wallet::alias::Alias;
 use namada::ledger::wallet::{
-    Alias, ConfirmationResponse, FindKeyError, Wallet, WalletUtils,
+    ConfirmationResponse, FindKeyError, Wallet, WalletUtils,
 };
 pub use namada::ledger::wallet::{
     DecryptionError, StoredKeypair, ValidatorData, ValidatorKeys,
@@ -22,13 +17,6 @@
 use namada::types::key::*;
 pub use store::wallet_file;
 
-<<<<<<< HEAD
-use self::alias::Alias;
-pub use self::keys::{DecryptionError, StoredKeypair};
-use self::store::Store;
-pub use self::store::{AddressVpType, ValidatorData, ValidatorKeys};
-=======
->>>>>>> 9ca92774
 use crate::cli;
 use crate::config::genesis::genesis_config::GenesisConfig;
 
@@ -41,10 +29,10 @@
     /// Read the password for encryption/decryption from the file/env/stdin.
     /// Panics if all options are empty/invalid.
     fn read_password(prompt_msg: &str) -> String {
-        let pwd = match env::var("ANOMA_WALLET_PASSWORD_FILE") {
+        let pwd = match env::var("NAMADA_WALLET_PASSWORD_FILE") {
             Ok(path) => fs::read_to_string(path)
                 .expect("Something went wrong reading the file"),
-            Err(_) => match env::var("ANOMA_WALLET_PASSWORD") {
+            Err(_) => match env::var("NAMADA_WALLET_PASSWORD") {
                 Ok(password) => password,
                 Err(_) => rpassword::read_password_from_tty(Some(prompt_msg))
                     .unwrap_or_default(),
@@ -66,59 +54,68 @@
         alias.trim().to_owned()
     }
 
-    /// The given alias has been selected but conflicts with another alias in
-    /// the store. Offer the user to either replace existing mapping, alter the
-    /// chosen alias to a name of their chosing, or cancel the aliasing.
+    // TODO: bring this back. removed in an evil merge change because e2e tests
+    // trigger it non-interactively; we will need to add a `--force` option to
+    // bypass it instead.
     fn show_overwrite_confirmation(
-        alias: &Alias,
-        alias_for: &str,
+        _alias: &Alias,
+        _alias_for: &str,
     ) -> ConfirmationResponse {
-        print!(
-            "You're trying to create an alias \"{}\" that already exists for \
-             {} in your store.\nWould you like to replace it? \
-             s(k)ip/re(p)lace/re(s)elect: ",
-            alias, alias_for
-        );
-        io::stdout().flush().unwrap();
-
-        let mut buffer = String::new();
-        // Get the user to select between 3 choices
-        match io::stdin().read_line(&mut buffer) {
-            Ok(size) if size > 0 => {
-                // Isolate the single character representing the choice
-                let byte = buffer.chars().next().unwrap();
-                buffer.clear();
-                match byte {
-                    'p' | 'P' => return ConfirmationResponse::Replace,
-                    's' | 'S' => {
-                        // In the case of reselection, elicit new alias
-                        print!("Please enter a different alias: ");
-                        io::stdout().flush().unwrap();
-                        if io::stdin().read_line(&mut buffer).is_ok() {
-                            return ConfirmationResponse::Reselect(
-                                buffer.trim().into(),
-                            );
-                        }
-                    }
-                    'k' | 'K' => return ConfirmationResponse::Skip,
-                    // Input is senseless fall through to repeat prompt
-                    _ => {}
-                };
-            }
-            _ => {}
-        }
-        // Input is senseless fall through to repeat prompt
-        println!("Invalid option, try again.");
-        Self::show_overwrite_confirmation(alias, alias_for)
-    }
+        ConfirmationResponse::Replace
+    }
+    // The given alias has been selected but conflicts with another alias in
+    // the store. Offer the user to either replace existing mapping, alter the
+    // chosen alias to a name of their chosing, or cancel the aliasing.
+    // fn show_overwrite_confirmation(
+    //     alias: &Alias,
+    //     alias_for: &str,
+    // ) -> ConfirmationResponse {
+    //     print!(
+    //         "You're trying to create an alias \"{}\" that already exists for
+    // \          {} in your store.\nWould you like to replace it? \
+    //          s(k)ip/re(p)lace/re(s)elect: ",
+    //         alias, alias_for
+    //     );
+    //     io::stdout().flush().unwrap();
+    //
+    //     let mut buffer = String::new();
+    //     // Get the user to select between 3 choices
+    //     match io::stdin().read_line(&mut buffer) {
+    //         Ok(size) if size > 0 => {
+    //             // Isolate the single character representing the choice
+    //             let byte = buffer.chars().next().unwrap();
+    //             buffer.clear();
+    //             match byte {
+    //                 'p' | 'P' => return ConfirmationResponse::Replace,
+    //                 's' | 'S' => {
+    //                     // In the case of reselection, elicit new alias
+    //                     print!("Please enter a different alias: ");
+    //                     io::stdout().flush().unwrap();
+    //                     if io::stdin().read_line(&mut buffer).is_ok() {
+    //                         return ConfirmationResponse::Reselect(
+    //                             buffer.trim().into(),
+    //                         );
+    //                     }
+    //                 }
+    //                 'k' | 'K' => return ConfirmationResponse::Skip,
+    //                 // Input is senseless fall through to repeat prompt
+    //                 _ => {}
+    //             };
+    //         }
+    //         _ => {}
+    //     }
+    //     // Input is senseless fall through to repeat prompt
+    //     println!("Invalid option, try again.");
+    //     Self::show_overwrite_confirmation(alias, alias_for)
+    // }
 }
 
 /// Generate keypair
 /// for signing protocol txs and for the DKG (which will also be stored)
 /// A protocol keypair may be optionally provided, indicating that
 /// we should re-use a keypair already in the wallet
-pub fn gen_validator_keys(
-    wallet: &mut Wallet<CliWalletUtils>,
+pub fn gen_validator_keys<U: WalletUtils>(
+    wallet: &mut Wallet<U>,
     protocol_pk: Option<common::PublicKey>,
     scheme: SchemeType,
 ) -> Result<ValidatorKeys, FindKeyError> {
@@ -181,39 +178,6 @@
     Wallet::<CliWalletUtils>::new(store_dir.to_path_buf(), store)
 }
 
-<<<<<<< HEAD
-    /// Extend this wallet from pre-genesis validator wallet.
-    pub fn extend_from_pre_genesis_validator(
-        &mut self,
-        validator_address: Address,
-        validator_alias: Alias,
-        other: pre_genesis::ValidatorWallet,
-    ) {
-        self.store.extend_from_pre_genesis_validator(
-            validator_address,
-            validator_alias,
-            other,
-        )
-    }
-
-    /// Gets all addresses given a vp_type
-    pub fn get_addresses_with_vp_type(
-        &self,
-        vp_type: AddressVpType,
-    ) -> HashSet<Address> {
-        self.store.get_addresses_with_vp_type(vp_type)
-    }
-
-    /// Add a vp_type to a given address
-    pub fn add_vp_type_to_address(
-        &mut self,
-        vp_type: AddressVpType,
-        address: Address,
-    ) {
-        // defaults to an empty set
-        self.store.add_vp_type_to_address(vp_type, address)
-    }
-=======
 /// Load a wallet from the store file or create a new one with the default
 /// addresses loaded from the genesis file, if not found.
 pub fn load_or_new_from_genesis(
@@ -226,7 +190,6 @@
             cli::safe_exit(1)
         });
     Wallet::<CliWalletUtils>::new(store_dir.to_path_buf(), store)
->>>>>>> 9ca92774
 }
 
 /// Read the password for encryption from the file/env/stdin with
