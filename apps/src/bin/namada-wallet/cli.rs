--- conflicted
+++ resolved
@@ -8,14 +8,14 @@
 use itertools::sorted;
 use masp_primitives::zip32::ExtendedFullViewingKey;
 use namada::ledger::masp::find_valid_diversifier;
-use namada::ledger::wallet::FindKeyError;
+use namada::ledger::wallet::{DecryptionError, FindKeyError};
 use namada::types::key::*;
 use namada::types::masp::{MaspValue, PaymentAddress};
 use namada_apps::cli;
 use namada_apps::cli::args::CliToSdk;
 use namada_apps::cli::{args, cmds, Context};
 use namada_apps::wallet::{
-    read_and_confirm_pwd, CliWalletUtils, DecryptionError,
+    read_and_confirm_encryption_password, CliWalletUtils,
 };
 use rand_core::OsRng;
 
@@ -211,7 +211,7 @@
 ) {
     let mut wallet = ctx.wallet;
     let alias = alias.to_lowercase();
-    let password = read_and_confirm_pwd(unsafe_dont_encrypt);
+    let password = read_and_confirm_encryption_password(unsafe_dont_encrypt);
     let (alias, _key) = wallet.gen_spending_key(alias, password, alias_force);
     namada_apps::wallet::save(&wallet)
         .unwrap_or_else(|err| eprintln!("{}", err));
@@ -279,7 +279,8 @@
             (alias, "viewing key")
         }
         MaspValue::ExtendedSpendingKey(spending_key) => {
-            let password = read_and_confirm_pwd(unsafe_dont_encrypt);
+            let password =
+                read_and_confirm_encryption_password(unsafe_dont_encrypt);
             let alias = ctx
                 .wallet
                 .encrypt_insert_spending_key(
@@ -320,71 +321,70 @@
     args::KeyAndAddressRestore {
         scheme,
         alias,
+        alias_force,
         unsafe_dont_encrypt,
         derivation_path,
     }: args::KeyAndAddressRestore,
 ) {
     let mut wallet = ctx.wallet;
-    let derived_key = wallet.derive_key_from_user_mnemonic_code(
-        scheme,
-        alias,
-        derivation_path,
-        unsafe_dont_encrypt,
-    );
-    match derived_key {
-        Ok((alias, _key)) => {
-            wallet.save().unwrap_or_else(|err| eprintln!("{}", err));
-            println!(
-                "Successfully added a key and an address with alias: \"{}\"",
-                alias
-            );
-        }
-        Err(err) => {
+    let encryption_password =
+        read_and_confirm_encryption_password(unsafe_dont_encrypt);
+    let (alias, _key) = wallet
+        .derive_key_from_user_mnemonic_code(
+            scheme,
+            alias,
+            alias_force,
+            derivation_path,
+            encryption_password,
+        )
+        .unwrap_or_else(|err| {
             eprintln!("{}", err);
-            cli::safe_exit(1);
-        }
-    }
-}
-
-/// Generate a new keypair and derive implicit address from it and store them in
-/// the wallet.
-fn key_and_address_gen(
-    ctx: Context,
-    args::KeyAndAddressGen {
-        scheme,
-        alias,
-        alias_force,
-        unsafe_dont_encrypt,
-        derivation_path,
-    }: args::KeyAndAddressGen,
-) {
-    let mut wallet = ctx.wallet;
-<<<<<<< HEAD
-    let generated_key =
-        wallet.gen_key(scheme, alias, derivation_path, unsafe_dont_encrypt);
-    match generated_key {
-        Ok((alias, _key)) => {
-            wallet.save().unwrap_or_else(|err| eprintln!("{}", err));
-            println!(
-                "Successfully added a key and an address with alias: \"{}\"",
-                alias
-            );
-        }
-        Err(err) => {
-            eprintln!("{}", err);
-            cli::safe_exit(1);
-        }
-    }
-=======
-    let password = read_and_confirm_pwd(unsafe_dont_encrypt);
-    let (alias, _key) = wallet.gen_key(scheme, alias, password, alias_force);
+            cli::safe_exit(1)
+        });
     namada_apps::wallet::save(&wallet)
         .unwrap_or_else(|err| eprintln!("{}", err));
     println!(
         "Successfully added a key and an address with alias: \"{}\"",
         alias
     );
->>>>>>> a9a3e323
+}
+
+/// Generate a new keypair and derive implicit address from it and store them in
+/// the wallet.
+fn key_and_address_gen(
+    ctx: Context,
+    args::KeyAndAddressGen {
+        scheme,
+        alias,
+        alias_force,
+        unsafe_dont_encrypt,
+        derivation_path,
+    }: args::KeyAndAddressGen,
+) {
+    let mut wallet = ctx.wallet;
+    let encryption_password =
+        read_and_confirm_encryption_password(unsafe_dont_encrypt);
+    let mut rng = OsRng;
+    let derivation_path_and_mnemonic_rng =
+        derivation_path.map(|p| (p, &mut rng));
+    let (alias, _key) = wallet
+        .gen_key(
+            scheme,
+            alias,
+            alias_force,
+            encryption_password,
+            derivation_path_and_mnemonic_rng,
+        )
+        .unwrap_or_else(|err| {
+            eprintln!("{}", err);
+            cli::safe_exit(1);
+        });
+    namada_apps::wallet::save(&wallet)
+        .unwrap_or_else(|err| eprintln!("{}", err));
+    println!(
+        "Successfully added a key and an address with alias: \"{}\"",
+        alias
+    );
 }
 
 /// Find a keypair in the wallet store.
