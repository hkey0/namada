--- conflicted
+++ resolved
@@ -628,14 +628,8 @@
 
         let consensus_pk = other.consensus_key.ref_to();
         let tendermint_node_pk = other.tendermint_node_key.ref_to();
-<<<<<<< HEAD
         let public_keys = [
-            (account_key_alias.clone(), account_pk.clone()),
             (consensus_key_alias.clone(), consensus_pk.clone()),
-=======
-        let addresses = [
-            (consensus_key_alias.clone(), (&consensus_pk).into()),
->>>>>>> 62730cbe
             (
                 tendermint_node_key_alias.clone(),
                 tendermint_node_pk.clone(),
