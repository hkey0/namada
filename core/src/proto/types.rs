use std::convert::{TryFrom, TryInto};
use std::hash::{Hash, Hasher};

#[cfg(feature = "ferveo-tpke")]
use ark_ec::AffineCurve;
#[cfg(feature = "ferveo-tpke")]
use ark_ec::PairingEngine;
use borsh::{BorshDeserialize, BorshSchema, BorshSerialize};
use prost::Message;
use serde::{Deserialize, Serialize};
use thiserror::Error;
use std::collections::HashSet;

use super::generated::types;
#[cfg(any(feature = "tendermint", feature = "tendermint-abcipp"))]
use crate::tendermint_proto::abci::ResponseDeliverTx;
use crate::types::chain::ChainId;
use crate::types::key::*;
use crate::types::time::DateTimeUtc;
#[cfg(feature = "ferveo-tpke")]
use crate::types::token::Transfer;
use crate::types::transaction::hash_tx;
use crate::types::transaction::DecryptedTx;
#[cfg(feature = "ferveo-tpke")]
use crate::types::transaction::EllipticCurve;
#[cfg(feature = "ferveo-tpke")]
use crate::types::transaction::EncryptionKey;
use crate::types::transaction::TxType;
use crate::types::address::Address;
use crate::types::storage::Epoch;
use crate::types::transaction::WrapperTx;
use sha2::{Digest, Sha256};
use crate::types::transaction::WrapperTxErr;
use masp_primitives::transaction::Transaction;
use serde::de::Error as SerdeError;
use masp_primitives::transaction::builder::Builder;
use masp_primitives::zip32::ExtendedFullViewingKey;
use masp_primitives::transaction::components::sapling::builder::SaplingMetadata;

#[derive(Error, Debug)]
pub enum Error {
    #[error("Error decoding a transaction from bytes: {0}")]
    TxDecodingError(prost::DecodeError),
    #[error("Error deserializing transaction field bytes: {0}")]
    TxDeserializingError(std::io::Error),
    #[error("Error decoding an DkgGossipMessage from bytes: {0}")]
    DkgDecodingError(prost::DecodeError),
    #[error("Dkg is empty")]
    NoDkgError,
    #[error("Timestamp is empty")]
    NoTimestampError,
    #[error("Timestamp is invalid: {0}")]
    InvalidTimestamp(prost_types::TimestampOutOfSystemRangeError),
}

pub type Result<T> = std::result::Result<T, Error>;

/// A section representing transaction data
#[derive(
    Clone, Debug, BorshSerialize, BorshDeserialize, BorshSchema, Serialize, Deserialize,
)]
pub struct Data {
    pub salt: [u8; 8],
    pub data: Vec<u8>,
}

impl Data {
    /// Make a new data section with the given bytes
    pub fn new(data: Vec<u8>) -> Self {
        Self {
            salt: DateTimeUtc::now().0.timestamp_millis().to_le_bytes(),
            data,
        }
    }

    /// Hash this data section
    pub fn hash<'a>(&self, hasher: &'a mut Sha256) -> &'a mut Sha256 {
        hasher.update(self.try_to_vec().expect("unable to serialize data section"));
        hasher
    }
}

/// Error representing the case where the supplied code has incorrect hash
pub struct CodeHashError;

/// Represents either some code bytes or their SHA-256 hash
#[derive(
    Clone, Debug, BorshSerialize, BorshDeserialize, BorshSchema, Serialize, Deserialize,
)]
pub enum CodeHash {
    /// Hash commitment to some code
    Hash(crate::types::hash::Hash),
    /// Actual code bytes
    Code(Vec<u8>),
}

impl CodeHash {
    /// Substitute code bytes with their SHA-256 hash
    pub fn contract(&mut self) {
        if let Self::Code(code) = self {
            *self = Self::Hash(hash_tx(code));
        }
    }

    /// Substitute a code hash with the supplied code if the hashes are
    /// consistent, otherwise return an error
    pub fn expand(&mut self, code: Vec<u8>) -> std::result::Result<(), CodeHashError> {
        match self {
            Self::Code(c) if *c == code => Ok(()),
            Self::Hash(hash) if *hash == hash_tx(&code) => {
                *self = Self::Code(code);
                Ok(())
            },
            _ => Err(CodeHashError)
        }
    }

    /// Return the contained hash commitment
    pub fn hash(&self) -> crate::types::hash::Hash {
        match self {
            Self::Code(code) => hash_tx(code),
            Self::Hash(hash) => *hash,
        }
    }

    /// Return the cntained code if there is any
    pub fn code(&self) -> Option<Vec<u8>> {
        if let Self::Code(code) = self {
            Some(code.clone())
        } else {
            None
        }
    }
}

/// A section representing transaction code
#[derive(
    Clone, Debug, BorshSerialize, BorshDeserialize, BorshSchema, Serialize, Deserialize,
)]
pub struct Code {
    /// Additional random data
    pub salt: [u8; 8],
    /// Actual transaction code
    pub code: CodeHash,
}

impl Code {
    /// Make a new code section with the given bytes
    pub fn new(code: Vec<u8>) -> Self {
        Self {
            salt: DateTimeUtc::now().0.timestamp_millis().to_le_bytes(),
            code: CodeHash::Code(code),
        }
    }

    /// Hash this code section
    pub fn hash<'a>(&self, hasher: &'a mut Sha256) -> &'a mut Sha256 {
        hasher.update(&self.salt);
        hasher.update(&self.code.hash());
        hasher
    }
}

/// A section representing the signature over another section
#[derive(
    Clone, Debug, BorshSerialize, BorshDeserialize, BorshSchema, Serialize, Deserialize,
)]
pub struct Signature {
    /// Additional random data
    salt: [u8; 8],
    /// The hash of the section being signed
    target: crate::types::hash::Hash,
    /// The signature over the above has
    pub signature: common::Signature,
    /// The public key to verrify the above siggnature
    pub_key: common::PublicKey,
}

impl Signature {
    /// Sign the given section hash with the given key and return a section
    pub fn new(target: &crate::types::hash::Hash, sec_key: &common::SecretKey) -> Self {
        Self {
            salt: DateTimeUtc::now().0.timestamp_millis().to_le_bytes(),
            target: target.clone(),
            signature: common::SigScheme::sign(sec_key, target),
            pub_key: sec_key.ref_to(),
        }
    }

    /// Hash this signature section
    pub fn hash<'a>(&self, hasher: &'a mut Sha256) -> &'a mut Sha256 {
        hasher.update(self.try_to_vec().expect("unable to serialize signature section"));
        hasher
    }
}

/// Represents a section obtained by encrypting another section
#[derive(
    Clone, Debug, Serialize, Deserialize,
)]
#[cfg_attr(feature = "ferveo-tpke", serde(from = "SerializedCiphertext"))]
#[cfg_attr(feature = "ferveo-tpke", serde(into = "SerializedCiphertext"))]
#[cfg_attr(not(feature = "ferveo-tpke"), derive(BorshSerialize, BorshDeserialize, BorshSchema))]
pub struct Ciphertext {
    /// Length of following ciphertext. Required for type punning in the absence
    /// of ferveo so that ciphertext can be read as Vec.
    #[cfg(feature = "ferveo-tpke")]
    pub length: u32,
    /// The ciphertext corresponding to the original section serialization
    #[cfg(feature = "ferveo-tpke")]
    pub ciphertext: tpke::Ciphertext<EllipticCurve>,
    /// Ciphertext representation when ferveo not available
    #[cfg(not(feature = "ferveo-tpke"))]
    pub opaque: Vec<u8>,
}

impl Ciphertext {
    /// Make a ciphertext section based on the given section. Note that this
    /// encryption is not idempotent
    #[cfg(feature = "ferveo-tpke")]
    pub fn new(section: Section, pubkey: &EncryptionKey) -> Self {
        let mut rng = rand::thread_rng();
        let bytes = section.try_to_vec().expect("unable to serialize section");
        Self {
            length: bytes.len() as u32,
            ciphertext: tpke::encrypt(&bytes, pubkey.0, &mut rng),
        }
    }

    /// Decrypt this ciphertext back to the original plaintext.
    #[cfg(feature = "ferveo-tpke")]
    pub fn decrypt(
        &self,
        privkey: <EllipticCurve as PairingEngine>::G2Affine,
    ) -> std::io::Result<Section> {
        let bytes = tpke::decrypt(&self.ciphertext, privkey);
        Section::try_from_slice(&bytes)
    }

    /// Get the hash of this ciphertext section. This operation is done in such
    /// a way it matches the hash of the type pun
    pub fn hash<'a>(&self, hasher: &'a mut Sha256) -> &'a mut Sha256 {
        hasher.update(self.try_to_vec().expect("unable to serialize decrypted tx"));
        hasher
    }
}

#[cfg(feature = "ferveo-tpke")]
impl borsh::ser::BorshSerialize for Ciphertext {
    fn serialize<W: std::io::Write>(&self, writer: &mut W) -> std::io::Result<()> {
        use ark_serialize::CanonicalSerialize;
        let tpke::Ciphertext {
            nonce,
            ciphertext,
            auth_tag,
        } = &self.ciphertext;
        // Serialize the nonce into bytes
        let mut nonce_buffer = Vec::<u8>::new();
        nonce
            .serialize(&mut nonce_buffer)
            .map_err(|err| std::io::Error::new(std::io::ErrorKind::InvalidData, err))?;
        // serialize the auth_tag to bytes
        let mut tag_buffer = Vec::<u8>::new();
        auth_tag
            .serialize(&mut tag_buffer)
            .map_err(|err| std::io::Error::new(std::io::ErrorKind::InvalidData, err))?;
        let length: u32 = (nonce_buffer.len() + ciphertext.len() + tag_buffer.len()) as u32;
        // serialize the three byte arrays
        BorshSerialize::serialize(
            &(length, nonce_buffer, ciphertext, tag_buffer),
            writer,
        )
    }
}

#[cfg(feature = "ferveo-tpke")]
impl borsh::BorshDeserialize for Ciphertext {
    fn deserialize(buf: &mut &[u8]) -> std::io::Result<Self> {
        type VecTuple = (u32, Vec<u8>, Vec<u8>, Vec<u8>);
        let (length, nonce, ciphertext, auth_tag): VecTuple =
            BorshDeserialize::deserialize(buf)?;
        Ok(Self { length, ciphertext: tpke::Ciphertext {
            nonce: ark_serialize::CanonicalDeserialize::deserialize(&*nonce)
                .map_err(|err| std::io::Error::new(std::io::ErrorKind::InvalidData, err))?,
            ciphertext,
            auth_tag: ark_serialize::CanonicalDeserialize::deserialize(&*auth_tag)
                .map_err(|err| std::io::Error::new(std::io::ErrorKind::InvalidData, err))?,
        }})
    }
}

#[cfg(feature = "ferveo-tpke")]
impl borsh::BorshSchema for Ciphertext {
    fn add_definitions_recursively(
        definitions: &mut std::collections::HashMap<
                borsh::schema::Declaration,
            borsh::schema::Definition,
            >,
    ) {
        // Encoded as `(Vec<u8>, Vec<u8>, Vec<u8>)`
        let elements = "u8".into();
        let definition = borsh::schema::Definition::Sequence { elements };
        definitions.insert("Vec<u8>".into(), definition);
        let elements =
            vec!["Vec<u8>".into(), "Vec<u8>".into(), "Vec<u8>".into()];
        let definition = borsh::schema::Definition::Tuple { elements };
        definitions.insert(Self::declaration(), definition);
    }

    fn declaration() -> borsh::schema::Declaration {
        "Ciphertext".into()
    }
}

/// A helper struct for serializing EncryptedTx structs
/// as an opaque blob
#[cfg(feature = "ferveo-tpke")]
#[derive(Clone, Debug, Serialize, Deserialize)]
#[serde(transparent)]
struct SerializedCiphertext {
    payload: Vec<u8>,
}

#[cfg(feature = "ferveo-tpke")]
impl From<Ciphertext> for SerializedCiphertext {
    fn from(tx: Ciphertext) -> Self {
        SerializedCiphertext {
            payload: tx
                .try_to_vec()
                .expect("Unable to serialize encrypted transaction"),
        }
    }
}

#[cfg(feature = "ferveo-tpke")]
impl From<SerializedCiphertext> for Ciphertext {
    fn from(ser: SerializedCiphertext) -> Self {
        BorshDeserialize::deserialize(&mut ser.payload.as_ref())
            .expect("Unable to deserialize encrypted transactions")
    }
}

#[derive(serde::Serialize, serde::Deserialize)]
struct TransactionSerde(Vec<u8>);

impl From<Vec<u8>> for TransactionSerde {
    fn from(tx: Vec<u8>) -> Self {
        Self(tx)
    }
}

impl Into<Vec<u8>> for TransactionSerde {
    fn into(self) -> Vec<u8> {
        self.0
    }
}

fn borsh_serde<T, S>(obj: &impl BorshSerialize, ser: S) -> std::result::Result<S::Ok, S::Error> where
    S: serde::Serializer,
    T: From<Vec<u8>>,
    T: serde::Serialize,
{
    Into::<T>::into(obj.try_to_vec().unwrap()).serialize(ser)
}

fn serde_borsh<'de, T, S, U>(ser: S) -> std::result::Result<U, S::Error> where
    S: serde::Deserializer<'de>,
    T: Into<Vec<u8>>,
    T: serde::Deserialize<'de>,
    U: BorshDeserialize,
{
    BorshDeserialize::try_from_slice(&Into::<Vec<u8>>::into(T::deserialize(ser)?))
        .map_err(S::Error::custom)
}

/// A structure to facilitate Serde (de)serializations of Builders
#[derive(serde::Serialize, serde::Deserialize)]
struct BuilderSerde(Vec<u8>);

impl From<Vec<u8>> for BuilderSerde {
    fn from(tx: Vec<u8>) -> Self {
        Self(tx)
    }
}

impl Into<Vec<u8>> for BuilderSerde {
    fn into(self) -> Vec<u8> {
        self.0
    }
}

/// A structure to facilitate Serde (de)serializations of SaplingMetadata
#[derive(serde::Serialize, serde::Deserialize)]
pub struct SaplingMetadataSerde(Vec<u8>);

impl From<Vec<u8>> for SaplingMetadataSerde {
    fn from(tx: Vec<u8>) -> Self {
        Self(tx)
    }
}

impl Into<Vec<u8>> for SaplingMetadataSerde {
    fn into(self) -> Vec<u8> {
        self.0
    }
}

/// A section providing the auxiliary inputs used to construct a MASP
/// transaction
#[derive(
    Clone, Debug, BorshSerialize, BorshDeserialize, Serialize, Deserialize,
)]
<<<<<<< HEAD
pub struct MaspBuilder {
    /// The MASP transaction that this section witnesses
    pub target: crate::types::hash::Hash,
    /// The decoded set of asset types used by the transaction. Useful for
    /// offline wallets trying to display AssetTypes.
    pub asset_types: HashSet<(Address, Epoch)>,
    /// Track how Info objects map to descriptors and outputs
    #[serde(
        serialize_with = "borsh_serde::<SaplingMetadataSerde, _>",
        deserialize_with = "serde_borsh::<SaplingMetadataSerde, _, _>",
    )]
    pub metadata: SaplingMetadata,
    /// The data that was used to construct the target transaction
    #[serde(
        serialize_with = "borsh_serde::<BuilderSerde, _>",
        deserialize_with = "serde_borsh::<BuilderSerde, _, _>",
    )]
    pub builder: Builder<(), (), ExtendedFullViewingKey, ()>,
}

impl MaspBuilder {
    /// Get the hash of this ciphertext section. This operation is done in such
    /// a way it matches the hash of the type pun
    pub fn hash<'a>(&self, hasher: &'a mut Sha256) -> &'a mut Sha256 {
        hasher.update(self.try_to_vec().expect("unable to serialize MASP builder"));
        hasher
    }
}

impl borsh::BorshSchema for MaspBuilder {
    fn add_definitions_recursively(
        _definitions: &mut std::collections::HashMap<
                borsh::schema::Declaration,
            borsh::schema::Definition,
            >,
    ) {}

    fn declaration() -> borsh::schema::Declaration {
        "Builder".into()
    }
}

/// A section of a transaction. Carries an independent piece of information
/// necessary for the processing of a transaction.
#[derive(
    Clone, Debug, BorshSerialize, BorshDeserialize, BorshSchema, Serialize, Deserialize,
)]
pub enum Section {
    /// Transaction data that needs to be sent to hardware wallets
    Data(Data),
    /// Transaction data that does not need to be sent to hardware wallets
    ExtraData(Code),
    /// Transaction code. Sending to hardware wallets optional
    Code(Code),
    /// A transaction ssignature. Often produced by hardware wallets
    Signature(Signature),
    /// Ciphertext obtained by encrypting arbitrary transaction sections
    Ciphertext(Ciphertext),
    /// Embedded MASP transaction section
    #[serde(
        serialize_with = "borsh_serde::<TransactionSerde, _>",
        deserialize_with = "serde_borsh::<TransactionSerde, _, _>",
    )]
    MaspTx(Transaction),
    /// A section providing the auxiliary inputs used to construct a MASP
    /// transaction. Only send to wallet, never send to protocol.
    MaspBuilder(MaspBuilder),
}

impl Section {
    /// Hash this section. Section hashes are useful for signatures and also for
    /// allowing transaction sections to cross reference.
    pub fn hash<'a>(&self, hasher: &'a mut Sha256) -> &'a mut Sha256 {
        // Get the index corresponding to this variant
        let discriminant = self
            .try_to_vec()
            .expect("sections should serialize")[0];
        // Use Borsh's discriminant in the Section's hash
        hasher.update(&[discriminant]);
        match self {
            Self::Data(data) => data.hash(hasher),
            Self::ExtraData(extra) => extra.hash(hasher),
            Self::Code(code) => code.hash(hasher),
            Self::Signature(sig) => sig.hash(hasher),
            Self::Ciphertext(ct) => ct.hash(hasher),
            Self::MaspBuilder(mb) => mb.hash(hasher),
            Self::MaspTx(tx) => {
                hasher.update(tx.txid().as_ref());
                hasher
            },
=======
pub struct SigningTx {
    pub code_hash: [u8; 32],
    pub data: Option<Vec<u8>>,
    pub timestamp: DateTimeUtc,
    pub chain_id: ChainId,
    pub expiration: Option<DateTimeUtc>,
}

impl SigningTx {
    pub fn hash(&self) -> [u8; 32] {
        let timestamp = Some(self.timestamp.into());
        let expiration = self.expiration.map(|e| e.into());
        let mut bytes = vec![];
        types::Tx {
            code_or_hash: self.code_hash.to_vec(),
            data: self.data.clone(),
            timestamp,
            chain_id: self.chain_id.as_str().to_owned(),
            expiration,
>>>>>>> 9236840f
        }
    }

    /// Sign over the hash of this section and return a signature section that
    /// can be added to the container transaction
    pub fn sign(&self, sec_key: &common::SecretKey) -> Signature {
        let mut hasher = Sha256::new();
        self.hash(&mut hasher);
        Signature::new(&crate::types::hash::Hash(hasher.finalize().into()), sec_key)
    }

    /// Extract the data from this section if possible
    pub fn data(&self) -> Option<Data> {
        if let Self::Data(data) = self {
            Some(data.clone())
        } else {
            None
        }
<<<<<<< HEAD
    }

    /// Extract the extra data from this section if possible
    pub fn extra_data_sec(&self) -> Option<Code> {
        if let Self::ExtraData(data) = self {
            Some(data.clone())
        } else {
            None
        }
    }

    /// Extract the extra data from this section if possible
    pub fn extra_data(&self) -> Option<Vec<u8>> {
        if let Self::ExtraData(data) = self {
            data.code.code()
=======
        .try_to_vec()
        .expect("Encoding transaction data shouldn't fail");
        SigningTx {
            code_hash: self.code_hash,
            data: Some(signed),
            timestamp: self.timestamp,
            chain_id: self.chain_id,
            expiration: self.expiration,
        }
    }

    /// Verify that the transaction has been signed by the secret key
    /// counterpart of the given public key.
    pub fn verify_sig(
        &self,
        pk: &common::PublicKey,
        sig: &common::Signature,
    ) -> std::result::Result<(), VerifySigError> {
        // Try to get the transaction data from decoded `SignedTxData`
        let tx_data = self.data.clone().ok_or(VerifySigError::MissingData)?;
        let signed_tx_data = SignedTxData::try_from_slice(&tx_data[..])
            .expect("Decoding transaction data shouldn't fail");
        let data = signed_tx_data.data;
        let tx = SigningTx {
            code_hash: self.code_hash,
            data,
            timestamp: self.timestamp,
            chain_id: self.chain_id.clone(),
            expiration: self.expiration,
        };
        let signed_data = tx.hash();
        common::SigScheme::verify_signature_raw(pk, &signed_data, sig)
    }

    /// Expand this reduced Tx using the supplied code only if the the code
    /// hashes to the stored code hash
    pub fn expand(self, code: Vec<u8>) -> Option<Tx> {
        if hash_tx(&code).0 == self.code_hash {
            Some(Tx {
                code_or_hash: code,
                data: self.data,
                timestamp: self.timestamp,
                chain_id: self.chain_id,
                expiration: self.expiration,
            })
>>>>>>> 9236840f
        } else {
            None
        }
    }

<<<<<<< HEAD
    /// Extract the code from this section is possible
    pub fn code_sec(&self) -> Option<Code> {
        if let Self::Code(data) = self {
            Some(data.clone())
        } else {
            None
=======
impl From<Tx> for SigningTx {
    fn from(tx: Tx) -> SigningTx {
        SigningTx {
            code_hash: hash_tx(&tx.code_or_hash).0,
            data: tx.data,
            timestamp: tx.timestamp,
            chain_id: tx.chain_id,
            expiration: tx.expiration,
>>>>>>> 9236840f
        }
    }

    /// Extract the code from this section is possible
    pub fn code(&self) -> Option<Vec<u8>> {
        if let Self::Code(data) = self {
            data.code.code()
        } else {
            None
        }
    }

    /// Extract the signature from this section if possible
    pub fn signature(&self) -> Option<Signature> {
        if let Self::Signature(data) = self {
            Some(data.clone())
        } else {
            None
        }
    }

    /// Extract the ciphertext from this section if possible
    pub fn ciphertext(&self) -> Option<Ciphertext> {
        if let Self::Ciphertext(data) = self {
            Some(data.clone())
        } else {
            None
        }
    }

    /// Extract the MASP transaction from this section if possible
    pub fn masp_tx(&self) -> Option<Transaction> {
        if let Self::MaspTx(data) = self {
            Some(data.clone())
        } else {
            None
        }
    }

    /// Extract the MASP builder from this section if possible
    pub fn masp_builder(&self) -> Option<MaspBuilder> {
        if let Self::MaspBuilder(data) = self {
            Some(data.clone())
        } else {
            None
        }
    }
}

/// Errors relating to decrypting a wrapper tx and its
/// encrypted payload from a Tx type
#[allow(missing_docs)]
#[derive(thiserror::Error, Debug, PartialEq)]
pub enum TxError {
    #[error("{0}")]
    Unsigned(String),
    #[error("{0}")]
    SigError(String),
    #[error("Failed to deserialize Tx: {0}")]
    Deserialization(String),
}

/// A namada transaction is represented as a header followed by a series of
/// seections providing additional details.
#[derive(
    Clone, Debug, BorshSerialize, BorshDeserialize, BorshSchema, Serialize, Deserialize,
)]
pub struct Tx {
<<<<<<< HEAD
    /// A transaction timestamp
    pub timestamp: DateTimeUtc,
    /// Type indicating how to process transaction
    pub header: TxType,
    /// Additional details necessary to process transaction
    pub sections: Vec<Section>,
=======
    pub code_or_hash: Vec<u8>,
    pub data: Option<Vec<u8>>,
    pub timestamp: DateTimeUtc,
    pub chain_id: ChainId,
    pub expiration: Option<DateTimeUtc>,
>>>>>>> 9236840f
}

/// Deserialize Tx from protobufs
impl TryFrom<&[u8]> for Tx {
    type Error = Error;

    fn try_from(tx_bytes: &[u8]) -> Result<Self> {
        let tx = types::Tx::decode(tx_bytes).map_err(Error::TxDecodingError)?;
<<<<<<< HEAD
        BorshDeserialize::try_from_slice(
            &tx.data
        ).map_err(Error::TxDeserializingError)
    }
}

impl Tx {
    /// Create a transaction of the given type
    pub fn new(header: TxType) -> Self {
        Tx {
            header,
            timestamp: DateTimeUtc::now(),
            sections: vec![],
=======
        let timestamp = match tx.timestamp {
            Some(t) => t.try_into().map_err(Error::InvalidTimestamp)?,
            None => return Err(Error::NoTimestampError),
        };
        let chain_id = ChainId(tx.chain_id);
        let expiration = match tx.expiration {
            Some(e) => Some(e.try_into().map_err(Error::InvalidTimestamp)?),
            None => None,
        };

        Ok(Tx {
            code_or_hash: tx.code_or_hash,
            data: tx.data,
            timestamp,
            chain_id,
            expiration,
        })
    }
}

impl From<Tx> for types::Tx {
    fn from(tx: Tx) -> Self {
        let timestamp = Some(tx.timestamp.into());
        let expiration = tx.expiration.map(|e| e.into());

        types::Tx {
            code_or_hash: tx.code_or_hash,
            data: tx.data,
            timestamp,
            chain_id: tx.chain_id.as_str().to_owned(),
            expiration,
>>>>>>> 9236840f
        }
    }

    /// Get the transaction header
    pub fn header(&self) -> TxType {
        self.header.clone()
    }

    /// Get the transaction header hash
    pub fn header_hash(&self) -> crate::types::hash::Hash {
        crate::types::hash::Hash(self.header.hash(&mut Sha256::new()).finalize_reset().into())
    }

    /// Update the header whilst maintaining existing cross-references
    pub fn update_header(&mut self, header: TxType) {
        // Capture the data and code hashes that will be overwritten
        let data_hash = self.data_sechash().clone();
        let code_hash = self.code_sechash().clone();
        self.header = header;
        // Rebind the data and code hashes
        self.set_data_sechash(data_hash);
        self.set_code_sechash(code_hash);
    }

    /// Get the transaction section with the given hash
    pub fn get_section(&self, hash: &crate::types::hash::Hash) -> Option<&Section> {
        for section in &self.sections {
            let mut hasher = Sha256::new();
            section.hash(&mut hasher);
            if crate::types::hash::Hash(hasher.finalize().into()) == *hash {
                return Some(&section);
            }
        }
        None
    }

<<<<<<< HEAD
    /// Add a new section to the transaction
    pub fn add_section(&mut self, section: Section) -> &mut Section {
        self.sections.push(section);
        self.sections.last_mut().unwrap()
    }

    /// Get the hash of this transaction's code from the heeader
    pub fn code_sechash(&self) -> &crate::types::hash::Hash {
        match &self.header {
            TxType::Raw(raw) => {
                &raw.code_hash
            },
            TxType::Wrapper(wrapper) => {
                &wrapper.code_hash
            },
            TxType::Decrypted(DecryptedTx::Decrypted {code_hash, ..}) => {
                code_hash
            },
            TxType::Decrypted(DecryptedTx::Undecryptable(wrapper)) => {
                &wrapper.code_hash
            },
            #[cfg(feature = "ferveo-tpke")]
            TxType::Protocol(proto) => {
                &proto.code_hash
            },
        }
    }

    /// Set the transaction code hash stored in the header
    pub fn set_code_sechash(&mut self, hash: crate::types::hash::Hash) {
        match &mut self.header {
            TxType::Raw(raw) => {
                raw.code_hash = hash;
            },
            TxType::Wrapper(wrapper) => {
                wrapper.code_hash = hash;
            },
            TxType::Decrypted(DecryptedTx::Decrypted {code_hash, ..}) => {
                *code_hash = hash;
            },
            TxType::Decrypted(DecryptedTx::Undecryptable(wrapper)) => {
                wrapper.code_hash = hash;
            },
            #[cfg(feature = "ferveo-tpke")]
            TxType::Protocol(proto) => {
                proto.code_hash = hash;
            },
=======
impl Tx {
    /// Create a new transaction. `code_or_hash` should be set as the wasm code
    /// bytes or hash.
    pub fn new(
        code_or_hash: Vec<u8>,
        data: Option<Vec<u8>>,
        chain_id: ChainId,
        expiration: Option<DateTimeUtc>,
    ) -> Self {
        Tx {
            code_or_hash,
            data,
            timestamp: DateTimeUtc::now(),
            chain_id,
            expiration,
>>>>>>> 9236840f
        }
    }

    /// Get the code designated by the transaction code hash in the header
    pub fn code(&self) -> Option<Vec<u8>> {
        match self.get_section(self.code_sechash()) {
            Some(Section::Code(section)) => section.code.code(),
            _ => None,
        }
    }

    /// Add the given code to the transaction and set code hash in the header
    pub fn set_code(&mut self, code: Code) -> &mut Section {
        let sec = Section::Code(code);
        let mut hasher = Sha256::new();
        sec.hash(&mut hasher);
        let hash = crate::types::hash::Hash(hasher.finalize().into());
        self.set_code_sechash(hash);
        self.sections.push(sec);
        self.sections.last_mut().unwrap()
    }

    /// Get the transaction data hash stored in the header
    pub fn data_sechash(&self) -> &crate::types::hash::Hash {
        match &self.header {
            TxType::Raw(raw) => {
                &raw.data_hash
            },
            TxType::Wrapper(wrapper) => {
                &wrapper.data_hash
            },
            TxType::Decrypted(DecryptedTx::Decrypted {data_hash, ..}) => {
                data_hash
            },
            TxType::Decrypted(DecryptedTx::Undecryptable(wrapper)) => {
                &wrapper.data_hash
            },
            #[cfg(feature = "ferveo-tpke")]
            TxType::Protocol(proto) => {
                &proto.data_hash
            },
        }
    }

    /// Set the transaction data hash stored in the header
    pub fn set_data_sechash(&mut self, hash: crate::types::hash::Hash) {
        match &mut self.header {
            TxType::Raw(raw) => {
                raw.data_hash = hash;
            },
            TxType::Wrapper(wrapper) => {
                wrapper.data_hash = hash;
            },
            TxType::Decrypted(DecryptedTx::Decrypted {data_hash, ..}) => {
                *data_hash = hash;
            },
            TxType::Decrypted(DecryptedTx::Undecryptable(wrapper)) => {
                wrapper.data_hash = hash;
            },
            #[cfg(feature = "ferveo-tpke")]
            TxType::Protocol(proto) => {
                proto.data_hash = hash;
            },
        }
    }

    /// Add the given code to the transaction and set the hash in the header
    pub fn set_data(&mut self, data: Data) -> &mut Section {
        let sec = Section::Data(data);
        let mut hasher = Sha256::new();
        sec.hash(&mut hasher);
        let hash = crate::types::hash::Hash(hasher.finalize().into());
        self.set_data_sechash(hash);
        self.sections.push(sec);
        self.sections.last_mut().unwrap()
    }

    /// Get the data designated by the transaction data hash in the header
    pub fn data(&self) -> Option<Vec<u8>> {
        match self.get_section(self.data_sechash()) {
            Some(Section::Data(data)) => Some(data.data.clone()),
            _ => None,
        }
    }

    /// Convert this transaction into protobufs
    pub fn to_bytes(&self) -> Vec<u8> {
        let mut bytes = vec![];
        let tx: types::Tx = types::Tx {
            data: self.try_to_vec()
            .expect("encoding a transaction failed"),
        };
        tx.encode(&mut bytes)
            .expect("encoding a transaction failed");
        bytes
    }

    /// Verify that the section with the given hash has been signed by the given
    /// public key
    pub fn verify_signature(
        &self,
        pk: &common::PublicKey,
        hash: &crate::types::hash::Hash,
    ) -> std::result::Result<(), VerifySigError> {
        for section in &self.sections {
            if let Section::Signature(sig_sec) = section {
                if sig_sec.pub_key == *pk && sig_sec.target == *hash {
                    return common::SigScheme::verify_signature_raw(
                        pk,
                        &hash.0,
                        &sig_sec.signature,
                    );
                }
            }
        }
        Err(VerifySigError::MissingData)
    }

<<<<<<< HEAD
    /// Validate any and all ciphertexts stored in this transaction
    #[cfg(feature = "ferveo-tpke")]
    pub fn validate_ciphertext(&self) -> bool {
        let mut valid = true;
        for section in &self.sections {
            if let Section::Ciphertext(ct) = section {
                valid = valid && ct.ciphertext.check(
                    &<EllipticCurve as PairingEngine>::G1Prepared::from(
                        -<EllipticCurve as PairingEngine>::G1Affine::prime_subgroup_generator(),
                    )
                );
            }
        }
        valid
    }

    /// Decrypt any and all ciphertexts stored in this transaction use the
    /// given decryption key
    #[cfg(feature = "ferveo-tpke")]
    pub fn decrypt(
        &mut self,
        privkey: <EllipticCurve as PairingEngine>::G2Affine
    ) -> std::result::Result<(), WrapperTxErr> {
        for section in &mut self.sections {
            if let Section::Ciphertext(ct) = section {
                *section = ct.decrypt(privkey).map_err(|_| WrapperTxErr::InvalidTx)?;
            }
        }
        self.data().ok_or(WrapperTxErr::DecryptedHash)?;
        self.code().ok_or(WrapperTxErr::DecryptedHash)?;
        Ok(())
=======
    pub fn unsigned_hash(&self) -> [u8; 32] {
        match self.data {
            Some(ref data) => {
                match SignedTxData::try_from_slice(data) {
                    Ok(signed_data) => {
                        // Reconstruct unsigned tx
                        let unsigned_tx = Tx {
                            code_or_hash: self.code_or_hash.clone(),
                            data: signed_data.data,
                            timestamp: self.timestamp,
                            chain_id: self.chain_id.clone(),
                            expiration: self.expiration,
                        };
                        unsigned_tx.hash()
                    }
                    Err(_) => {
                        // Unsigned tx
                        self.hash()
                    }
                }
            }
            None => {
                // Unsigned tx
                self.hash()
            }
        }
    }

    pub fn code_hash(&self) -> [u8; 32] {
        SigningTx::from(self.clone()).code_hash
    }

    /// Sign a transaction using [`SignedTxData`].
    pub fn sign(self, keypair: &common::SecretKey) -> Self {
        let code = self.code_or_hash.clone();
        SigningTx::from(self)
            .sign(keypair)
            .expand(code)
            .expect("code hashes to unexpected value")
>>>>>>> 9236840f
    }

    /// Encrypt all sections in this transaction other than the header and
    /// signatures over it
    #[cfg(feature = "ferveo-tpke")]
    pub fn encrypt(
        &mut self,
        pubkey: &EncryptionKey,
    ) {
        let header_hash = self.header_hash();
        for section in &mut self.sections {
            match section {
                Section::Signature(sig) if sig.target == header_hash => {},
                _ => *section = Section::Ciphertext(Ciphertext::new(section.clone(), &pubkey)),
            } 
        }
    }

    /// Determines the type of the input Tx
    ///
    /// If it is a raw Tx, signed or not, the Tx is
    /// returned unchanged inside an enum variant stating its type.
    ///
    /// If it is a decrypted tx, signing it adds no security so we
    /// extract the signed data without checking the signature (if it
    /// is signed) or return as is. Either way, it is returned in
    /// an enum variant stating its type.
    ///
    /// If it is a WrapperTx, we extract the signed data of
    /// the Tx and verify it is of the appropriate form. This means
    /// 1. The wrapper tx is indeed signed
    /// 2. The signature is valid
    pub fn validate_header(&self) -> std::result::Result<(), TxError> {
        match self.header() {
            // verify signature and extract signed data
            TxType::Wrapper(wrapper) => {
                self.verify_signature(&wrapper.pk, &self.header_hash())
                    .map_err(|err| {
                        TxError::SigError(format!(
                            "WrapperTx signature verification failed: {}",
                            err
                        ))
                    })?;
                Ok(())
            }
            // verify signature and extract signed data
            #[cfg(feature = "ferveo-tpke")]
            TxType::Protocol(protocol) => {
                self.verify_signature(&protocol.pk, &self.header_hash())
                    .map_err(|err| {
                        TxError::SigError(format!(
                            "ProtocolTx signature verification failed: {}",
                            err
                        ))
                    })?;
                Ok(())
            }
            // we extract the signed data, but don't check the signature
            TxType::Decrypted(_) => Ok(()),
            // return as is
            TxType::Raw(_) => Ok(()),
        }
    }

    /// Filter out all the sections that must not be submitted to the protocol
    /// and return them.
    pub fn protocol_filter(&mut self) -> Vec<Section> {
        let mut filtered = Vec::new();
        for i in (0..self.sections.len()).rev() {
            match self.sections[i] {
                // MASP Builders containin extended full viewing keys amongst
                // other private information and must be removed prior to
                // submission to protocol
                Section::MaspBuilder(_) => {
                    filtered.push(self.sections.remove(i));
                },
                // Everything else is fine to add
                _ => {},
            }
        }
        filtered
    }

    /// Filter out all the sections that need not be sent to the hardware wallet
    /// and return them
    pub fn wallet_filter(&mut self) -> Vec<Section> {
        let mut filtered = Vec::new();
        for i in (0..self.sections.len()).rev() {
            match &mut self.sections[i] {
                // This section is known to be large and can be contracted
                Section::Code(section) => {
                    filtered.push(Section::Code(section.clone()));
                    section.code.contract();
                },
                // This section is known to be large and can be contracted
                Section::ExtraData(section) => {
                    filtered.push(Section::ExtraData(section.clone()));
                    section.code.contract();
                },
                // Everything else is fine to add
                _ => {},
            }
        }
        filtered
    }
}

#[cfg(feature = "ABCI")]
fn encode_str(x: &str) -> Vec<u8> {
    x.as_bytes().to_vec()
}

#[cfg(feature = "ABCI")]
fn encode_string(x: String) -> Vec<u8> {
    x.into_bytes()
}

#[cfg(not(feature = "ABCI"))]
fn encode_str(x: &str) -> String {
    x.to_string()
}

#[cfg(not(feature = "ABCI"))]
fn encode_string(x: String) -> String {
    x
}

#[cfg(any(feature = "tendermint", feature = "tendermint-abcipp"))]
impl From<Tx> for ResponseDeliverTx {
    #[cfg(not(feature = "ferveo-tpke"))]
    fn from(_tx: Tx) -> ResponseDeliverTx {
        Default::default()
    }

    /// Annotate the Tx with meta-data based on its contents
    #[cfg(feature = "ferveo-tpke")]
    fn from(tx: Tx) -> ResponseDeliverTx {
        use crate::tendermint_proto::abci::{Event, EventAttribute};

        // If data cannot be extracteed, then attach no events
        let tx_data = if let Some(data) = tx.data() {
            data
        } else {
            return Default::default();
        };
        // If the data is not a Transfer, then attach no events
        let transfer = if let Ok(transfer) = Transfer::try_from_slice(&tx_data) {
            transfer
        } else {
            return Default::default();
        };
        // Otherwise attach all Transfer events
        let events = vec![Event {
            r#type: "transfer".to_string(),
            attributes: vec![
                EventAttribute {
                    key: encode_str("source"),
                    value: encode_string(transfer.source.encode()),
                    index: true,
                },
                EventAttribute {
                    key: encode_str("target"),
                    value: encode_string(transfer.target.encode()),
                    index: true,
                },
                EventAttribute {
                    key: encode_str("token"),
                    value: encode_string(transfer.token.encode()),
                    index: true,
                },
                EventAttribute {
                    key: encode_str("amount"),
                    value: encode_string(
                        transfer.amount.to_string(),
                    ),
                    index: true,
                },
            ],
        }];
        ResponseDeliverTx {
            events,
            info: "Transfer tx".to_string(),
            ..Default::default()
        }
    }
}

#[allow(dead_code)]
#[derive(Clone, Debug, PartialEq)]
pub struct DkgGossipMessage {
    pub dkg: Dkg,
}

impl TryFrom<&[u8]> for DkgGossipMessage {
    type Error = Error;

    fn try_from(dkg_bytes: &[u8]) -> Result<Self> {
        let message = types::DkgGossipMessage::decode(dkg_bytes)
            .map_err(Error::DkgDecodingError)?;
        match &message.dkg_message {
            Some(types::dkg_gossip_message::DkgMessage::Dkg(dkg)) => {
                Ok(DkgGossipMessage {
                    dkg: dkg.clone().into(),
                })
            }
            None => Err(Error::NoDkgError),
        }
    }
}

impl From<DkgGossipMessage> for types::DkgGossipMessage {
    fn from(message: DkgGossipMessage) -> Self {
        types::DkgGossipMessage {
            dkg_message: Some(types::dkg_gossip_message::DkgMessage::Dkg(
                message.dkg.into(),
            )),
        }
    }
}

#[allow(dead_code)]
impl DkgGossipMessage {
    pub fn new(dkg: Dkg) -> Self {
        DkgGossipMessage { dkg }
    }

    pub fn to_bytes(&self) -> Vec<u8> {
        let mut bytes = vec![];
        let message: types::DkgGossipMessage = self.clone().into();
        message
            .encode(&mut bytes)
            .expect("encoding a DKG gossip message failed");
        bytes
    }
}

#[allow(dead_code)]
#[derive(Clone, Debug, PartialEq)]
pub struct Dkg {
    pub data: String,
}

impl From<types::Dkg> for Dkg {
    fn from(dkg: types::Dkg) -> Self {
        Dkg { data: dkg.data }
    }
}

impl From<Dkg> for types::Dkg {
    fn from(dkg: Dkg) -> Self {
        types::Dkg { data: dkg.data }
    }
}

#[allow(dead_code)]
impl Dkg {
    pub fn new(data: String) -> Self {
        Dkg { data }
    }
}

#[cfg(test)]
mod tests {
    use super::*;

    /*#[test]
    fn test_tx() {
<<<<<<< HEAD
    let code = "wasm code".as_bytes().to_owned();
    let data = "arbitrary data".as_bytes().to_owned();
    let tx = InnerTx::new(code.clone(), Some(SignedTxData {data: Some(data.clone()), sig: None}));

    let bytes = tx.to_bytes();
    let tx_from_bytes =
    InnerTx::try_from(bytes.as_ref()).expect("decoding failed");
    assert_eq!(tx_from_bytes, tx);

    let types_tx = types::Tx {
    outer_code: code,
    outer_data: Some(data),
    outer_timestamp: None,
    code: vec![],
    data: None,
    timestamp: None,
    extra: vec![],
    outer_extra: vec![],
};
    let mut bytes = vec![];
    types_tx.encode(&mut bytes).expect("encoding failed");
    match Tx::try_from(bytes.as_ref()) {
    Err(Error::NoTimestampError) => {}
    _ => panic!("unexpected result"),
}
}*/
=======
        let code = "wasm code".as_bytes().to_owned();
        let data = "arbitrary data".as_bytes().to_owned();
        let chain_id = ChainId::default();
        let tx =
            Tx::new(code.clone(), Some(data.clone()), chain_id.clone(), None);

        let bytes = tx.to_bytes();
        let tx_from_bytes =
            Tx::try_from(bytes.as_ref()).expect("decoding failed");
        assert_eq!(tx_from_bytes, tx);

        let types_tx = types::Tx {
            code_or_hash: code,
            data: Some(data),
            timestamp: None,
            chain_id: chain_id.0,
            expiration: None,
        };
        let mut bytes = vec![];
        types_tx.encode(&mut bytes).expect("encoding failed");
        match Tx::try_from(bytes.as_ref()) {
            Err(Error::NoTimestampError) => {}
            _ => panic!("unexpected result"),
        }
    }
>>>>>>> 9236840f

    #[test]
    fn test_dkg_gossip_message() {
        let data = "arbitrary string".to_owned();
        let dkg = Dkg::new(data);
        let message = DkgGossipMessage::new(dkg);

        let bytes = message.to_bytes();
        let message_from_bytes = DkgGossipMessage::try_from(bytes.as_ref())
            .expect("decoding failed");
        assert_eq!(message_from_bytes, message);
    }

    #[test]
    fn test_dkg() {
        let data = "arbitrary string".to_owned();
        let dkg = Dkg::new(data);

        let types_dkg: types::Dkg = dkg.clone().into();
        let dkg_from_types = Dkg::from(types_dkg);
        assert_eq!(dkg_from_types, dkg);
    }

    /// Test that encryption and decryption are inverses.
    #[cfg(feature = "ferveo-tpke")]
    #[test]
    fn test_encrypt_decrypt() {
        // The trivial public - private keypair
        let pubkey = EncryptionKey(<EllipticCurve as PairingEngine>::G1Affine::prime_subgroup_generator());
        let privkey = <EllipticCurve as PairingEngine>::G2Affine::prime_subgroup_generator();
        // generate encrypted payload
        let plaintext = Section::Data(Data::new("Super secret stuff".as_bytes().to_vec()));
        let encrypted =
            Ciphertext::new(plaintext.clone(), &pubkey);
        // check that encryption doesn't do trivial things
        assert_ne!(encrypted.ciphertext.ciphertext, plaintext.try_to_vec().expect("Test failed"));
        // decrypt the payload and check we got original data back
        let decrypted = encrypted.decrypt(privkey);
        assert_eq!(
            decrypted.expect("Test failed").try_to_vec().expect("Test failed"),
            plaintext.try_to_vec().expect("Test failed"),
        );
    }

    /// Test that serializing and deserializing again via Borsh produces
    /// original payload
    #[cfg(feature = "ferveo-tpke")]
    #[test]
    fn test_encrypted_tx_round_trip_borsh() {
        // The trivial public - private keypair
        let pubkey = EncryptionKey(<EllipticCurve as PairingEngine>::G1Affine::prime_subgroup_generator());
        let privkey = <EllipticCurve as PairingEngine>::G2Affine::prime_subgroup_generator();
        // generate encrypted payload
        let plaintext = Section::Data(Data::new("Super secret stuff".as_bytes().to_vec()));
        let encrypted =
            Ciphertext::new(plaintext.clone(), &pubkey);
        // serialize via Borsh
        let borsh = encrypted.try_to_vec().expect("Test failed");
        // deserialize again
        let new_encrypted: Ciphertext =
            BorshDeserialize::deserialize(&mut borsh.as_ref())
            .expect("Test failed");
        // check that decryption works as expected
        let decrypted = new_encrypted.decrypt(privkey);
        assert_eq!(
            decrypted.expect("Test failed").try_to_vec().expect("Test failed"),
            plaintext.try_to_vec().expect("Test failed"),
        );
    }

    /// Test that serializing and deserializing again via Serde produces
    /// original payload
    #[cfg(feature = "ferveo-tpke")]
    #[test]
    fn test_encrypted_tx_round_trip_serde() {
        // The trivial public - private keypair
        let pubkey = EncryptionKey(<EllipticCurve as PairingEngine>::G1Affine::prime_subgroup_generator());
        let privkey = <EllipticCurve as PairingEngine>::G2Affine::prime_subgroup_generator();
        // generate encrypted payload
        let plaintext = Section::Data(Data::new("Super secret stuff".as_bytes().to_vec()));
        let encrypted =
            Ciphertext::new(plaintext.clone(), &pubkey);
        // serialize via Serde
        let js = serde_json::to_string(&encrypted).expect("Test failed");
        // deserialize it again
        let new_encrypted: Ciphertext =
            serde_json::from_str(&js).expect("Test failed");
        let decrypted = new_encrypted.decrypt(privkey);
        // check that decryption works as expected
        assert_eq!(
            decrypted.expect("Test failed").try_to_vec().expect("Test failed"),
            plaintext.try_to_vec().expect("Test failed"),
        );
    }
}<|MERGE_RESOLUTION|>--- conflicted
+++ resolved
@@ -153,6 +153,14 @@
         }
     }
 
+    /// Make a new code section with the given hash
+    pub fn from_hash(hash: crate::types::hash::Hash) -> Self {
+        Self {
+            salt: DateTimeUtc::now().0.timestamp_millis().to_le_bytes(),
+            code: CodeHash::Hash(hash),
+        }
+    }
+
     /// Hash this code section
     pub fn hash<'a>(&self, hasher: &'a mut Sha256) -> &'a mut Sha256 {
         hasher.update(&self.salt);
@@ -410,7 +418,6 @@
 #[derive(
     Clone, Debug, BorshSerialize, BorshDeserialize, Serialize, Deserialize,
 )]
-<<<<<<< HEAD
 pub struct MaspBuilder {
     /// The MASP transaction that this section witnesses
     pub target: crate::types::hash::Hash,
@@ -501,27 +508,6 @@
                 hasher.update(tx.txid().as_ref());
                 hasher
             },
-=======
-pub struct SigningTx {
-    pub code_hash: [u8; 32],
-    pub data: Option<Vec<u8>>,
-    pub timestamp: DateTimeUtc,
-    pub chain_id: ChainId,
-    pub expiration: Option<DateTimeUtc>,
-}
-
-impl SigningTx {
-    pub fn hash(&self) -> [u8; 32] {
-        let timestamp = Some(self.timestamp.into());
-        let expiration = self.expiration.map(|e| e.into());
-        let mut bytes = vec![];
-        types::Tx {
-            code_or_hash: self.code_hash.to_vec(),
-            data: self.data.clone(),
-            timestamp,
-            chain_id: self.chain_id.as_str().to_owned(),
-            expiration,
->>>>>>> 9236840f
         }
     }
 
@@ -540,7 +526,6 @@
         } else {
             None
         }
-<<<<<<< HEAD
     }
 
     /// Extract the extra data from this section if possible
@@ -556,75 +541,17 @@
     pub fn extra_data(&self) -> Option<Vec<u8>> {
         if let Self::ExtraData(data) = self {
             data.code.code()
-=======
-        .try_to_vec()
-        .expect("Encoding transaction data shouldn't fail");
-        SigningTx {
-            code_hash: self.code_hash,
-            data: Some(signed),
-            timestamp: self.timestamp,
-            chain_id: self.chain_id,
-            expiration: self.expiration,
-        }
-    }
-
-    /// Verify that the transaction has been signed by the secret key
-    /// counterpart of the given public key.
-    pub fn verify_sig(
-        &self,
-        pk: &common::PublicKey,
-        sig: &common::Signature,
-    ) -> std::result::Result<(), VerifySigError> {
-        // Try to get the transaction data from decoded `SignedTxData`
-        let tx_data = self.data.clone().ok_or(VerifySigError::MissingData)?;
-        let signed_tx_data = SignedTxData::try_from_slice(&tx_data[..])
-            .expect("Decoding transaction data shouldn't fail");
-        let data = signed_tx_data.data;
-        let tx = SigningTx {
-            code_hash: self.code_hash,
-            data,
-            timestamp: self.timestamp,
-            chain_id: self.chain_id.clone(),
-            expiration: self.expiration,
-        };
-        let signed_data = tx.hash();
-        common::SigScheme::verify_signature_raw(pk, &signed_data, sig)
-    }
-
-    /// Expand this reduced Tx using the supplied code only if the the code
-    /// hashes to the stored code hash
-    pub fn expand(self, code: Vec<u8>) -> Option<Tx> {
-        if hash_tx(&code).0 == self.code_hash {
-            Some(Tx {
-                code_or_hash: code,
-                data: self.data,
-                timestamp: self.timestamp,
-                chain_id: self.chain_id,
-                expiration: self.expiration,
-            })
->>>>>>> 9236840f
         } else {
             None
         }
     }
 
-<<<<<<< HEAD
     /// Extract the code from this section is possible
     pub fn code_sec(&self) -> Option<Code> {
         if let Self::Code(data) = self {
             Some(data.clone())
         } else {
             None
-=======
-impl From<Tx> for SigningTx {
-    fn from(tx: Tx) -> SigningTx {
-        SigningTx {
-            code_hash: hash_tx(&tx.code_or_hash).0,
-            data: tx.data,
-            timestamp: tx.timestamp,
-            chain_id: tx.chain_id,
-            expiration: tx.expiration,
->>>>>>> 9236840f
         }
     }
 
@@ -693,20 +620,14 @@
     Clone, Debug, BorshSerialize, BorshDeserialize, BorshSchema, Serialize, Deserialize,
 )]
 pub struct Tx {
-<<<<<<< HEAD
+    pub chain_id: ChainId,
+    pub expiration: Option<DateTimeUtc>,
     /// A transaction timestamp
     pub timestamp: DateTimeUtc,
     /// Type indicating how to process transaction
     pub header: TxType,
     /// Additional details necessary to process transaction
     pub sections: Vec<Section>,
-=======
-    pub code_or_hash: Vec<u8>,
-    pub data: Option<Vec<u8>>,
-    pub timestamp: DateTimeUtc,
-    pub chain_id: ChainId,
-    pub expiration: Option<DateTimeUtc>,
->>>>>>> 9236840f
 }
 
 /// Deserialize Tx from protobufs
@@ -715,7 +636,6 @@
 
     fn try_from(tx_bytes: &[u8]) -> Result<Self> {
         let tx = types::Tx::decode(tx_bytes).map_err(Error::TxDecodingError)?;
-<<<<<<< HEAD
         BorshDeserialize::try_from_slice(
             &tx.data
         ).map_err(Error::TxDeserializingError)
@@ -727,41 +647,10 @@
     pub fn new(header: TxType) -> Self {
         Tx {
             header,
+            chain_id: ChainId::default(),
+            expiration: None,
             timestamp: DateTimeUtc::now(),
             sections: vec![],
-=======
-        let timestamp = match tx.timestamp {
-            Some(t) => t.try_into().map_err(Error::InvalidTimestamp)?,
-            None => return Err(Error::NoTimestampError),
-        };
-        let chain_id = ChainId(tx.chain_id);
-        let expiration = match tx.expiration {
-            Some(e) => Some(e.try_into().map_err(Error::InvalidTimestamp)?),
-            None => None,
-        };
-
-        Ok(Tx {
-            code_or_hash: tx.code_or_hash,
-            data: tx.data,
-            timestamp,
-            chain_id,
-            expiration,
-        })
-    }
-}
-
-impl From<Tx> for types::Tx {
-    fn from(tx: Tx) -> Self {
-        let timestamp = Some(tx.timestamp.into());
-        let expiration = tx.expiration.map(|e| e.into());
-
-        types::Tx {
-            code_or_hash: tx.code_or_hash,
-            data: tx.data,
-            timestamp,
-            chain_id: tx.chain_id.as_str().to_owned(),
-            expiration,
->>>>>>> 9236840f
         }
     }
 
@@ -776,7 +665,7 @@
     }
 
     /// Update the header whilst maintaining existing cross-references
-    pub fn update_header(&mut self, header: TxType) {
+    pub fn update_header(&mut self, header: TxType) -> &mut Self {
         // Capture the data and code hashes that will be overwritten
         let data_hash = self.data_sechash().clone();
         let code_hash = self.code_sechash().clone();
@@ -784,6 +673,7 @@
         // Rebind the data and code hashes
         self.set_data_sechash(data_hash);
         self.set_code_sechash(code_hash);
+        self
     }
 
     /// Get the transaction section with the given hash
@@ -798,7 +688,6 @@
         None
     }
 
-<<<<<<< HEAD
     /// Add a new section to the transaction
     pub fn add_section(&mut self, section: Section) -> &mut Section {
         self.sections.push(section);
@@ -846,23 +735,6 @@
             TxType::Protocol(proto) => {
                 proto.code_hash = hash;
             },
-=======
-impl Tx {
-    /// Create a new transaction. `code_or_hash` should be set as the wasm code
-    /// bytes or hash.
-    pub fn new(
-        code_or_hash: Vec<u8>,
-        data: Option<Vec<u8>>,
-        chain_id: ChainId,
-        expiration: Option<DateTimeUtc>,
-    ) -> Self {
-        Tx {
-            code_or_hash,
-            data,
-            timestamp: DateTimeUtc::now(),
-            chain_id,
-            expiration,
->>>>>>> 9236840f
         }
     }
 
@@ -981,7 +853,6 @@
         Err(VerifySigError::MissingData)
     }
 
-<<<<<<< HEAD
     /// Validate any and all ciphertexts stored in this transaction
     #[cfg(feature = "ferveo-tpke")]
     pub fn validate_ciphertext(&self) -> bool {
@@ -1011,49 +882,8 @@
             }
         }
         self.data().ok_or(WrapperTxErr::DecryptedHash)?;
-        self.code().ok_or(WrapperTxErr::DecryptedHash)?;
+        self.get_section(self.code_sechash()).ok_or(WrapperTxErr::DecryptedHash)?;
         Ok(())
-=======
-    pub fn unsigned_hash(&self) -> [u8; 32] {
-        match self.data {
-            Some(ref data) => {
-                match SignedTxData::try_from_slice(data) {
-                    Ok(signed_data) => {
-                        // Reconstruct unsigned tx
-                        let unsigned_tx = Tx {
-                            code_or_hash: self.code_or_hash.clone(),
-                            data: signed_data.data,
-                            timestamp: self.timestamp,
-                            chain_id: self.chain_id.clone(),
-                            expiration: self.expiration,
-                        };
-                        unsigned_tx.hash()
-                    }
-                    Err(_) => {
-                        // Unsigned tx
-                        self.hash()
-                    }
-                }
-            }
-            None => {
-                // Unsigned tx
-                self.hash()
-            }
-        }
-    }
-
-    pub fn code_hash(&self) -> [u8; 32] {
-        SigningTx::from(self.clone()).code_hash
-    }
-
-    /// Sign a transaction using [`SignedTxData`].
-    pub fn sign(self, keypair: &common::SecretKey) -> Self {
-        let code = self.code_or_hash.clone();
-        SigningTx::from(self)
-            .sign(keypair)
-            .expand(code)
-            .expect("code hashes to unexpected value")
->>>>>>> 9236840f
     }
 
     /// Encrypt all sections in this transaction other than the header and
@@ -1321,7 +1151,6 @@
 
     /*#[test]
     fn test_tx() {
-<<<<<<< HEAD
     let code = "wasm code".as_bytes().to_owned();
     let data = "arbitrary data".as_bytes().to_owned();
     let tx = InnerTx::new(code.clone(), Some(SignedTxData {data: Some(data.clone()), sig: None}));
@@ -1348,33 +1177,6 @@
     _ => panic!("unexpected result"),
 }
 }*/
-=======
-        let code = "wasm code".as_bytes().to_owned();
-        let data = "arbitrary data".as_bytes().to_owned();
-        let chain_id = ChainId::default();
-        let tx =
-            Tx::new(code.clone(), Some(data.clone()), chain_id.clone(), None);
-
-        let bytes = tx.to_bytes();
-        let tx_from_bytes =
-            Tx::try_from(bytes.as_ref()).expect("decoding failed");
-        assert_eq!(tx_from_bytes, tx);
-
-        let types_tx = types::Tx {
-            code_or_hash: code,
-            data: Some(data),
-            timestamp: None,
-            chain_id: chain_id.0,
-            expiration: None,
-        };
-        let mut bytes = vec![];
-        types_tx.encode(&mut bytes).expect("encoding failed");
-        match Tx::try_from(bytes.as_ref()) {
-            Err(Error::NoTimestampError) => {}
-            _ => panic!("unexpected result"),
-        }
-    }
->>>>>>> 9236840f
 
     #[test]
     fn test_dkg_gossip_message() {
