//! Cryptographic keys

use std::convert::TryFrom;
use std::fmt::Display;
use std::str::FromStr;

use borsh::{BorshDeserialize, BorshSchema, BorshSerialize};
use data_encoding::HEXLOWER;
#[cfg(feature = "rand")]
use rand::{CryptoRng, RngCore};
use serde::{Deserialize, Serialize};
use thiserror::Error;

use super::{
    ed25519, secp256k1, ParsePublicKeyError, ParseSecretKeyError,
    ParseSignatureError, RefTo, SchemeType, SigScheme as SigSchemeTrait,
    VerifySigError,
};
use crate::impl_display_and_from_str_via_format;
<<<<<<< HEAD
use crate::types::ethereum_events::EthAddress;
use crate::types::string_encoding;
use crate::types::key::{SignableBytes, StorageHasher};
=======
use crate::types::string_encoding;
>>>>>>> 43758d34

/// Public key
#[derive(
    Clone,
    Debug,
    Eq,
    PartialEq,
    Ord,
    PartialOrd,
    Hash,
    Serialize,
    Deserialize,
    BorshSerialize,
    BorshDeserialize,
    BorshSchema,
)]
pub enum PublicKey {
    /// Encapsulate Ed25519 public keys
    Ed25519(ed25519::PublicKey),
    /// Encapsulate Secp256k1 public keys
    Secp256k1(secp256k1::PublicKey),
}

impl super::PublicKey for PublicKey {
    const TYPE: SchemeType = SigScheme::TYPE;

    fn try_from_pk<PK: super::PublicKey>(
        pk: &PK,
    ) -> Result<Self, ParsePublicKeyError> {
        if PK::TYPE == Self::TYPE {
            Self::try_from_slice(pk.try_to_vec().unwrap().as_slice())
                .map_err(ParsePublicKeyError::InvalidEncoding)
        } else if PK::TYPE == ed25519::PublicKey::TYPE {
            Ok(Self::Ed25519(
                ed25519::PublicKey::try_from_slice(
                    pk.try_to_vec().unwrap().as_slice(),
                )
                .map_err(ParsePublicKeyError::InvalidEncoding)?,
            ))
        } else if PK::TYPE == secp256k1::PublicKey::TYPE {
            Ok(Self::Secp256k1(
                secp256k1::PublicKey::try_from_slice(
                    pk.try_to_vec().unwrap().as_slice(),
                )
                .map_err(ParsePublicKeyError::InvalidEncoding)?,
            ))
        } else {
            Err(ParsePublicKeyError::MismatchedScheme)
        }
    }
}

/// String decoding error
pub type DecodeError = string_encoding::DecodeError;
<<<<<<< HEAD

impl string_encoding::Format for PublicKey {
    const HRP: &'static str = string_encoding::COMMON_PK_HRP;

    fn to_bytes(&self) -> Vec<u8> {
        BorshSerialize::try_to_vec(self).unwrap()
    }

    fn decode_bytes(bytes: &[u8]) -> Result<Self, std::io::Error> {
        BorshDeserialize::try_from_slice(bytes)
    }
}

impl_display_and_from_str_via_format!(PublicKey);

#[allow(missing_docs)]
#[derive(Error, Debug)]
pub enum EthAddressConvError {
    #[error("Eth key cannot be ed25519, only secp256k1")]
    CannotBeEd25519,
}

impl TryFrom<&PublicKey> for EthAddress {
    type Error = EthAddressConvError;

    fn try_from(value: &PublicKey) -> Result<Self, Self::Error> {
        match value {
            PublicKey::Ed25519(_) => Err(EthAddressConvError::CannotBeEd25519),
            PublicKey::Secp256k1(pk) => Ok(EthAddress::from(pk)),
        }
=======

impl string_encoding::Format for PublicKey {
    const HRP: &'static str = string_encoding::COMMON_PK_HRP;

    fn to_bytes(&self) -> Vec<u8> {
        BorshSerialize::try_to_vec(self).unwrap()
    }

    fn decode_bytes(bytes: &[u8]) -> Result<Self, std::io::Error> {
        BorshDeserialize::try_from_slice(bytes)
>>>>>>> 43758d34
    }
}

impl_display_and_from_str_via_format!(PublicKey);

/// Secret key
#[derive(Debug, Clone, BorshSerialize, BorshDeserialize, BorshSchema)]
#[allow(clippy::large_enum_variant)]
pub enum SecretKey {
    /// Encapsulate Ed25519 secret keys
    Ed25519(ed25519::SecretKey),
    /// Encapsulate Secp256k1 secret keys
    Secp256k1(secp256k1::SecretKey),
}

impl Serialize for SecretKey {
    fn serialize<S>(
        &self,
        serializer: S,
    ) -> std::result::Result<S::Ok, S::Error>
    where
        S: serde::Serializer,
    {
        // String encoded, because toml doesn't support enums
        let prefix = match self {
            SecretKey::Ed25519(_) => "ED25519_SK_PREFIX",
            SecretKey::Secp256k1(_) => "SECP256K1_SK_PREFIX",
        };
        let keypair_string = format!("{}{}", prefix, self);
        Serialize::serialize(&keypair_string, serializer)
    }
}

impl<'de> Deserialize<'de> for SecretKey {
    fn deserialize<D>(deserializer: D) -> std::result::Result<Self, D::Error>
    where
        D: serde::Deserializer<'de>,
    {
        use serde::de::Error;

        let keypair_string: String =
            serde::Deserialize::deserialize(deserializer)
                .map_err(D::Error::custom)?;
        if let Some(raw) = keypair_string.strip_prefix("ED25519_SK_PREFIX") {
            SecretKey::from_str(raw).map_err(D::Error::custom)
        } else if let Some(raw) =
            keypair_string.strip_prefix("SECP256K1_SK_PREFIX")
        {
            SecretKey::from_str(raw).map_err(D::Error::custom)
        } else {
            Err(D::Error::custom(
                "Could not deserialize SecretKey do to invalid prefix",
            ))
        }
    }
}

impl SecretKey {
    /// Derive public key from this secret key
    pub fn to_public(&self) -> PublicKey {
        self.ref_to()
    }
}

impl super::SecretKey for SecretKey {
    type PublicKey = PublicKey;

    const TYPE: SchemeType = SigScheme::TYPE;

    fn try_from_sk<SK: super::SecretKey>(
        sk: &SK,
    ) -> Result<Self, ParseSecretKeyError> {
        if SK::TYPE == Self::TYPE {
            Self::try_from_slice(sk.try_to_vec().unwrap().as_ref())
                .map_err(ParseSecretKeyError::InvalidEncoding)
        } else if SK::TYPE == ed25519::SecretKey::TYPE {
            Ok(Self::Ed25519(
                ed25519::SecretKey::try_from_slice(
                    sk.try_to_vec().unwrap().as_ref(),
                )
                .map_err(ParseSecretKeyError::InvalidEncoding)?,
            ))
        } else if SK::TYPE == secp256k1::SecretKey::TYPE {
            Ok(Self::Secp256k1(
                secp256k1::SecretKey::try_from_slice(
                    sk.try_to_vec().unwrap().as_ref(),
                )
                .map_err(ParseSecretKeyError::InvalidEncoding)?,
            ))
        } else {
            Err(ParseSecretKeyError::MismatchedScheme)
        }
    }
}

impl RefTo<PublicKey> for SecretKey {
    fn ref_to(&self) -> PublicKey {
        match self {
            SecretKey::Ed25519(sk) => PublicKey::Ed25519(sk.ref_to()),
            SecretKey::Secp256k1(sk) => PublicKey::Secp256k1(sk.ref_to()),
        }
    }
}

impl Display for SecretKey {
    fn fmt(&self, f: &mut std::fmt::Formatter) -> std::fmt::Result {
        write!(f, "{}", HEXLOWER.encode(&self.try_to_vec().unwrap()))
    }
}

impl FromStr for SecretKey {
    type Err = ParseSecretKeyError;

    fn from_str(str: &str) -> Result<Self, Self::Err> {
        let vec = HEXLOWER
            .decode(str.as_ref())
            .map_err(ParseSecretKeyError::InvalidHex)?;
        Self::try_from_slice(vec.as_slice())
            .map_err(ParseSecretKeyError::InvalidEncoding)
    }
}

/// Signature
#[derive(
    Clone,
    Debug,
    Eq,
    PartialEq,
    PartialOrd,
    Hash,
    Serialize,
    Deserialize,
    BorshSerialize,
    BorshDeserialize,
    BorshSchema,
)]
pub enum Signature {
    /// Encapsulate Ed25519 signatures
    Ed25519(ed25519::Signature),
    /// Encapsulate Secp256k1 signatures
    Secp256k1(secp256k1::Signature),
}

impl string_encoding::Format for Signature {
    const HRP: &'static str = string_encoding::COMMON_SIG_HRP;

    fn to_bytes(&self) -> Vec<u8> {
        BorshSerialize::try_to_vec(self).unwrap()
    }

    fn decode_bytes(bytes: &[u8]) -> Result<Self, std::io::Error> {
        BorshDeserialize::try_from_slice(bytes)
    }
}

impl_display_and_from_str_via_format!(Signature);

<<<<<<< HEAD
impl From<ed25519::Signature> for Signature {
    fn from(sig: ed25519::Signature) -> Self {
        Signature::Ed25519(sig)
    }
}

impl From<secp256k1::Signature> for Signature {
    fn from(sig: secp256k1::Signature) -> Self {
        Signature::Secp256k1(sig)
    }
}

=======
>>>>>>> 43758d34
impl super::Signature for Signature {
    const TYPE: SchemeType = SigScheme::TYPE;

    fn try_from_sig<SIG: super::Signature>(
        sig: &SIG,
    ) -> Result<Self, ParseSignatureError> {
        if SIG::TYPE == Self::TYPE {
            Self::try_from_slice(sig.try_to_vec().unwrap().as_slice())
                .map_err(ParseSignatureError::InvalidEncoding)
        } else if SIG::TYPE == ed25519::Signature::TYPE {
            Ok(Self::Ed25519(
                ed25519::Signature::try_from_slice(
                    sig.try_to_vec().unwrap().as_slice(),
                )
                .map_err(ParseSignatureError::InvalidEncoding)?,
            ))
        } else if SIG::TYPE == secp256k1::Signature::TYPE {
            Ok(Self::Secp256k1(
                secp256k1::Signature::try_from_slice(
                    sig.try_to_vec().unwrap().as_slice(),
                )
                .map_err(ParseSignatureError::InvalidEncoding)?,
            ))
        } else {
            Err(ParseSignatureError::MismatchedScheme)
        }
    }
}

/// An implementation of the common signature scheme
#[derive(
    Debug,
    Clone,
    BorshSerialize,
    BorshDeserialize,
    BorshSchema,
    PartialEq,
    Eq,
    PartialOrd,
    Ord,
    Hash,
    Serialize,
    Deserialize,
    Default,
)]
pub struct SigScheme;

impl super::SigScheme for SigScheme {
    type PublicKey = PublicKey;
    type SecretKey = SecretKey;
    type Signature = Signature;

    const TYPE: SchemeType = SchemeType::Common;

    #[cfg(feature = "rand")]
    fn generate<R>(_csprng: &mut R) -> SecretKey
    where
        R: CryptoRng + RngCore,
    {
        panic!(
            "Cannot generate common signing scheme. Must convert from \
             alternative scheme."
        );
    }

    fn from_bytes(_seed: [u8; 32]) -> Self::SecretKey {
        unimplemented!(
            "Cannot generate common signing scheme. Must convert from \
             alternative scheme."
        );
    }

    fn sign_with_hasher<H>(
        keypair: &SecretKey,
        data: impl super::SignableBytes,
    ) -> Self::Signature
    where
        H: 'static + StorageHasher,
    {
        match keypair {
            SecretKey::Ed25519(kp) => Signature::Ed25519(
                ed25519::SigScheme::sign_with_hasher::<H>(kp, data),
            ),
            SecretKey::Secp256k1(kp) => Signature::Secp256k1(
                secp256k1::SigScheme::sign_with_hasher::<H>(kp, data),
            ),
        }
    }

    fn verify_signature_with_hasher<H>(
        pk: &Self::PublicKey,
        data: &impl SignableBytes,
        sig: &Self::Signature,
    ) -> Result<(), VerifySigError>
    where
        H: 'static + StorageHasher,
    {
        match (pk, sig) {
            (PublicKey::Ed25519(pk), Signature::Ed25519(sig)) => {
                ed25519::SigScheme::verify_signature_with_hasher::<H>(
                    pk, data, sig,
                )
            }
            (PublicKey::Secp256k1(pk), Signature::Secp256k1(sig)) => {
                secp256k1::SigScheme::verify_signature_with_hasher::<H>(
                    pk, data, sig,
                )
            }
            _ => Err(VerifySigError::MismatchedScheme),
        }
    }
}

#[cfg(test)]
mod tests {
    use super::*;
    use crate::types::key::ed25519;

    /// Run `cargo test gen_ed25519_keypair -- --nocapture` to generate a
    /// new ed25519 keypair wrapped in `common` key types.
    #[test]
    fn gen_ed25519_keypair() {
        let secret_key =
            SecretKey::Ed25519(crate::types::key::testing::gen_keypair::<
                ed25519::SigScheme,
            >());
        let public_key = secret_key.to_public();
        println!("Public key: {}", public_key);
        println!("Secret key: {}", secret_key);
    }
}

#[cfg(test)]
mod tests {
    use super::*;
    use crate::types::key::ed25519;

    /// Run `cargo test gen_ed25519_keypair -- --nocapture` to generate a
    /// new ed25519 keypair wrapped in `common` key types.
    #[test]
    fn gen_ed25519_keypair() {
        let secret_key =
            SecretKey::Ed25519(crate::types::key::testing::gen_keypair::<
                ed25519::SigScheme,
            >());
        let public_key = secret_key.to_public();
        println!("Public key: {}", public_key);
        println!("Secret key: {}", secret_key);
    }
}<|MERGE_RESOLUTION|>--- conflicted
+++ resolved
@@ -17,13 +17,9 @@
     VerifySigError,
 };
 use crate::impl_display_and_from_str_via_format;
-<<<<<<< HEAD
 use crate::types::ethereum_events::EthAddress;
 use crate::types::string_encoding;
 use crate::types::key::{SignableBytes, StorageHasher};
-=======
-use crate::types::string_encoding;
->>>>>>> 43758d34
 
 /// Public key
 #[derive(
@@ -78,7 +74,6 @@
 
 /// String decoding error
 pub type DecodeError = string_encoding::DecodeError;
-<<<<<<< HEAD
 
 impl string_encoding::Format for PublicKey {
     const HRP: &'static str = string_encoding::COMMON_PK_HRP;
@@ -109,22 +104,9 @@
             PublicKey::Ed25519(_) => Err(EthAddressConvError::CannotBeEd25519),
             PublicKey::Secp256k1(pk) => Ok(EthAddress::from(pk)),
         }
-=======
-
-impl string_encoding::Format for PublicKey {
-    const HRP: &'static str = string_encoding::COMMON_PK_HRP;
-
-    fn to_bytes(&self) -> Vec<u8> {
-        BorshSerialize::try_to_vec(self).unwrap()
-    }
-
-    fn decode_bytes(bytes: &[u8]) -> Result<Self, std::io::Error> {
-        BorshDeserialize::try_from_slice(bytes)
->>>>>>> 43758d34
-    }
-}
-
-impl_display_and_from_str_via_format!(PublicKey);
+    }
+}
+
 
 /// Secret key
 #[derive(Debug, Clone, BorshSerialize, BorshDeserialize, BorshSchema)]
@@ -278,7 +260,6 @@
 
 impl_display_and_from_str_via_format!(Signature);
 
-<<<<<<< HEAD
 impl From<ed25519::Signature> for Signature {
     fn from(sig: ed25519::Signature) -> Self {
         Signature::Ed25519(sig)
@@ -291,8 +272,6 @@
     }
 }
 
-=======
->>>>>>> 43758d34
 impl super::Signature for Signature {
     const TYPE: SchemeType = SigScheme::TYPE;
 
