//! Namada's standard string encoding for public types.
//!
//! We're using [bech32m](https://github.com/bitcoin/bips/blob/master/bip-0350.mediawiki),
//! a format with a human-readable, followed by base32 encoding with a limited
//! character set with checksum check.
//!
//! To use this encoding for a new type, add a HRP (human-readable part) const
//! below and use it to `impl string_encoding::Format for YourType`.

use std::fmt::Display;
use std::ops::Deref;
use std::str::FromStr;

use bech32::{self, FromBase32, ToBase32, Variant};
use borsh::{BorshDeserialize, BorshSerialize};
use serde::{Deserialize, Serialize};
use thiserror::Error;

/// We're using "Bech32m" variant
pub const BECH32M_VARIANT: bech32::Variant = Variant::Bech32m;

// Human-readable parts of Bech32m encoding
//
// Invariant: HRPs must be unique !!!
//
/// `Address` human-readable part
pub const ADDRESS_HRP: &str = "tnam";
/// MASP extended viewing key human-readable part
pub const MASP_EXT_FULL_VIEWING_KEY_HRP: &str = "zvknam";
/// MASP payment address (not pinned) human-readable part
pub const MASP_PAYMENT_ADDRESS_HRP: &str = "znam";
/// MASP extended spending key human-readable part
pub const MASP_EXT_SPENDING_KEY_HRP: &str = "zsknam";
/// `common::PublicKey` human-readable part
<<<<<<< HEAD
pub const COMMON_PK_HRP: &str = "tpknam";
/// `DkgPublicKey` human-readable part
pub const DKG_PK_HRP: &str = "dpknam";
=======
pub const COMMON_PK_HRP: &str = "pktest";
>>>>>>> b835543d
/// `common::Signature` human-readable part
pub const COMMON_SIG_HRP: &str = "signam";

#[allow(missing_docs)]
#[derive(Error, Debug)]
pub enum DecodeError {
    #[error("Error decoding from Bech32m: {0}")]
    DecodeBech32(bech32::Error),
    #[error("Error decoding from base32: {0}")]
    DecodeBase32(bech32::Error),
    #[error("Unexpected Bech32m human-readable part {0}, expected {1}")]
    UnexpectedBech32Hrp(String, String),
    #[error("Unexpected Bech32m variant {0:?}, expected {BECH32M_VARIANT:?}")]
    UnexpectedBech32Variant(bech32::Variant),
    #[error("Invalid address encoding: {0}")]
    InvalidInnerEncoding(String),
    #[error("Invalid bytes: {0}")]
    InvalidBytes(std::io::Error),
    #[error("Unexpected discriminant byte: {0}")]
    UnexpectedDiscriminant(u8),
}

/// Format to string with bech32m
pub trait Format: Sized {
    /// Human-readable part
    const HRP: &'static str;

    /// Encoded bytes representation of `Self`.
    type EncodedBytes<'a>: AsRef<[u8]>
    where
        Self: 'a;

    /// Encode `Self` to a string
    fn encode(&self) -> String {
        let base32 = self.to_bytes().to_base32();
        bech32::encode(Self::HRP, base32, BECH32M_VARIANT).unwrap_or_else(
            |_| {
                panic!(
                    "The human-readable part {} should never cause a failure",
                    Self::HRP
                )
            },
        )
    }

    /// Try to decode `Self` from a string
    fn decode(string: impl AsRef<str>) -> Result<Self, DecodeError> {
        let (hrp, hash_base32, variant) = bech32::decode(string.as_ref())
            .map_err(DecodeError::DecodeBech32)?;
        if hrp != Self::HRP {
            return Err(DecodeError::UnexpectedBech32Hrp(
                hrp,
                Self::HRP.into(),
            ));
        }
        match variant {
            BECH32M_VARIANT => {}
            _ => return Err(DecodeError::UnexpectedBech32Variant(variant)),
        }
        let bytes: Vec<u8> = FromBase32::from_base32(&hash_base32)
            .map_err(DecodeError::DecodeBase32)?;

        Self::decode_bytes(&bytes)
    }

    /// Encode `Self` to bytes
    fn to_bytes(&self) -> Self::EncodedBytes<'_>;

    /// Try to decode `Self` from bytes
    fn decode_bytes(bytes: &[u8]) -> Result<Self, DecodeError>;
}

/// Implement [`std::fmt::Display`] and [`std::str::FromStr`] via
/// [`Format`].
#[macro_export]
macro_rules! impl_display_and_from_str_via_format {
    ($t:path) => {
        impl std::fmt::Display for $t {
            fn fmt(&self, f: &mut std::fmt::Formatter<'_>) -> std::fmt::Result {
                write!(
                    f,
                    "{}",
                    $crate::types::string_encoding::Format::encode(self)
                )
            }
        }

        impl std::str::FromStr for $t {
            type Err = $crate::types::string_encoding::DecodeError;

            fn from_str(s: &str) -> std::result::Result<Self, Self::Err> {
                $crate::types::string_encoding::Format::decode(s)
            }
        }
    };
}

/// Get the length of the human-readable part
// Not in the `Format` trait, cause functions in traits cannot be const
pub const fn hrp_len<T: Format>() -> usize {
    T::HRP.len()
}

/// Wrapper for `T` to serde encode via `Display` and decode via `FromStr`
#[derive(
    Clone,
    Debug,
    Deserialize,
    Serialize,
    PartialEq,
    Eq,
    PartialOrd,
    Ord,
    Hash,
    BorshSerialize,
    BorshDeserialize,
)]
#[serde(transparent)]
pub struct StringEncoded<T>
where
    T: FromStr + Display,
    <T as FromStr>::Err: Display,
{
    /// Raw value
    #[serde(
        serialize_with = "encode_via_display",
        deserialize_with = "decode_via_from_str"
    )]
    pub raw: T,
}

impl<T> StringEncoded<T>
where
    T: FromStr + Display,
    <T as FromStr>::Err: Display,
{
    /// Wrap to make `T` string encoded
    pub fn new(raw: T) -> Self {
        Self { raw }
    }
}

impl<T> Deref for StringEncoded<T>
where
    T: FromStr + Display,
    <T as FromStr>::Err: Display,
{
    type Target = T;

    fn deref(&self) -> &Self::Target {
        &self.raw
    }
}

impl<T> Display for StringEncoded<T>
where
    T: FromStr + Display,
    <T as FromStr>::Err: Display,
{
    fn fmt(&self, f: &mut std::fmt::Formatter<'_>) -> std::fmt::Result {
        self.raw.fmt(f)
    }
}

impl<T> FromStr for StringEncoded<T>
where
    T: FromStr + Display,
    <T as FromStr>::Err: Display,
{
    type Err = <T as FromStr>::Err;

    fn from_str(s: &str) -> Result<Self, Self::Err> {
        let raw = T::from_str(s)?;
        Ok(Self { raw })
    }
}

fn encode_via_display<S, T>(val: &T, serializer: S) -> Result<S::Ok, S::Error>
where
    S: serde::Serializer,
    T: Display,
{
    let val_str = val.to_string();
    serde::Serialize::serialize(&val_str, serializer)
}

fn decode_via_from_str<'de, D, T>(deserializer: D) -> Result<T, D::Error>
where
    D: serde::Deserializer<'de>,
    T: FromStr,
    <T as FromStr>::Err: Display,
{
    let val_str: String = serde::Deserialize::deserialize(deserializer)?;
    FromStr::from_str(&val_str).map_err(serde::de::Error::custom)
}<|MERGE_RESOLUTION|>--- conflicted
+++ resolved
@@ -32,13 +32,7 @@
 /// MASP extended spending key human-readable part
 pub const MASP_EXT_SPENDING_KEY_HRP: &str = "zsknam";
 /// `common::PublicKey` human-readable part
-<<<<<<< HEAD
 pub const COMMON_PK_HRP: &str = "tpknam";
-/// `DkgPublicKey` human-readable part
-pub const DKG_PK_HRP: &str = "dpknam";
-=======
-pub const COMMON_PK_HRP: &str = "pktest";
->>>>>>> b835543d
 /// `common::Signature` human-readable part
 pub const COMMON_SIG_HRP: &str = "signam";
 
