//! Ledger's state storage with key-value backed store and a merkle tree

pub mod ics23_specs;
mod masp_conversions;
pub mod merkle_tree;
#[cfg(any(test, feature = "testing"))]
pub mod mockdb;
pub mod traits;
pub mod types;
mod wl_storage;
pub mod write_log;

use core::fmt::Debug;
use std::cmp::Ordering;
use std::format;

use borsh::{BorshDeserialize, BorshSerialize};
pub use merkle_tree::{
    MerkleTree, MerkleTreeStoresRead, MerkleTreeStoresWrite, StoreType,
};
use thiserror::Error;
pub use traits::{DummyHasher, KeccakHasher, Sha256Hasher, StorageHasher};
pub use wl_storage::{
    iter_prefix_post, iter_prefix_pre, PrefixIter, TempWlStorage, WlStorage,
};

#[cfg(feature = "wasm-runtime")]
pub use self::masp_conversions::update_allowed_conversions;
pub use self::masp_conversions::{encode_asset_type, ConversionState};
<<<<<<< HEAD
use crate::ledger::gas::{
    STORAGE_ACCESS_GAS_PER_BYTE, STORAGE_WRITE_GAS_PER_BYTE,
};
=======
use crate::ledger::eth_bridge::storage::bridge_pool::is_pending_transfer_key;
use crate::ledger::gas::MIN_STORAGE_GAS;
>>>>>>> b6714b5e
use crate::ledger::parameters::{self, EpochDuration, Parameters};
use crate::ledger::storage::merkle_tree::{
    Error as MerkleTreeError, MerkleRoot,
};
#[cfg(any(feature = "tendermint", feature = "tendermint-abcipp"))]
use crate::tendermint::merkle::proof::Proof;
use crate::types::address::{
    masp, Address, EstablishedAddressGen, InternalAddress,
};
use crate::types::chain::{ChainId, CHAIN_ID_LENGTH};
use crate::types::hash::{Error as HashError, Hash};
// TODO
#[cfg(feature = "ferveo-tpke")]
use crate::types::internal::TxQueue;
use crate::types::storage::{
    BlockHash, BlockHeight, BlockResults, Epoch, Epochs, EthEventsQueue,
    Header, Key, KeySeg, MembershipProof, TxIndex, BLOCK_HASH_LENGTH,
};
use crate::types::time::DateTimeUtc;
use crate::types::{ethereum_structs, token};

/// A result of a function that may fail
pub type Result<T> = std::result::Result<T, Error>;

/// We delay epoch change 2 blocks to keep it in sync with Tendermint, because
/// it has 2 blocks delay on validator set update.
pub const EPOCH_SWITCH_BLOCKS_DELAY: u32 = 2;

/// The storage data
#[derive(Debug)]
pub struct Storage<D, H>
where
    D: DB + for<'iter> DBIter<'iter>,
    H: StorageHasher,
{
    /// The database for the storage
    pub db: D,
    /// The ID of the chain
    pub chain_id: ChainId,
    /// The address of the native token - this is not stored in DB, but read
    /// from genesis
    pub native_token: Address,
    /// Block storage data
    pub block: BlockStorage<H>,
    /// During `FinalizeBlock`, this is the header of the block that is
    /// going to be committed. After a block is committed, this is reset to
    /// `None` until the next `FinalizeBlock` phase is reached.
    pub header: Option<Header>,
    /// The most recently committed block, if any.
    pub last_block: Option<LastBlock>,
    /// The epoch of the most recently committed block. If it is `Epoch(0)`,
    /// then no block may have been committed for this chain yet.
    pub last_epoch: Epoch,
    /// Minimum block height at which the next epoch may start
    pub next_epoch_min_start_height: BlockHeight,
    /// Minimum block time at which the next epoch may start
    pub next_epoch_min_start_time: DateTimeUtc,
    /// The current established address generator
    pub address_gen: EstablishedAddressGen,
    /// We delay the switch to a new epoch by the number of blocks set in here.
    /// This is `Some` when minimum number of blocks has been created and
    /// minimum time has passed since the beginning of the last epoch.
    /// Once the value is `Some(0)`, we're ready to switch to a new epoch and
    /// this is reset back to `None`.
    pub update_epoch_blocks_delay: Option<u32>,
    /// The shielded transaction index
    pub tx_index: TxIndex,
    /// The currently saved conversion state
    pub conversion_state: ConversionState,
    /// Wrapper txs to be decrypted in the next block proposal
    #[cfg(feature = "ferveo-tpke")]
    pub tx_queue: TxQueue,
    /// The latest block height on Ethereum processed, if
    /// the bridge is enabled.
    pub ethereum_height: Option<ethereum_structs::BlockHeight>,
    /// The queue of Ethereum events to be processed in order.
    pub eth_events_queue: EthEventsQueue,
    /// How many block heights in the past can the storage be queried
    pub storage_read_past_height_limit: Option<u64>,
}

/// Last committed block
#[derive(Clone, Debug, BorshSerialize, BorshDeserialize)]
pub struct LastBlock {
    /// Block height
    pub height: BlockHeight,
    /// Block hash
    pub hash: BlockHash,
    /// Block time
    pub time: DateTimeUtc,
}

/// The block storage data
#[derive(Debug)]
pub struct BlockStorage<H: StorageHasher> {
    /// Merkle tree of all the other data in block storage
    pub tree: MerkleTree<H>,
    /// During `FinalizeBlock`, this is updated to be the hash of the block
    /// that is going to be committed. If it is `BlockHash::default()`,
    /// then no `FinalizeBlock` stage has been reached yet.
    pub hash: BlockHash,
    /// From the start of `FinalizeBlock` until the end of `Commit`, this is
    /// height of the block that is going to be committed. Otherwise, it is the
    /// height of the most recently committed block, or `BlockHeight(0)` if no
    /// block has been committed yet.
    pub height: BlockHeight,
    /// From the start of `FinalizeBlock` until the end of `Commit`, this is
    /// height of the block that is going to be committed. Otherwise it is the
    /// epoch of the most recently committed block, or `Epoch(0)` if no block
    /// has been committed yet.
    pub epoch: Epoch,
    /// Results of applying transactions
    pub results: BlockResults,
    /// Predecessor block epochs
    pub pred_epochs: Epochs,
}

#[allow(missing_docs)]
#[derive(Error, Debug)]
pub enum Error {
    #[error("TEMPORARY error: {error}")]
    Temporary { error: String },
    #[error("Found an unknown key: {key}")]
    UnknownKey { key: String },
    #[error("Storage key error {0}")]
    KeyError(crate::types::storage::Error),
    #[error("Coding error: {0}")]
    CodingError(types::Error),
    #[error("Merkle tree error: {0}")]
    MerkleTreeError(MerkleTreeError),
    #[error("DB error: {0}")]
    DBError(String),
    #[error("Borsh (de)-serialization error: {0}")]
    BorshCodingError(std::io::Error),
    #[error("Merkle tree at the height {height} is not stored")]
    NoMerkleTree { height: BlockHeight },
    #[error("Code hash error: {0}")]
    InvalidCodeHash(HashError),
}

/// The block's state as stored in the database.
pub struct BlockStateRead {
    /// Merkle tree stores
    pub merkle_tree_stores: MerkleTreeStoresRead,
    /// Hash of the block
    pub hash: BlockHash,
    /// Height of the block
    pub height: BlockHeight,
    /// Time of the block
    pub time: DateTimeUtc,
    /// Epoch of the block
    pub epoch: Epoch,
    /// Predecessor block epochs
    pub pred_epochs: Epochs,
    /// Minimum block height at which the next epoch may start
    pub next_epoch_min_start_height: BlockHeight,
    /// Minimum block time at which the next epoch may start
    pub next_epoch_min_start_time: DateTimeUtc,
    /// Update epoch delay
    pub update_epoch_blocks_delay: Option<u32>,
    /// Established address generator
    pub address_gen: EstablishedAddressGen,
    /// Results of applying transactions
    pub results: BlockResults,
    /// Wrapper txs to be decrypted in the next block proposal
    #[cfg(feature = "ferveo-tpke")]
    pub tx_queue: TxQueue,
    /// The latest block height on Ethereum processed, if
    /// the bridge is enabled.
    pub ethereum_height: Option<ethereum_structs::BlockHeight>,
    /// The queue of Ethereum events to be processed in order.
    pub eth_events_queue: EthEventsQueue,
}

/// The block's state to write into the database.
pub struct BlockStateWrite<'a> {
    /// Merkle tree stores
    pub merkle_tree_stores: MerkleTreeStoresWrite<'a>,
    /// Header of the block
    pub header: Option<&'a Header>,
    /// Hash of the block
    pub hash: &'a BlockHash,
    /// Height of the block
    pub height: BlockHeight,
    /// Time of the block
    pub time: DateTimeUtc,
    /// Epoch of the block
    pub epoch: Epoch,
    /// Predecessor block epochs
    pub pred_epochs: &'a Epochs,
    /// Minimum block height at which the next epoch may start
    pub next_epoch_min_start_height: BlockHeight,
    /// Minimum block time at which the next epoch may start
    pub next_epoch_min_start_time: DateTimeUtc,
    /// Update epoch delay
    pub update_epoch_blocks_delay: Option<u32>,
    /// Established address generator
    pub address_gen: &'a EstablishedAddressGen,
    /// Results of applying transactions
    pub results: &'a BlockResults,
    /// Wrapper txs to be decrypted in the next block proposal
    #[cfg(feature = "ferveo-tpke")]
    pub tx_queue: &'a TxQueue,
    /// The latest block height on Ethereum processed, if
    /// the bridge is enabled.
    pub ethereum_height: Option<&'a ethereum_structs::BlockHeight>,
    /// The queue of Ethereum events to be processed in order.
    pub eth_events_queue: &'a EthEventsQueue,
}

/// A database backend.
pub trait DB: std::fmt::Debug {
    /// A DB's cache
    type Cache;
    /// A handle for batch writes
    type WriteBatch: DBWriteBatch;

    /// Open the database from provided path
    fn open(
        db_path: impl AsRef<std::path::Path>,
        cache: Option<&Self::Cache>,
    ) -> Self;

    /// Flush data on the memory to persistent them
    fn flush(&self, wait: bool) -> Result<()>;

    /// Read the last committed block's metadata
    fn read_last_block(&self) -> Result<Option<BlockStateRead>>;

    /// Write block's metadata. Merkle tree sub-stores are committed only when
    /// `is_full_commit` is `true` (typically on a beginning of a new epoch).
    fn add_block_to_batch(
        &self,
        state: BlockStateWrite,
        batch: &mut Self::WriteBatch,
        is_full_commit: bool,
    ) -> Result<()>;

    /// Read the block header with the given height from the DB
    fn read_block_header(&self, height: BlockHeight) -> Result<Option<Header>>;

    /// Read the merkle tree stores with the given height
    fn read_merkle_tree_stores(
        &self,
        height: BlockHeight,
    ) -> Result<Option<(BlockHeight, MerkleTreeStoresRead)>>;

    /// Read the latest value for account subspace key from the DB
    fn read_subspace_val(&self, key: &Key) -> Result<Option<Vec<u8>>>;

    /// Read the value for account subspace key at the given height from the DB.
    /// In our `PersistentStorage` (rocksdb), to find a value from arbitrary
    /// height requires looking for diffs from the given `height`, possibly
    /// up to the `last_height`.
    fn read_subspace_val_with_height(
        &self,
        key: &Key,
        height: BlockHeight,
        last_height: BlockHeight,
    ) -> Result<Option<Vec<u8>>>;

    /// Write the value with the given height and account subspace key to the
    /// DB. Returns the size difference from previous value, if any, or the
    /// size of the value otherwise.
    fn write_subspace_val(
        &mut self,
        height: BlockHeight,
        key: &Key,
        value: impl AsRef<[u8]>,
    ) -> Result<i64>;

    /// Delete the value with the given height and account subspace key from the
    /// DB. Returns the size of the removed value, if any, 0 if no previous
    /// value was found.
    fn delete_subspace_val(
        &mut self,
        height: BlockHeight,
        key: &Key,
    ) -> Result<i64>;

    /// Start write batch.
    fn batch() -> Self::WriteBatch;

    /// Execute write batch.
    fn exec_batch(&mut self, batch: Self::WriteBatch) -> Result<()>;

    /// Batch write the value with the given height and account subspace key to
    /// the DB. Returns the size difference from previous value, if any, or
    /// the size of the value otherwise.
    fn batch_write_subspace_val(
        &self,
        batch: &mut Self::WriteBatch,
        height: BlockHeight,
        key: &Key,
        value: impl AsRef<[u8]>,
    ) -> Result<i64>;

    /// Batch delete the value with the given height and account subspace key
    /// from the DB. Returns the size of the removed value, if any, 0 if no
    /// previous value was found.
    fn batch_delete_subspace_val(
        &self,
        batch: &mut Self::WriteBatch,
        height: BlockHeight,
        key: &Key,
    ) -> Result<i64>;

    /// Prune Merkle tree stores at the given epoch
    fn prune_merkle_tree_stores(
        &mut self,
        batch: &mut Self::WriteBatch,
        pruned_epoch: Epoch,
        pred_epochs: &Epochs,
    ) -> Result<()>;
}

/// A database prefix iterator.
pub trait DBIter<'iter> {
    /// The concrete type of the iterator
    type PrefixIter: Debug + Iterator<Item = (String, Vec<u8>, u64)>;

    /// WARNING: This only works for values that have been committed to DB.
    /// To be able to see values written or deleted, but not yet committed,
    /// use the `StorageWithWriteLog`.
    ///
    /// Read account subspace key value pairs with the given prefix from the DB,
    /// ordered by the storage keys.
    fn iter_prefix(&'iter self, prefix: Option<&Key>) -> Self::PrefixIter;

    /// Read results subspace key value pairs from the DB
    fn iter_results(&'iter self) -> Self::PrefixIter;

    /// Read subspace old diffs at a given height
    fn iter_old_diffs(&'iter self, height: BlockHeight) -> Self::PrefixIter;

    /// Read subspace new diffs at a given height
    fn iter_new_diffs(&'iter self, height: BlockHeight) -> Self::PrefixIter;
}

/// Atomic batch write.
pub trait DBWriteBatch {}

impl<D, H> Storage<D, H>
where
    D: DB + for<'iter> DBIter<'iter>,
    H: StorageHasher,
{
    /// open up a new instance of the storage given path to db and chain id
    pub fn open(
        db_path: impl AsRef<std::path::Path>,
        chain_id: ChainId,
        native_token: Address,
        cache: Option<&D::Cache>,
        storage_read_past_height_limit: Option<u64>,
    ) -> Self {
        let block = BlockStorage {
            tree: MerkleTree::default(),
            hash: BlockHash::default(),
            height: BlockHeight::default(),
            epoch: Epoch::default(),
            pred_epochs: Epochs::default(),
            results: BlockResults::default(),
        };
        Storage::<D, H> {
            db: D::open(db_path, cache),
            chain_id,
            block,
            header: None,
            last_block: None,
            last_epoch: Epoch::default(),
            next_epoch_min_start_height: BlockHeight::default(),
            next_epoch_min_start_time: DateTimeUtc::now(),
            address_gen: EstablishedAddressGen::new(
                "Privacy is a function of liberty.",
            ),
            update_epoch_blocks_delay: None,
            tx_index: TxIndex::default(),
            conversion_state: ConversionState::default(),
            #[cfg(feature = "ferveo-tpke")]
            tx_queue: TxQueue::default(),
            native_token,
            ethereum_height: None,
            eth_events_queue: EthEventsQueue::default(),
            storage_read_past_height_limit,
        }
    }

    /// Load the full state at the last committed height, if any. Returns the
    /// Merkle root hash and the height of the committed block.
    pub fn load_last_state(&mut self) -> Result<()> {
        if let Some(BlockStateRead {
            merkle_tree_stores,
            hash,
            height,
            time,
            epoch,
            pred_epochs,
            next_epoch_min_start_height,
            next_epoch_min_start_time,
            update_epoch_blocks_delay,
            results,
            address_gen,
            #[cfg(feature = "ferveo-tpke")]
            tx_queue,
            ethereum_height,
            eth_events_queue,
        }) = self.db.read_last_block()?
        {
            self.block.hash = hash.clone();
            self.block.height = height;
            self.block.epoch = epoch;
            self.block.results = results;
            self.block.pred_epochs = pred_epochs;
            self.last_block = Some(LastBlock { height, hash, time });
            self.last_epoch = epoch;
            self.next_epoch_min_start_height = next_epoch_min_start_height;
            self.next_epoch_min_start_time = next_epoch_min_start_time;
            self.update_epoch_blocks_delay = update_epoch_blocks_delay;
            self.address_gen = address_gen;
            // Rebuild Merkle tree
            self.block.tree = MerkleTree::new(merkle_tree_stores)
                .or_else(|_| self.get_merkle_tree(height))?;
            if self.last_epoch.0 > 0 {
                // The derived conversions will be placed in MASP address space
                let masp_addr = masp();
                let key_prefix: Key = masp_addr.to_db_key().into();
                // Load up the conversions currently being given as query
                // results
                let state_key = key_prefix
                    .push(&(token::CONVERSION_KEY_PREFIX.to_owned()))
                    .map_err(Error::KeyError)?;
                self.conversion_state = types::decode(
                    self.read(&state_key)
                        .expect("unable to read conversion state")
                        .0
                        .expect("unable to find conversion state"),
                )
                .expect("unable to decode conversion state")
            }
            #[cfg(feature = "ferveo-tpke")]
            {
                self.tx_queue = tx_queue;
            }
            self.ethereum_height = ethereum_height;
            self.eth_events_queue = eth_events_queue;
            tracing::debug!("Loaded storage from DB");
        } else {
            tracing::info!("No state could be found");
        }
        Ok(())
    }

    /// Returns the Merkle root hash and the height of the committed block. If
    /// no block exists, returns None.
    pub fn get_state(&self) -> Option<(MerkleRoot, u64)> {
        if self.block.height.0 != 0 {
            Some((self.block.tree.root(), self.block.height.0))
        } else {
            None
        }
    }

    /// Persist the current block's state to the database
    pub fn commit_block(&mut self, mut batch: D::WriteBatch) -> Result<()> {
        // All states are written only when the first height or a new epoch
        let is_full_commit =
            self.block.height.0 == 1 || self.last_epoch != self.block.epoch;

        // For convenience in tests, fill-in a header if it's missing.
        // Normally, the header is added in `FinalizeBlock`.
        #[cfg(any(test, feature = "testing"))]
        {
            if self.header.is_none() {
                self.header = Some(Header {
                    hash: Hash::default(),
                    time: DateTimeUtc::now(),
                    next_validators_hash: Hash::default(),
                });
            }
        }

        let state = BlockStateWrite {
            merkle_tree_stores: self.block.tree.stores(),
            header: self.header.as_ref(),
            hash: &self.block.hash,
            height: self.block.height,
            time: self
                .header
                .as_ref()
                .expect("Must have a block header on commit")
                .time,
            epoch: self.block.epoch,
            results: &self.block.results,
            pred_epochs: &self.block.pred_epochs,
            next_epoch_min_start_height: self.next_epoch_min_start_height,
            next_epoch_min_start_time: self.next_epoch_min_start_time,
            update_epoch_blocks_delay: self.update_epoch_blocks_delay,
            address_gen: &self.address_gen,
            #[cfg(feature = "ferveo-tpke")]
            tx_queue: &self.tx_queue,
            ethereum_height: self.ethereum_height.as_ref(),
            eth_events_queue: &self.eth_events_queue,
        };
        self.db
            .add_block_to_batch(state, &mut batch, is_full_commit)?;
        let header = self
            .header
            .take()
            .expect("Must have a block header on commit");
        self.last_block = Some(LastBlock {
            height: self.block.height,
            hash: header.hash.into(),
            time: header.time,
        });
        self.last_epoch = self.block.epoch;
        if is_full_commit {
            // prune old merkle tree stores
            self.prune_merkle_tree_stores(&mut batch)?;
        }
        self.db.exec_batch(batch)
    }

    /// Find the root hash of the merkle tree
    pub fn merkle_root(&self) -> MerkleRoot {
        self.block.tree.root()
    }

    /// Check if the given key is present in storage. Returns the result and the
    /// gas cost.
    pub fn has_key(&self, key: &Key) -> Result<(bool, u64)> {
        Ok((
            self.block.tree.has_key(key)?,
            key.len() as u64 * STORAGE_ACCESS_GAS_PER_BYTE,
        ))
    }

    /// Returns a value from the specified subspace and the gas cost
    pub fn read(&self, key: &Key) -> Result<(Option<Vec<u8>>, u64)> {
        tracing::debug!("storage read key {}", key);
        let (present, gas) = self.has_key(key)?;
        if !present {
            return Ok((None, gas));
        }

        match self.db.read_subspace_val(key)? {
            Some(v) => {
                let gas =
                    (key.len() + v.len()) as u64 * STORAGE_ACCESS_GAS_PER_BYTE;
                Ok((Some(v), gas))
            }
            None => Ok((None, key.len() as u64 * STORAGE_ACCESS_GAS_PER_BYTE)),
        }
    }

    /// Returns a value from the specified subspace at the given height and the
    /// gas cost
    pub fn read_with_height(
        &self,
        key: &Key,
        height: BlockHeight,
    ) -> Result<(Option<Vec<u8>>, u64)> {
        if height >= self.get_last_block_height() {
            self.read(key)
        } else {
            match self.db.read_subspace_val_with_height(
                key,
                height,
                self.get_last_block_height(),
            )? {
                Some(v) => {
                    let gas = (key.len() + v.len()) as u64
                        * STORAGE_ACCESS_GAS_PER_BYTE;
                    Ok((Some(v), gas))
                }
                None => {
                    Ok((None, key.len() as u64 * STORAGE_ACCESS_GAS_PER_BYTE))
                }
            }
        }
    }

    /// WARNING: This only works for values that have been committed to DB.
    /// To be able to see values written or deleted, but not yet committed,
    /// use the `StorageWithWriteLog`.
    ///
    /// Returns a prefix iterator, ordered by storage keys, and the gas cost.
    pub fn iter_prefix(
        &self,
        prefix: &Key,
    ) -> (<D as DBIter<'_>>::PrefixIter, u64) {
<<<<<<< HEAD
        (
            self.db.iter_optional_prefix(Some(prefix)),
            prefix.len() as u64 * STORAGE_ACCESS_GAS_PER_BYTE,
        )
=======
        (self.db.iter_prefix(Some(prefix)), prefix.len() as _)
>>>>>>> b6714b5e
    }

    /// Returns a prefix iterator and the gas cost
    pub fn iter_results(&self) -> (<D as DBIter<'_>>::PrefixIter, u64) {
        (self.db.iter_results(), 0)
    }

    /// Write a value to the specified subspace and returns the gas cost and the
    /// size difference
    pub fn write(
        &mut self,
        key: &Key,
        value: impl AsRef<[u8]>,
    ) -> Result<(u64, i64)> {
        // Note that this method is the same as `StorageWrite::write_bytes`,
        // but with gas and storage bytes len diff accounting
        tracing::debug!("storage write key {}", key,);
        let value = value.as_ref();
        if is_pending_transfer_key(key) {
            // The tree of the bright pool stores the current height for the
            // pending transfer
            let height =
                self.block.height.try_to_vec().expect("Encoding failed");
            self.block.tree.update(key, height)?;
        } else {
            self.block.tree.update(key, value)?;
        }

        let len = value.len();
        let gas = (key.len() + len) as u64 * STORAGE_WRITE_GAS_PER_BYTE;
        let size_diff =
            self.db.write_subspace_val(self.block.height, key, value)?;
        Ok((gas, size_diff))
    }

    /// Delete the specified subspace and returns the gas cost and the size
    /// difference
    pub fn delete(&mut self, key: &Key) -> Result<(u64, i64)> {
        // Note that this method is the same as `StorageWrite::delete`,
        // but with gas and storage bytes len diff accounting
        let mut deleted_bytes_len = 0;
        if self.has_key(key)?.0 {
            self.block.tree.delete(key)?;
            deleted_bytes_len =
                self.db.delete_subspace_val(self.block.height, key)?;
        }
        let gas = (key.len() + deleted_bytes_len as usize) as u64
            * STORAGE_WRITE_GAS_PER_BYTE;
        Ok((gas, deleted_bytes_len))
    }

    /// Set the block header.
    /// The header is not in the Merkle tree as it's tracked by Tendermint.
    /// Hence, we don't update the tree when this is set.
    pub fn set_header(&mut self, header: Header) -> Result<()> {
        self.header = Some(header);
        Ok(())
    }

    /// Block data is in the Merkle tree as it's tracked by Tendermint in the
    /// block header. Hence, we don't update the tree when this is set.
    pub fn begin_block(
        &mut self,
        hash: BlockHash,
        height: BlockHeight,
    ) -> Result<()> {
        self.block.hash = hash;
        self.block.height = height;
        Ok(())
    }

    /// Get the hash of a validity predicate for the given account address and
    /// the gas cost for reading it.
    pub fn validity_predicate(
        &self,
        addr: &Address,
    ) -> Result<(Option<Hash>, u64)> {
        let key = if let Address::Implicit(_) = addr {
            parameters::storage::get_implicit_vp_key()
        } else {
            Key::validity_predicate(addr)
        };
        match self.read(&key)? {
            (Some(value), gas) => {
                let vp_code_hash = Hash::try_from(&value[..])
                    .map_err(Error::InvalidCodeHash)?;
                Ok((Some(vp_code_hash), gas))
            }
            (None, gas) => Ok((None, gas)),
        }
    }

    #[allow(dead_code)]
    /// Check if the given address exists on chain and return the gas cost.
    pub fn exists(&self, addr: &Address) -> Result<(bool, u64)> {
        let key = Key::validity_predicate(addr);
        self.has_key(&key)
    }

    /// Get the chain ID as a raw string
    pub fn get_chain_id(&self) -> (String, u64) {
        (
            self.chain_id.to_string(),
            CHAIN_ID_LENGTH as u64 * STORAGE_ACCESS_GAS_PER_BYTE,
        )
    }

    /// Get the block height
    pub fn get_block_height(&self) -> (BlockHeight, u64) {
        (self.block.height, STORAGE_ACCESS_GAS_PER_BYTE)
    }

    /// Get the block hash
    pub fn get_block_hash(&self) -> (BlockHash, u64) {
        (
            self.block.hash.clone(),
            BLOCK_HASH_LENGTH as u64 * STORAGE_ACCESS_GAS_PER_BYTE,
        )
    }

    /// Get the Merkle tree with stores and diffs in the DB
    /// Use `self.block.tree` if you want that of the current block height
    pub fn get_merkle_tree(
        &self,
        height: BlockHeight,
    ) -> Result<MerkleTree<H>> {
        let (stored_height, stores) = self
            .db
            .read_merkle_tree_stores(height)?
            .ok_or(Error::NoMerkleTree { height })?;
        // Restore the tree state with diffs
        let mut tree = MerkleTree::<H>::new(stores).expect("invalid stores");
        let mut target_height = stored_height;
        while target_height < height {
            target_height = target_height.next_height();
            let mut old_diff_iter = self.db.iter_old_diffs(target_height);
            let mut new_diff_iter = self.db.iter_new_diffs(target_height);

            let mut old_diff = old_diff_iter.next();
            let mut new_diff = new_diff_iter.next();
            loop {
                match (&old_diff, &new_diff) {
                    (Some(old), Some(new)) => {
                        let old_key = Key::parse(old.0.clone())
                            .expect("the key should be parsable");
                        let new_key = Key::parse(new.0.clone())
                            .expect("the key should be parsable");
                        // compare keys as String
                        match old.0.cmp(&new.0) {
                            Ordering::Equal => {
                                // the value was updated
                                tree.update(
                                    &new_key,
                                    if is_pending_transfer_key(&new_key) {
                                        target_height.try_to_vec().expect(
                                            "Serialization should never fail",
                                        )
                                    } else {
                                        new.1.clone()
                                    },
                                )?;
                                old_diff = old_diff_iter.next();
                                new_diff = new_diff_iter.next();
                            }
                            Ordering::Less => {
                                // the value was deleted
                                tree.delete(&old_key)?;
                                old_diff = old_diff_iter.next();
                            }
                            Ordering::Greater => {
                                // the value was inserted
                                tree.update(
                                    &new_key,
                                    if is_pending_transfer_key(&new_key) {
                                        target_height.try_to_vec().expect(
                                            "Serialization should never fail",
                                        )
                                    } else {
                                        new.1.clone()
                                    },
                                )?;
                                new_diff = new_diff_iter.next();
                            }
                        }
                    }
                    (Some(old), None) => {
                        // the value was deleted
                        let key = Key::parse(old.0.clone())
                            .expect("the key should be parsable");
                        tree.delete(&key)?;
                        old_diff = old_diff_iter.next();
                    }
                    (None, Some(new)) => {
                        // the value was inserted
                        let key = Key::parse(new.0.clone())
                            .expect("the key should be parsable");
                        tree.update(
                            &key,
                            if is_pending_transfer_key(&key) {
                                target_height
                                    .try_to_vec()
                                    .expect("Serialization should never fail")
                            } else {
                                new.1.clone()
                            },
                        )?;
                        new_diff = new_diff_iter.next();
                    }
                    (None, None) => break,
                }
            }
        }
        Ok(tree)
    }

    /// Get a Tendermint-compatible existence proof.
    ///
    /// Proofs from the Ethereum bridge pool are not
    /// Tendermint-compatible. Requesting for a key
    /// belonging to the bridge pool will cause this
    /// method to error.
    #[cfg(any(feature = "tendermint", feature = "tendermint-abcipp"))]
    pub fn get_existence_proof(
        &self,
        key: &Key,
        value: merkle_tree::StorageBytes,
        height: BlockHeight,
    ) -> Result<Proof> {
        use std::array;

        if height > self.get_last_block_height() {
            if let MembershipProof::ICS23(proof) = self
                .block
                .tree
                .get_sub_tree_existence_proof(array::from_ref(key), vec![value])
                .map_err(Error::MerkleTreeError)?
            {
                self.block
                    .tree
                    .get_sub_tree_proof(key, proof)
                    .map(Into::into)
                    .map_err(Error::MerkleTreeError)
            } else {
                Err(Error::MerkleTreeError(MerkleTreeError::TendermintProof))
            }
        } else {
            let tree = self.get_merkle_tree(height)?;
            if let MembershipProof::ICS23(proof) = tree
                .get_sub_tree_existence_proof(array::from_ref(key), vec![value])
                .map_err(Error::MerkleTreeError)?
            {
                tree.get_sub_tree_proof(key, proof)
                    .map(Into::into)
                    .map_err(Error::MerkleTreeError)
            } else {
                Err(Error::MerkleTreeError(MerkleTreeError::TendermintProof))
            }
        }
    }

    /// Get the non-existence proof
    pub fn get_non_existence_proof(
        &self,
        key: &Key,
        height: BlockHeight,
    ) -> Result<Proof> {
        if height > self.get_last_block_height() {
            Err(Error::Temporary {
                error: format!(
                    "The block at the height {} hasn't committed yet",
                    height,
                ),
            })
        } else {
            self.get_merkle_tree(height)?
                .get_non_existence_proof(key)
                .map(Into::into)
                .map_err(Error::MerkleTreeError)
        }
    }

    /// Get the current (yet to be committed) block epoch
    pub fn get_current_epoch(&self) -> (Epoch, u64) {
        (self.block.epoch, STORAGE_ACCESS_GAS_PER_BYTE)
    }

    /// Get the epoch of the last committed block
    pub fn get_last_epoch(&self) -> (Epoch, u64) {
        (self.last_epoch, STORAGE_ACCESS_GAS_PER_BYTE)
    }

    /// Initialize the first epoch. The first epoch begins at genesis time.
    pub fn init_genesis_epoch(
        &mut self,
        initial_height: BlockHeight,
        genesis_time: DateTimeUtc,
        parameters: &Parameters,
    ) -> Result<()> {
        let EpochDuration {
            min_num_of_blocks,
            min_duration,
        } = parameters.epoch_duration;
        self.next_epoch_min_start_height = initial_height + min_num_of_blocks;
        self.next_epoch_min_start_time = genesis_time + min_duration;
        self.update_epoch_in_merkle_tree()
    }

    /// Get the block header
    pub fn get_block_header(
        &self,
        height: Option<BlockHeight>,
    ) -> Result<(Option<Header>, u64)> {
        match height {
            Some(h) if h == self.get_block_height().0 => {
                Ok((self.header.clone(), STORAGE_ACCESS_GAS_PER_BYTE))
            }
            Some(h) => match self.db.read_block_header(h)? {
                Some(header) => {
                    let gas = header.encoded_len() as u64
                        * STORAGE_ACCESS_GAS_PER_BYTE;
                    Ok((Some(header), gas))
                }
                None => Ok((None, STORAGE_ACCESS_GAS_PER_BYTE)),
            },
            None => Ok((self.header.clone(), STORAGE_ACCESS_GAS_PER_BYTE)),
        }
    }

    /// Get the timestamp of the last committed block, or the current timestamp
    /// if no blocks have been produced yet
    pub fn get_last_block_timestamp(&self) -> Result<DateTimeUtc> {
        let last_block_height = self.get_block_height().0;

        Ok(self
            .db
            .read_block_header(last_block_height)?
            .map_or_else(DateTimeUtc::now, |header| header.time))
    }

    /// Get the current conversions
    pub fn get_conversion_state(&self) -> &ConversionState {
        &self.conversion_state
    }

    /// Update the merkle tree with epoch data
    fn update_epoch_in_merkle_tree(&mut self) -> Result<()> {
        let key_prefix: Key =
            Address::Internal(InternalAddress::PoS).to_db_key().into();

        let key = key_prefix
            .push(&"epoch_start_height".to_string())
            .map_err(Error::KeyError)?;
        self.block
            .tree
            .update(&key, types::encode(&self.next_epoch_min_start_height))?;

        let key = key_prefix
            .push(&"epoch_start_time".to_string())
            .map_err(Error::KeyError)?;
        self.block
            .tree
            .update(&key, types::encode(&self.next_epoch_min_start_time))?;

        let key = key_prefix
            .push(&"current_epoch".to_string())
            .map_err(Error::KeyError)?;
        self.block
            .tree
            .update(&key, types::encode(&self.block.epoch))?;

        Ok(())
    }

    /// Start write batch.
    pub fn batch() -> D::WriteBatch {
        D::batch()
    }

    /// Execute write batch.
    pub fn exec_batch(&mut self, batch: D::WriteBatch) -> Result<()> {
        self.db.exec_batch(batch)
    }

    /// Batch write the value with the given height and account subspace key to
    /// the DB. Returns the size difference from previous value, if any, or
    /// the size of the value otherwise.
    pub fn batch_write_subspace_val(
        &mut self,
        batch: &mut D::WriteBatch,
        key: &Key,
        value: impl AsRef<[u8]>,
    ) -> Result<i64> {
        let value = value.as_ref();
        if is_pending_transfer_key(key) {
            // The tree of the bright pool stores the current height for the
            // pending transfer
            let height =
                self.block.height.try_to_vec().expect("Encoding failed");
            self.block.tree.update(key, height)?;
        } else {
            self.block.tree.update(key, value)?;
        }
        self.db
            .batch_write_subspace_val(batch, self.block.height, key, value)
    }

    /// Batch delete the value with the given height and account subspace key
    /// from the DB. Returns the size of the removed value, if any, 0 if no
    /// previous value was found.
    pub fn batch_delete_subspace_val(
        &mut self,
        batch: &mut D::WriteBatch,
        key: &Key,
    ) -> Result<i64> {
        self.block.tree.delete(key)?;
        self.db
            .batch_delete_subspace_val(batch, self.block.height, key)
    }

    // Prune merkle tree stores. Use after updating self.block.height in the
    // commit.
    fn prune_merkle_tree_stores(
        &mut self,
        batch: &mut D::WriteBatch,
    ) -> Result<()> {
        if let Some(limit) = self.storage_read_past_height_limit {
            if self.get_last_block_height().0 <= limit {
                return Ok(());
            }

            let min_height = (self.get_last_block_height().0 - limit).into();
            if let Some(epoch) = self.block.pred_epochs.get_epoch(min_height) {
                if epoch.0 == 0 {
                    return Ok(());
                } else {
                    // get the start height of the previous epoch because the
                    // Merkle tree stores at the starting
                    // height of the epoch would be used
                    // to restore stores at a height (> min_height) in the epoch
                    self.db.prune_merkle_tree_stores(
                        batch,
                        epoch.prev(),
                        &self.block.pred_epochs,
                    )?;
                }
            }
        }
        Ok(())
    }

    /// Get the height of the last committed block or 0 if no block has been
    /// committed yet. The first block is at height 1.
    pub fn get_last_block_height(&self) -> BlockHeight {
        self.last_block
            .as_ref()
            .map(|b| b.height)
            .unwrap_or_default()
    }
}

impl From<MerkleTreeError> for Error {
    fn from(error: MerkleTreeError) -> Self {
        Self::MerkleTreeError(error)
    }
}

/// Helpers for testing components that depend on storage
#[cfg(any(test, feature = "testing"))]
pub mod testing {
    use super::mockdb::MockDB;
    use super::*;
    use crate::ledger::storage::traits::Sha256Hasher;
    use crate::types::address;

    /// `WlStorage` with a mock DB for testing
    pub type TestWlStorage = WlStorage<MockDB, Sha256Hasher>;

    /// Storage with a mock DB for testing.
    ///
    /// Prefer to use [`TestWlStorage`], which implements
    /// `storage_api::StorageRead + StorageWrite` with properly working
    /// `prefix_iter`.
    pub type TestStorage = Storage<MockDB, Sha256Hasher>;

    impl Default for TestStorage {
        fn default() -> Self {
            let chain_id = ChainId::default();
            let tree = MerkleTree::default();
            let block = BlockStorage {
                tree,
                hash: BlockHash::default(),
                height: BlockHeight::default(),
                epoch: Epoch::default(),
                pred_epochs: Epochs::default(),
                results: BlockResults::default(),
            };
            Self {
                db: MockDB::default(),
                chain_id,
                block,
                header: None,
                last_block: None,
                last_epoch: Epoch::default(),
                next_epoch_min_start_height: BlockHeight::default(),
                next_epoch_min_start_time: DateTimeUtc::now(),
                address_gen: EstablishedAddressGen::new(
                    "Test address generator seed",
                ),
                update_epoch_blocks_delay: None,
                tx_index: TxIndex::default(),
                conversion_state: ConversionState::default(),
                #[cfg(feature = "ferveo-tpke")]
                tx_queue: TxQueue::default(),
                native_token: address::nam(),
                ethereum_height: None,
                eth_events_queue: EthEventsQueue::default(),
                storage_read_past_height_limit: Some(1000),
            }
        }
    }

    #[allow(clippy::derivable_impls)]
    impl Default for TestWlStorage {
        fn default() -> Self {
            Self {
                write_log: Default::default(),
                storage: Default::default(),
            }
        }
    }
}

#[cfg(test)]
mod tests {
    use std::collections::BTreeMap;

    use chrono::{TimeZone, Utc};
    use proptest::prelude::*;
    use proptest::test_runner::Config;

    use super::testing::*;
    use super::*;
    use crate::ledger::parameters::{self, Parameters};
    use crate::types::dec::Dec;
    use crate::types::time::{self, Duration};

    prop_compose! {
        /// Setup test input data with arbitrary epoch duration, epoch start
        /// height and time, and a block height and time that are greater than
        /// the epoch start height and time, and the change to be applied to
        /// the epoch duration parameters.
        fn arb_and_epoch_duration_start_and_block()
        (
            start_height in 0..1000_u64,
            start_time in 0..10000_i64,
            min_num_of_blocks in 1..10_u64,
            min_duration in 1..100_i64,
            max_expected_time_per_block in 1..100_i64,
        )
        (
            min_num_of_blocks in Just(min_num_of_blocks),
            min_duration in Just(min_duration),
            max_expected_time_per_block in Just(max_expected_time_per_block),
            start_height in Just(start_height),
            start_time in Just(start_time),
            block_height in start_height + 1..(start_height + 2 * min_num_of_blocks),
            block_time in start_time + 1..(start_time + 2 * min_duration),
            // Delta will be applied on the `min_num_of_blocks` parameter
            min_blocks_delta in -(min_num_of_blocks as i64 - 1)..5,
            // Delta will be applied on the `min_duration` parameter
            min_duration_delta in -(min_duration - 1)..50,
            // Delta will be applied on the `max_expected_time_per_block` parameter
            max_time_per_block_delta in -(max_expected_time_per_block - 1)..50,
        ) -> (EpochDuration, i64, BlockHeight, DateTimeUtc, BlockHeight, DateTimeUtc,
                i64, i64, i64) {
            let epoch_duration = EpochDuration {
                min_num_of_blocks,
                min_duration: Duration::seconds(min_duration).into(),
            };
            (epoch_duration, max_expected_time_per_block,
                BlockHeight(start_height), Utc.timestamp_opt(start_time, 0).single().expect("expected valid timestamp").into(),
                BlockHeight(block_height), Utc.timestamp_opt(block_time, 0).single().expect("expected valid timestamp").into(),
                min_blocks_delta, min_duration_delta, max_time_per_block_delta)
        }
    }

    proptest! {
        #![proptest_config(Config {
            cases: 10,
            .. Config::default()
        })]
        /// Test that:
        /// 1. When the minimum blocks have been created since the epoch
        ///    start height and minimum time passed since the epoch start time,
        ///    a new epoch must start.
        /// 2. When the epoch duration parameters change, the current epoch's
        ///    duration doesn't change, but the next one does.
        #[test]
        fn update_epoch_after_its_duration(
            (epoch_duration, max_expected_time_per_block, start_height, start_time, block_height, block_time,
            min_blocks_delta, min_duration_delta, max_time_per_block_delta)
            in arb_and_epoch_duration_start_and_block())
        {
            let mut wl_storage =
            TestWlStorage {
                storage: TestStorage {
                    next_epoch_min_start_height:
                        start_height + epoch_duration.min_num_of_blocks,
                    next_epoch_min_start_time:
                        start_time + epoch_duration.min_duration,
                    ..Default::default()
                },
                ..Default::default()
            };
            let mut parameters = Parameters {
                max_proposal_bytes: Default::default(),
                max_block_gas: 0,
                epoch_duration: epoch_duration.clone(),
                max_expected_time_per_block: Duration::seconds(max_expected_time_per_block).into(),
                vp_whitelist: vec![],
                tx_whitelist: vec![],
                implicit_vp_code_hash: Hash::zero(),
                epochs_per_year: 100,
                pos_gain_p: Dec::new(1,1).expect("Cannot fail"),
                pos_gain_d: Dec::new(1,1).expect("Cannot fail"),
                staked_ratio: Dec::new(1,1).expect("Cannot fail"),
                pos_inflation_amount: token::Amount::zero(),
                #[cfg(not(feature = "mainnet"))]
                faucet_account: None,
                fee_unshielding_gas_limit: 1000000,
                fee_unshielding_descriptions_limit: 15,
                gas_cost: BTreeMap::default(),
                gas_table: BTreeMap::default()
            };
            parameters.init_storage(&mut wl_storage).unwrap();

            let epoch_before = wl_storage.storage.last_epoch;
            assert_eq!(epoch_before, wl_storage.storage.block.epoch);

            // Try to apply the epoch update
            wl_storage.update_epoch(block_height, block_time).unwrap();

            // Test for 1.
            if block_height.0 - start_height.0
                >= epoch_duration.min_num_of_blocks
                && time::duration_passed(
                    block_time,
                    start_time,
                    epoch_duration.min_duration,
                )
            {
                // Update will now be enqueued for 2 blocks in the future
                assert_eq!(wl_storage.storage.block.epoch, epoch_before);
                assert_eq!(wl_storage.storage.update_epoch_blocks_delay, Some(2));

                let block_height = block_height + 1;
                let block_time = block_time + Duration::seconds(1);
                wl_storage.update_epoch(block_height, block_time).unwrap();
                assert_eq!(wl_storage.storage.block.epoch, epoch_before);
                assert_eq!(wl_storage.storage.update_epoch_blocks_delay, Some(1));

                let block_height = block_height + 1;
                let block_time = block_time + Duration::seconds(1);
                wl_storage.update_epoch(block_height, block_time).unwrap();
                assert_eq!(wl_storage.storage.block.epoch, epoch_before.next());
                assert!(wl_storage.storage.update_epoch_blocks_delay.is_none());

                assert_eq!(wl_storage.storage.next_epoch_min_start_height,
                    block_height + epoch_duration.min_num_of_blocks);
                assert_eq!(wl_storage.storage.next_epoch_min_start_time,
                    block_time + epoch_duration.min_duration);
                assert_eq!(
                    wl_storage.storage.block.pred_epochs.get_epoch(BlockHeight(block_height.0 - 1)),
                    Some(epoch_before));
                assert_eq!(
                    wl_storage.storage.block.pred_epochs.get_epoch(block_height),
                    Some(epoch_before.next()));
            } else {
                assert!(wl_storage.storage.update_epoch_blocks_delay.is_none());
                assert_eq!(wl_storage.storage.block.epoch, epoch_before);
                assert_eq!(
                    wl_storage.storage.block.pred_epochs.get_epoch(BlockHeight(block_height.0 - 1)),
                    Some(epoch_before));
                assert_eq!(
                    wl_storage.storage.block.pred_epochs.get_epoch(block_height),
                    Some(epoch_before));
            }
            // Last epoch should only change when the block is committed
            assert_eq!(wl_storage.storage.last_epoch, epoch_before);

            // Update the epoch duration parameters
            parameters.epoch_duration.min_num_of_blocks =
                (parameters.epoch_duration.min_num_of_blocks as i64 + min_blocks_delta) as u64;
            let min_duration: i64 = parameters.epoch_duration.min_duration.0 as _;
            parameters.epoch_duration.min_duration =
                Duration::seconds(min_duration + min_duration_delta).into();
            parameters.max_expected_time_per_block =
                Duration::seconds(max_expected_time_per_block + max_time_per_block_delta).into();
            parameters::update_max_expected_time_per_block_parameter(&mut wl_storage, &parameters.max_expected_time_per_block).unwrap();
            parameters::update_epoch_parameter(&mut wl_storage, &parameters.epoch_duration).unwrap();

            // Test for 2.
            let epoch_before = wl_storage.storage.block.epoch;
            let height_of_update = wl_storage.storage.next_epoch_min_start_height.0 ;
            let time_of_update = wl_storage.storage.next_epoch_min_start_time;
            let height_before_update = BlockHeight(height_of_update - 1);
            let height_of_update = BlockHeight(height_of_update);
            let time_before_update = time_of_update - Duration::seconds(1);

            // No update should happen before both epoch duration conditions are
            // satisfied
            wl_storage.update_epoch(height_before_update, time_before_update).unwrap();
            assert_eq!(wl_storage.storage.block.epoch, epoch_before);
            assert!(wl_storage.storage.update_epoch_blocks_delay.is_none());
            wl_storage.update_epoch(height_of_update, time_before_update).unwrap();
            assert_eq!(wl_storage.storage.block.epoch, epoch_before);
            assert!(wl_storage.storage.update_epoch_blocks_delay.is_none());
            wl_storage.update_epoch(height_before_update, time_of_update).unwrap();
            assert_eq!(wl_storage.storage.block.epoch, epoch_before);
            assert!(wl_storage.storage.update_epoch_blocks_delay.is_none());

            // Update should be enqueued for 2 blocks in the future starting at or after this height and time
            wl_storage.update_epoch(height_of_update, time_of_update).unwrap();
            assert_eq!(wl_storage.storage.block.epoch, epoch_before);
            assert_eq!(wl_storage.storage.update_epoch_blocks_delay, Some(2));

            // Increment the block height and time to simulate new blocks now
            let height_of_update = height_of_update + 1;
            let time_of_update = time_of_update + Duration::seconds(1);
            wl_storage.update_epoch(height_of_update, time_of_update).unwrap();
            assert_eq!(wl_storage.storage.block.epoch, epoch_before);
            assert_eq!(wl_storage.storage.update_epoch_blocks_delay, Some(1));

            let height_of_update = height_of_update + 1;
            let time_of_update = time_of_update + Duration::seconds(1);
            wl_storage.update_epoch(height_of_update, time_of_update).unwrap();
            assert_eq!(wl_storage.storage.block.epoch, epoch_before.next());
            assert!(wl_storage.storage.update_epoch_blocks_delay.is_none());
            // The next epoch's minimum duration should change
            assert_eq!(wl_storage.storage.next_epoch_min_start_height,
                height_of_update + parameters.epoch_duration.min_num_of_blocks);
            assert_eq!(wl_storage.storage.next_epoch_min_start_time,
                time_of_update + parameters.epoch_duration.min_duration);

            // Increment the block height and time once more to make sure things reset
            let height_of_update = height_of_update + 1;
            let time_of_update = time_of_update + Duration::seconds(1);
            wl_storage.update_epoch(height_of_update, time_of_update).unwrap();
            assert_eq!(wl_storage.storage.block.epoch, epoch_before.next());
        }
    }
}<|MERGE_RESOLUTION|>--- conflicted
+++ resolved
@@ -27,14 +27,10 @@
 #[cfg(feature = "wasm-runtime")]
 pub use self::masp_conversions::update_allowed_conversions;
 pub use self::masp_conversions::{encode_asset_type, ConversionState};
-<<<<<<< HEAD
+use crate::ledger::eth_bridge::storage::bridge_pool::is_pending_transfer_key;
 use crate::ledger::gas::{
     STORAGE_ACCESS_GAS_PER_BYTE, STORAGE_WRITE_GAS_PER_BYTE,
 };
-=======
-use crate::ledger::eth_bridge::storage::bridge_pool::is_pending_transfer_key;
-use crate::ledger::gas::MIN_STORAGE_GAS;
->>>>>>> b6714b5e
 use crate::ledger::parameters::{self, EpochDuration, Parameters};
 use crate::ledger::storage::merkle_tree::{
     Error as MerkleTreeError, MerkleRoot,
@@ -625,14 +621,10 @@
         &self,
         prefix: &Key,
     ) -> (<D as DBIter<'_>>::PrefixIter, u64) {
-<<<<<<< HEAD
         (
-            self.db.iter_optional_prefix(Some(prefix)),
+            self.db.iter_prefix(Some(prefix)),
             prefix.len() as u64 * STORAGE_ACCESS_GAS_PER_BYTE,
         )
-=======
-        (self.db.iter_prefix(Some(prefix)), prefix.len() as _)
->>>>>>> b6714b5e
     }
 
     /// Returns a prefix iterator and the gas cost
