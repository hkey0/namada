--- conflicted
+++ resolved
@@ -48,16 +48,14 @@
 use once_cell::unsync::Lazy;
 use parameters::PosParams;
 use rewards::PosRewardsCalculator;
-<<<<<<< HEAD
 use storage::{
     bonds_for_source_prefix, bonds_prefix, consensus_keys_key,
     get_validator_address_from_bond, into_tm_voting_power, is_bond_key,
     is_unbond_key, is_validator_slashes_key, last_block_proposer_key,
-    num_consensus_validators_key, params_key, slashes_prefix,
-    unbonds_for_source_prefix, unbonds_prefix, validator_address_raw_hash_key,
-    validator_max_commission_rate_change_key, BondDetails,
-    BondsAndUnbondsDetail, BondsAndUnbondsDetails, ReverseOrdTokenAmount,
-    RewardsAccumulator, UnbondDetails,
+    params_key, slashes_prefix, unbonds_for_source_prefix, unbonds_prefix,
+    validator_address_raw_hash_key, validator_max_commission_rate_change_key,
+    BondDetails, BondsAndUnbondsDetail, BondsAndUnbondsDetails,
+    ReverseOrdTokenAmount, RewardsAccumulator, UnbondDetails,
 };
 use thiserror::Error;
 use types::{
@@ -68,30 +66,11 @@
     ValidatorDeltas, ValidatorPositionAddresses, ValidatorSetPositions,
     ValidatorSetUpdate, ValidatorState, ValidatorStates, VoteInfo,
     WeightedValidator,
-=======
-use rust_decimal::Decimal;
-use rust_decimal_macros::dec;
-use storage::{
-    bonds_for_source_prefix, bonds_prefix, consensus_keys_key,
-    decimal_mult_amount, get_validator_address_from_bond, into_tm_voting_power,
-    is_bond_key, is_unbond_key, is_validator_slashes_key,
-    last_block_proposer_key, mult_change_to_amount, params_key, slashes_prefix,
-    unbonds_for_source_prefix, unbonds_prefix, validator_address_raw_hash_key,
-    validator_last_slash_key, validator_max_commission_rate_change_key,
-    BondDetails, BondsAndUnbondsDetail, BondsAndUnbondsDetails,
-    ReverseOrdTokenAmount, RewardsAccumulator, SlashedAmount, UnbondDetails,
-    ValidatorUnbondRecords,
 };
-use thiserror::Error;
-use types::{
-    decimal_mult_i128, BelowCapacityValidatorSet, BelowCapacityValidatorSets,
-    BondId, Bonds, CommissionRates, ConsensusValidator, ConsensusValidatorSet,
-    ConsensusValidatorSets, EpochedSlashes, GenesisValidator, Position,
-    RewardsProducts, Slash, SlashType, Slashes, TotalDeltas, Unbonds,
-    ValidatorAddresses, ValidatorConsensusKeys, ValidatorDeltas,
-    ValidatorPositionAddresses, ValidatorSetPositions, ValidatorSetUpdate,
-    ValidatorState, ValidatorStates, VoteInfo, WeightedValidator,
->>>>>>> a5bad396
+
+use crate::storage::{
+    validator_last_slash_key, EpochedSlashes, SlashedAmount,
+    ValidatorAddresses, ValidatorUnbondRecords,
 };
 
 /// Address of the PoS account implemented as a native VP
@@ -887,14 +866,10 @@
     S: StorageRead + StorageWrite,
 {
     let amount = amount.change();
-<<<<<<< HEAD
     tracing::debug!(
         "Bonding token amount {} at epoch {current_epoch}",
         amount.to_string_native()
     );
-=======
-    tracing::debug!("Bonding token amount {amount} at epoch {current_epoch}.");
->>>>>>> a5bad396
     let params = read_pos_params(storage)?;
     let pipeline_epoch = current_epoch + params.pipeline_len;
     if let Some(source) = source {
@@ -932,7 +907,7 @@
         let delta = bond_handle
             .get_delta_val(storage, ep, &params)?
             .unwrap_or_default();
-        if delta != 0 {
+        if !delta.is_zero() {
             tracing::debug!("bond ∆ at epoch {}: {}", ep, delta);
         }
     }
@@ -942,14 +917,6 @@
     let cur_remain = bond_handle
         .get_delta_val(storage, current_epoch + offset, &params)?
         .unwrap_or_default();
-<<<<<<< HEAD
-    tracing::debug!(
-        "Bond remain at offset epoch {}: {}",
-        current_epoch + offset,
-        token::Amount::from(cur_remain).to_string_native()
-    );
-=======
->>>>>>> a5bad396
     bond_handle.set(storage, cur_remain + amount, current_epoch, offset)?;
     let cur_remain_global = global_bond_handle
         .get_delta_val(storage, current_epoch + offset, &params)?
@@ -966,7 +933,7 @@
         let delta = bond_handle
             .get_delta_val(storage, ep, &params)?
             .unwrap_or_default();
-        if delta != 0 {
+        if !delta.is_zero() {
             tracing::debug!("bond ∆ at epoch {}: {}", ep, delta);
         }
     }
@@ -1572,15 +1539,6 @@
     );
     let params = read_pos_params(storage)?;
     let pipeline_epoch = current_epoch + params.pipeline_len;
-<<<<<<< HEAD
-    tracing::debug!(
-        "Current validator stake at pipeline: {}",
-        read_validator_stake(storage, &params, validator, pipeline_epoch)?
-            .unwrap_or_default()
-            .to_string_native()
-    );
-=======
->>>>>>> a5bad396
 
     // Make sure source is not some other validator
     if let Some(source) = source {
@@ -1623,7 +1581,7 @@
         let delta = bonds_handle
             .get_delta_val(storage, ep, &params)?
             .unwrap_or_default();
-        if delta != 0 {
+        if !delta.is_zero() {
             tracing::debug!("bond ∆ at epoch {}: {}", ep, delta);
         }
     }
@@ -1738,7 +1696,7 @@
         let delta = bonds_handle
             .get_delta_val(storage, ep, &params)?
             .unwrap_or_default();
-        if delta != 0 {
+        if !delta.is_zero() {
             tracing::debug!("bond ∆ at epoch {}: {}", ep, delta);
         }
     }
@@ -1792,7 +1750,7 @@
 fn get_slashed_amount(
     params: &PosParams,
     amount: token::Amount,
-    slashes: &BTreeMap<Epoch, Decimal>,
+    slashes: &BTreeMap<Epoch, Dec>,
 ) -> storage_api::Result<token::Change> {
     // println!("FN `get_slashed_amount`");
 
@@ -1823,7 +1781,7 @@
             computed_amounts.remove(item.0);
         }
         computed_amounts.push(SlashedAmount {
-            amount: decimal_mult_amount(*slash_rate, updated_amount),
+            amount: *slash_rate * updated_amount,
             epoch: *infraction_epoch,
         });
     }
@@ -1978,33 +1936,6 @@
             );
             continue;
         }
-<<<<<<< HEAD
-        for slash in slashes.iter(storage)? {
-            let Slash {
-                epoch,
-                block_height: _,
-                r#type: slash_type,
-            } = slash?;
-            if epoch > start_epoch
-                && epoch
-                    < withdraw_epoch
-                        .checked_sub(Epoch(params.unbonding_len))
-                        .unwrap_or_default()
-            {
-                let slash_rate = slash_type.get_slash_rate(&params);
-                let to_slash = slash_rate * amount;
-                slashed += to_slash;
-            }
-        }
-        withdrawable_amount += amount;
-        unbonds_to_remove.push((withdraw_epoch, start_epoch));
-    }
-    withdrawable_amount -= slashed;
-    tracing::debug!(
-        "Withdrawing total {}",
-        withdrawable_amount.to_string_native()
-    );
-=======
         let slashes_for_this_unbond = find_slashes_in_range(
             storage,
             start_epoch,
@@ -2019,14 +1950,14 @@
         let amount_after_slashing =
             get_slashed_amount(&params, amount, &slashes_for_this_unbond)?;
 
-        total_slashed +=
-            amount - token::Amount::from_change(amount_after_slashing);
-        withdrawable_amount +=
-            token::Amount::from_change(amount_after_slashing);
+        total_slashed += amount - token::Amount::from(amount_after_slashing);
+        withdrawable_amount += token::Amount::from(amount_after_slashing);
         unbonds_to_remove.push((withdraw_epoch, start_epoch));
     }
-    tracing::debug!("Withdrawing total {withdrawable_amount}");
->>>>>>> a5bad396
+    tracing::debug!(
+        "Withdrawing total {}",
+        withdrawable_amount.to_string_native()
+    );
 
     // Remove the unbond data from storage
     for (withdraw_epoch, start_epoch) in unbonds_to_remove {
@@ -2121,68 +2052,6 @@
     commission_handle.set(storage, new_rate, current_epoch, params.pipeline_len)
 }
 
-<<<<<<< HEAD
-/// apply a slash and write it to storage
-pub fn slash<S>(
-    storage: &mut S,
-    params: &PosParams,
-    current_epoch: Epoch,
-    evidence_epoch: Epoch,
-    evidence_block_height: impl Into<u64>,
-    slash_type: SlashType,
-    validator: &Address,
-) -> storage_api::Result<()>
-where
-    S: StorageRead + StorageWrite,
-{
-    let rate = slash_type.get_slash_rate(params);
-    let slash = Slash {
-        epoch: evidence_epoch,
-        block_height: evidence_block_height.into(),
-        r#type: slash_type,
-    };
-
-    let current_stake =
-        read_validator_stake(storage, params, validator, current_epoch)?
-            .unwrap_or_default();
-    let slashed_amount = rate * current_stake;
-    let token_change = -token::Change::from(slashed_amount);
-
-    // Update validator sets and deltas at the pipeline length
-    update_validator_set(
-        storage,
-        params,
-        validator,
-        token_change,
-        current_epoch,
-    )?;
-    update_validator_deltas(
-        storage,
-        params,
-        validator,
-        token_change,
-        current_epoch,
-    )?;
-    update_total_deltas(storage, params, token_change, current_epoch)?;
-
-    // Write the validator slash to storage
-    validator_slashes_handle(validator).push(storage, slash)?;
-
-    // Transfer the slashed tokens from PoS account to Slash Fund address
-    let staking_token = staking_token_address(storage);
-    transfer_tokens(
-        storage,
-        &staking_token,
-        slashed_amount,
-        &ADDRESS,
-        &SLASH_POOL_ADDRESS,
-    )?;
-
-    Ok(())
-}
-
-=======
->>>>>>> a5bad396
 /// Transfer tokens between accounts
 /// TODO: may want to move this into core crate
 pub fn transfer_tokens<S>(
@@ -2274,10 +2143,10 @@
     // TODO: review this logic carefully, apply rewards
     let slashes = find_validator_slashes(storage, &bond_id.validator)?;
     let slash_rates = slashes.into_iter().fold(
-        BTreeMap::<Epoch, Decimal>::new(),
+        BTreeMap::<Epoch, Dec>::new(),
         |mut map, slash| {
             let tot_rate = map.entry(slash.epoch).or_default();
-            *tot_rate = cmp::min(Decimal::ONE, *tot_rate + slash.rate);
+            *tot_rate = cmp::min(Dec::one(), *tot_rate + slash.rate);
             map
         },
     );
@@ -2292,27 +2161,18 @@
             continue;
         }
 
-        total += token::Amount::from_change(delta);
-        total_active += token::Amount::from_change(delta);
+        total += token::Amount::from(delta);
+        total_active += token::Amount::from(delta);
 
         for (slash_epoch, rate) in &slash_rates {
             if *slash_epoch < bond_epoch {
                 continue;
             }
-<<<<<<< HEAD
-            let current_slashed = slash_type.get_slash_rate(params) * delta;
-            let delta = token::Amount::from_change(delta - current_slashed);
-            total += delta;
-            if bond_epoch <= epoch {
-                total_active += delta;
-            }
-=======
             // TODO: think about truncation
-            let current_slashed = decimal_mult_i128(*rate, delta);
+            let current_slashed = *rate * delta;
             total_active
-                .checked_sub(token::Amount::from_change(current_slashed))
+                .checked_sub(token::Amount::from(current_slashed))
                 .unwrap_or_default();
->>>>>>> a5bad396
         }
     }
     Ok((total, total_active))
@@ -2884,12 +2744,7 @@
                     }
                     return Some(
                         acc.unwrap_or_default()
-<<<<<<< HEAD
-                            + slash.r#type.get_slash_rate(params)
-                                * token::Amount::from_change(change),
-=======
-                            + mult_change_to_amount(slash.rate, change),
->>>>>>> a5bad396
+                            + slash.rate * token::Amount::from_change(change),
                     );
                 }
                 acc
@@ -2939,14 +2794,7 @@
                     {
                         validator_slashes.push(slash.clone());
                     }
-                    return Some(
-                        acc.unwrap_or_default()
-<<<<<<< HEAD
-                            + slash.r#type.get_slash_rate(params) * amount,
-=======
-                            + decimal_mult_amount(slash.rate, amount),
->>>>>>> a5bad396
-                    );
+                    return Some(acc.unwrap_or_default() + slash.rate * amount);
                 }
                 acc
             });
@@ -3113,25 +2961,25 @@
     storage: &S,
     params: &PosParams,
     infraction_epoch: Epoch,
-) -> storage_api::Result<Decimal>
+) -> storage_api::Result<Dec>
 where
     S: StorageRead,
 {
     // println!("COMPUTING CUBIC SLASH RATE");
-    let mut sum_vp_fraction = Decimal::ZERO;
+    let mut sum_vp_fraction = Dec::zero();
     let (start_epoch, end_epoch) =
         params.cubic_slash_epoch_window(infraction_epoch);
 
     for epoch in Epoch::iter_bounds_inclusive(start_epoch, end_epoch) {
         let consensus_stake =
-            Decimal::from(get_total_consensus_stake(storage, epoch)?);
+            Dec::from(get_total_consensus_stake(storage, epoch)?);
         // println!("Consensus stake in epoch {}: {}", epoch, consensus_stake);
 
         let processing_epoch = epoch + params.slash_processing_epoch_offset();
         let slashes = enqueued_slashes_handle().at(&processing_epoch);
-        let infracting_stake = slashes
-            .iter(storage)?
-            .map(|res| {
+        let infracting_stake = slashes.iter(storage)?.fold(
+            Ok(Dec::zero()),
+            |acc: storage_api::Result<Dec>, res| {
                 let (
                     NestedSubKey::Data {
                         key: validator,
@@ -3145,16 +2993,20 @@
                         .unwrap_or_default();
                 // println!("Val {} stake: {}", &validator, validator_stake);
 
-                Ok(Decimal::from(validator_stake))
+                if let Ok(inner) = acc {
+                    Ok(inner + Dec::from(validator_stake))
+                } else {
+                    acc
+                }
                 // TODO: does something more complex need to be done
                 // here in the event some of these slashes correspond to
                 // the same validator?
-            })
-            .sum::<storage_api::Result<Decimal>>()?;
+            },
+        )?;
         sum_vp_fraction += infracting_stake / consensus_stake;
     }
     // println!("sum_vp_fraction: {}", sum_vp_fraction);
-    Ok(dec!(9) * sum_vp_fraction * sum_vp_fraction)
+    Ok(Dec::new(9, 0).unwrap() * sum_vp_fraction * sum_vp_fraction)
 }
 
 /// Record a slash for a misbehavior that has been received from Tendermint and
@@ -3184,7 +3036,7 @@
         epoch: evidence_epoch,
         block_height: evidence_block_height,
         r#type: slash_type,
-        rate: Decimal::ZERO, // Let the rate be 0 initially before processing
+        rate: Dec::zero(), // Let the rate be 0 initially before processing
     };
     // Need `+1` because we process at the beginning of a new epoch
     let processing_epoch =
@@ -3365,7 +3217,7 @@
         debug_assert_eq!(enqueued_slash.epoch, infraction_epoch);
 
         let slash_rate = cmp::min(
-            Decimal::ONE,
+            Dec::one(),
             cmp::max(
                 enqueued_slash.r#type.get_slash_rate(&params),
                 cubic_slash_rate,
@@ -3406,10 +3258,10 @@
             "Validator {} stake at infraction epoch {} = {}",
             &validator,
             infraction_epoch,
-            validator_stake_at_infraction
+            validator_stake_at_infraction.to_string_native()
         );
 
-        let mut total_rate = Decimal::ZERO;
+        let mut total_rate = Dec::zero();
 
         for enqueued_slash in &enqueued_slashes {
             // Add this slash to the list of validator's slashes in storage
@@ -3418,7 +3270,7 @@
 
             total_rate += enqueued_slash.rate;
         }
-        total_rate = cmp::min(Decimal::ONE, total_rate);
+        total_rate = cmp::min(Dec::one(), total_rate);
 
         // Find the total amount deducted from the deltas due to unbonds that
         // became active after the infraction epoch, accounting for slashes
@@ -3437,7 +3289,7 @@
                 let (start, unbond_amount) = unbond?;
                 tracing::debug!(
                     "UnbondRecord: amount = {}, start_epoch {}",
-                    &unbond_amount,
+                    unbond_amount.to_string_native(),
                     &start
                 );
                 if start > infraction_epoch {
@@ -3466,7 +3318,7 @@
                 tracing::debug!(
                     "Total unbonded (epoch {}) w slashing = {}",
                     epoch,
-                    total_unbonded
+                    total_unbonded.to_string_native()
                 );
             }
         }
@@ -3487,7 +3339,7 @@
                 let (start, unbond_amount) = unbond?;
                 tracing::debug!(
                     "UnbondRecord: amount = {}, start_epoch {}",
-                    &unbond_amount,
+                    unbond_amount.to_string_native(),
                     &start
                 );
                 if start > infraction_epoch {
@@ -3515,15 +3367,12 @@
                 tracing::debug!(
                     "Total unbonded (offset {}) w slashing = {}",
                     offset,
-                    total_unbonded
+                    total_unbonded.to_string_native()
                 );
             }
 
-            let this_slash = decimal_mult_amount(
-                total_rate,
-                validator_stake_at_infraction - total_unbonded,
-            )
-            .change();
+            let this_slash = total_rate
+                * (validator_stake_at_infraction - total_unbonded).change();
             // println!("This slash = {}", this_slash);
 
             let diff_slashed_amount = last_slash - this_slash;
@@ -3762,11 +3611,11 @@
     start: Epoch,
     end: Option<Epoch>,
     validator: &Address,
-) -> storage_api::Result<BTreeMap<Epoch, Decimal>>
+) -> storage_api::Result<BTreeMap<Epoch, Dec>>
 where
     S: StorageRead,
 {
-    let mut slashes = BTreeMap::<Epoch, Decimal>::new();
+    let mut slashes = BTreeMap::<Epoch, Dec>::new();
     for slash in validator_slashes_handle(validator).iter(storage)? {
         let slash = slash?;
         if start <= slash.epoch
@@ -3777,7 +3626,7 @@
             //     &slash.epoch, &slash.rate
             // );
             let cur_rate = slashes.entry(slash.epoch).or_default();
-            *cur_rate = cmp::min(*cur_rate + slash.rate, Decimal::ONE);
+            *cur_rate = cmp::min(*cur_rate + slash.rate, Dec::one());
         }
     }
     Ok(slashes)
