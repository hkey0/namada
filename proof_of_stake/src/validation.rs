--- conflicted
+++ resolved
@@ -53,15 +53,12 @@
     MissingNewValidatorConsensusKey(u64),
     #[error("Invalid validator consensus key update in epoch {0}")]
     InvalidValidatorConsensusKeyUpdate(u64),
-<<<<<<< HEAD
-=======
     #[error("Unexpectedly missing commission rate value for validator {0}")]
     ValidatorCommissionRateIsRequired(Address),
     #[error("Missing new validator commission rate in epoch {0}")]
     MissingNewValidatorCommissionRate(u64),
     #[error("Invalid validator commission rate update in epoch {0}")]
     InvalidValidatorCommissionRateUpdate(u64),
->>>>>>> 6b92f2ce
     #[error("Unexpectedly missing total deltas value for validator {0}")]
     MissingValidatorTotalDeltas(Address),
     #[error("The sum of total deltas for validator {0} are negative")]
@@ -829,16 +826,12 @@
                         has_max_commission_rate_change,
                     } = &new_validator;
                     // The new validator must have set all the required fields
-<<<<<<< HEAD
-                    if !(*has_state && *has_total_deltas && *has_voting_power) {
-=======
                     if !(*has_state
                         && *has_total_deltas
                         && *has_voting_power
                         && *has_commission_rate
                         && *has_max_commission_rate_change)
                     {
->>>>>>> 6b92f2ce
                         errors.push(Error::InvalidNewValidator(
                             address.clone(),
                             new_validator.clone(),
