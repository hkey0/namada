--- conflicted
+++ resolved
@@ -40,11 +40,7 @@
     bond_tokens, bonds_and_unbonds, consensus_validator_set_handle,
     copy_validator_sets_and_positions, find_validator_by_raw_hash,
     get_num_consensus_validators, init_genesis,
-<<<<<<< HEAD
-    insert_validator_into_validator_set, process_slashes,
-=======
     insert_validator_into_validator_set, is_validator, process_slashes,
->>>>>>> fdeaf23f
     read_below_capacity_validator_set_addresses_with_stake,
     read_consensus_validator_set_addresses_with_stake, read_total_stake,
     read_validator_delta_value, read_validator_stake, slash,
@@ -113,27 +109,11 @@
 proptest! {
     // Generate arb valid input for `test_slashes_with_unbonding_aux`
     #![proptest_config(Config {
-<<<<<<< HEAD
-        cases: 1,
-=======
         cases: 5,
->>>>>>> fdeaf23f
         .. Config::default()
     })]
     #[test]
     fn test_slashes_with_unbonding(
-<<<<<<< HEAD
-        pos_params in arb_pos_params(Some(5)),
-        // Must have at least 4 validators so we can slash one and the cubic
-        // slash rate will be less than 100%
-        genesis_validators in arb_genesis_validators(4..10),
-
-    ) {
-        test_slashes_with_unbonding_aux(pos_params, genesis_validators)
-    }
-}
-
-=======
         (params, genesis_validators, unbond_delay)
             in test_slashes_with_unbonding_params()
     ) {
@@ -154,7 +134,6 @@
     })
 }
 
->>>>>>> fdeaf23f
 /// Test genesis initialization
 fn test_init_genesis_aux(
     params: PosParams,
@@ -913,10 +892,7 @@
 fn test_slashes_with_unbonding_aux(
     mut params: PosParams,
     validators: Vec<GenesisValidator>,
-<<<<<<< HEAD
-=======
     unbond_delay: u64,
->>>>>>> fdeaf23f
 ) {
     // This can be useful for debugging:
     params.pipeline_len = 2;
@@ -976,25 +952,17 @@
         super::process_slashes(&mut s, current_epoch).unwrap();
     }
 
-<<<<<<< HEAD
-=======
     // Advance more epochs randomly from the generated delay
     for _ in 0..unbond_delay {
         current_epoch = advance_epoch(&mut s, &params);
     }
 
->>>>>>> fdeaf23f
     // Unbond half of the tokens
     let unbond_amount = decimal_mult_amount(dec!(0.5), val_tokens);
     println!("Going to unbond {unbond_amount}");
     let unbond_epoch = current_epoch;
     unbond_tokens(&mut s, None, val_addr, unbond_amount, unbond_epoch).unwrap();
 
-<<<<<<< HEAD
-    // current_epoch = advance_epoch(&mut s, &params);
-
-=======
->>>>>>> fdeaf23f
     // Discover second slash
     let slash_1_evidence_epoch = current_epoch;
     // Ensure that both slashes happen before `unbond_epoch + pipeline`
@@ -1022,8 +990,6 @@
     let token = staking_token_address(&s);
     let val_balance_pre = read_balance(&s, &token, val_addr).unwrap();
 
-<<<<<<< HEAD
-=======
     let bond_id = BondId {
         source: val_addr.clone(),
         validator: val_addr.clone(),
@@ -1034,17 +1000,13 @@
     let exp_withdraw_from_details = details.unbonds[0].amount
         - details.unbonds[0].slashed_amount.unwrap_or_default();
 
->>>>>>> fdeaf23f
     withdraw_tokens(&mut s, None, val_addr, current_epoch).unwrap();
 
     let val_balance_post = read_balance(&s, &token, val_addr).unwrap();
     let withdrawn_tokens = val_balance_post - val_balance_pre;
-<<<<<<< HEAD
-=======
     println!("Withdrew {withdrawn_tokens} tokens");
 
     assert_eq!(exp_withdraw_from_details, withdrawn_tokens);
->>>>>>> fdeaf23f
 
     let slash_rate_0 = validator_slashes_handle(val_addr)
         .get(&s, 0)
@@ -1056,11 +1018,7 @@
         .unwrap()
         .unwrap()
         .rate;
-<<<<<<< HEAD
-    println!("Slash 0 rate {slash_rate_0}, slash 1 {slash_rate_1}");
-=======
     println!("Slash 0 rate {slash_rate_0}, slash 1 rate {slash_rate_1}");
->>>>>>> fdeaf23f
 
     let expected_withdrawn_amount = decimal_mult_amount(
         dec!(1) - slash_rate_1,
