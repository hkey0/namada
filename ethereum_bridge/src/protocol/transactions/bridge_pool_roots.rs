use std::collections::{HashMap, HashSet};

use eyre::Result;
use namada_core::ledger::eth_bridge::storage::bridge_pool::get_signed_root_key;
use namada_core::ledger::storage::{DBIter, StorageHasher, WlStorage, DB};
use namada_core::ledger::storage_api::{StorageRead, StorageWrite};
use namada_core::types::address::Address;
use namada_core::types::storage::BlockHeight;
use namada_core::types::token::Amount;
use namada_core::types::transaction::TxResult;
use namada_core::types::vote_extensions::bridge_pool_roots::MultiSignedVext;
use namada_proof_of_stake::pos_queries::PosQueries;

use crate::protocol::transactions::utils::GetVoters;
use crate::protocol::transactions::votes::update::NewVotes;
use crate::protocol::transactions::votes::{calculate_new, Votes};
use crate::protocol::transactions::{utils, votes, ChangedKeys};
use crate::storage::eth_bridge_queries::EthBridgeQueries;
use crate::storage::proof::BridgePoolRootProof;
use crate::storage::vote_tallies::{self, BridgePoolRoot};

/// Applies a tally of signatures on over the Ethereum
/// bridge pool root and nonce. Note that every signature
/// passed into this function will be for the same
/// root and nonce.
///
/// For roots + nonces which have been seen by a quorum of
/// validators, the signature is made available for bridge
/// pool proofs.
pub fn apply_derived_tx<D, H>(
    wl_storage: &mut WlStorage<D, H>,
    vext: MultiSignedVext,
) -> Result<TxResult>
where
    D: 'static + DB + for<'iter> DBIter<'iter> + Sync,
    H: 'static + StorageHasher + Sync,
{
    if vext.is_empty() {
        return Ok(TxResult::default());
    }
    tracing::info!(
        bp_root_sigs = vext.len(),
        "Applying state updates derived from signatures of the Ethereum \
         bridge pool root and nonce."
    );
    let voting_powers = utils::get_voting_powers(wl_storage, &vext)?;
    let root_height = vext.iter().next().unwrap().data.block_height;
    let (partial_proof, seen_by) = parse_vexts(wl_storage, vext);

    // return immediately if a complete proof has already been acquired
    let bp_key = vote_tallies::Keys::from((&partial_proof, root_height));
    let seen =
        votes::storage::maybe_read_seen(wl_storage, &bp_key)?.unwrap_or(false);
    if seen {
        tracing::debug!(
            ?root_height,
            ?partial_proof,
            "Bridge pool root tally is already complete"
        );
        return Ok(TxResult::default());
    }

    // apply updates to the bridge pool root.
    let (mut changed, confirmed_update) = apply_update(
        wl_storage,
        bp_key,
        partial_proof,
        seen_by,
        &voting_powers,
    )?;

    // if the root is confirmed, update storage and add
    // relevant key to changed.
    if let Some(proof) = confirmed_update {
        let signed_root_key = get_signed_root_key();
        let should_write_root = wl_storage
            .read::<(BridgePoolRoot, BlockHeight)>(&signed_root_key)
            .expect(
                "Reading a signed Bridge pool root from storage should not \
                 fail",
            )
            .map(|(_, existing_root_height)| {
                // only write the newly confirmed signed root if
                // it is more recent than the existing root in
                // storage
                existing_root_height < root_height
            })
            .unwrap_or({
                // if no signed root was present in storage, write the new one
                true
            });
        if should_write_root {
            tracing::debug!(
                ?root_height,
                "New Bridge pool root proof acquired"
            );
            wl_storage
                .write(&signed_root_key, (proof, root_height))
                .expect(
                    "Writing a signed Bridge pool root to storage should not \
                     fail.",
                );
            changed.insert(get_signed_root_key());
        } else {
            tracing::debug!(
                ?root_height,
                "Discarding outdated Bridge pool root proof"
            );
        }
    }

    Ok(TxResult {
        changed_keys: changed,
        ..Default::default()
    })
}

impl GetVoters for &MultiSignedVext {
    fn get_voters(self) -> HashSet<(Address, BlockHeight)> {
        self.iter()
            .map(|signed| {
                (signed.data.validator_addr.clone(), signed.data.block_height)
            })
            .collect()
    }
}

/// Convert a set of signatures over bridge pool roots and nonces (at a certain
/// height) into a partial proof and a new set of votes.
fn parse_vexts<D, H>(
    wl_storage: &WlStorage<D, H>,
    multisigned: MultiSignedVext,
) -> (BridgePoolRoot, Votes)
where
    D: 'static + DB + for<'iter> DBIter<'iter> + Sync,
    H: 'static + StorageHasher + Sync,
{
    let height = multisigned.iter().next().unwrap().data.block_height;
    let epoch = wl_storage.pos_queries().get_epoch(height);
    let root = wl_storage
        .ethbridge_queries()
        .get_bridge_pool_root_at_height(height)
        .expect("A BP root should be available at the given height");
    let nonce = wl_storage
        .ethbridge_queries()
        .get_bridge_pool_nonce_at_height(height);
    let mut partial_proof = BridgePoolRootProof::new((root, nonce));
    partial_proof.attach_signature_batch(multisigned.clone().into_iter().map(
        |signed| {
            (
                wl_storage
                    .ethbridge_queries()
                    .get_eth_addr_book(&signed.data.validator_addr, epoch)
                    .unwrap(),
                signed.data.sig,
            )
        },
    ));

    let seen_by: Votes = multisigned
        .into_iter()
        .map(|signed| (signed.data.validator_addr, signed.data.block_height))
        .collect();
    (BridgePoolRoot(partial_proof), seen_by)
}

/// This vote updates the voting power backing a bridge pool root / nonce in
/// storage. If a quorum backs the root / nonce, a boolean is returned
/// indicating that it has been confirmed.
///
/// In all instances, the changed storage keys are returned.
fn apply_update<D, H>(
    wl_storage: &mut WlStorage<D, H>,
    bp_key: vote_tallies::Keys<BridgePoolRoot>,
    mut update: BridgePoolRoot,
    seen_by: Votes,
<<<<<<< HEAD
    voting_powers: &HashMap<(Address, BlockHeight), Amount>,
) -> Result<(ChangedKeys, bool)>
=======
    voting_powers: &HashMap<(Address, BlockHeight), FractionalVotingPower>,
) -> Result<(ChangedKeys, Option<BridgePoolRoot>)>
>>>>>>> d854be06
where
    D: 'static + DB + for<'iter> DBIter<'iter> + Sync,
    H: 'static + StorageHasher + Sync,
{
    let partial_proof = votes::storage::read_body(wl_storage, &bp_key);
    let (vote_tracking, changed, confirmed, already_present) = if let Ok(
        partial,
    ) =
        partial_proof
    {
        tracing::debug!(
            %bp_key.prefix,
            "Signatures for this Bridge pool update already exists in storage",
        );
        update.0.attach_signature_batch(partial.0.signatures);
        let new_votes = NewVotes::new(seen_by, voting_powers)?;
        let (vote_tracking, changed) =
            votes::update::calculate(wl_storage, &bp_key, new_votes)?;
        if changed.is_empty() {
            return Ok((changed, None));
        }
        let confirmed = vote_tracking.seen && changed.contains(&bp_key.seen());
        (vote_tracking, changed, confirmed, true)
    } else {
        tracing::debug!(%bp_key.prefix, "No validator has signed this bridge pool update before.");
        let vote_tracking = calculate_new(wl_storage, seen_by, voting_powers)?;
        let changed = bp_key.into_iter().collect();
        let confirmed = vote_tracking.seen;
        (vote_tracking, changed, confirmed, false)
    };

    votes::storage::write(
        wl_storage,
        &bp_key,
        &update,
        &vote_tracking,
        already_present,
    )?;
    Ok((changed, confirmed.then_some(update)))
}

#[cfg(test)]
mod test_apply_bp_roots_to_storage {
    use std::collections::BTreeSet;

    use assert_matches::assert_matches;
    use borsh::{BorshDeserialize, BorshSerialize};
    use namada_core::ledger::eth_bridge::storage::bridge_pool::{
        get_key_from_hash, get_nonce_key,
    };
    use namada_core::ledger::storage::testing::TestWlStorage;
    use namada_core::ledger::storage_api::StorageRead;
    use namada_core::proto::{SignableEthMessage, Signed};
    use namada_core::types::address;
    use namada_core::types::ethereum_events::Uint;
    use namada_core::types::keccak::{keccak_hash, KeccakHash};
    use namada_core::types::storage::Key;
    use namada_core::types::vote_extensions::bridge_pool_roots;
    use namada_core::types::voting_power::FractionalVotingPower;
    use namada_proof_of_stake::parameters::PosParams;
    use namada_proof_of_stake::write_pos_params;

    use super::*;
    use crate::protocol::transactions::votes::{
        EpochedVotingPower, EpochedVotingPowerExt,
    };
    use crate::{bridge_pool_vp, test_utils};

    /// The data needed to run a test.
    struct TestPackage {
        /// Two validators
        validators: [Address; 3],
        /// The validator keys.
        keys: HashMap<Address, test_utils::TestValidatorKeys>,
        /// Storage.
        wl_storage: TestWlStorage,
    }

    /// Setup storage for tests.
    ///
    ///  * Creates three validators with equal voting power.
    ///  * Makes sure that a bridge pool nonce and root key are initialized.
    ///  * Commits a bridge pool merkle tree at height 100.
    fn setup() -> TestPackage {
        let validator_a = address::testing::established_address_2();
        let validator_b = address::testing::established_address_3();
        let validator_c = address::testing::established_address_4();
        let (mut wl_storage, keys) = test_utils::setup_storage_with_validators(
            HashMap::from_iter(vec![
                (validator_a.clone(), Amount::native_whole(100)),
                (validator_b.clone(), Amount::native_whole(100)),
                (validator_c.clone(), Amount::native_whole(40)),
            ]),
        );
        bridge_pool_vp::init_storage(&mut wl_storage);
        test_utils::commit_bridge_pool_root_at_height(
            &mut wl_storage.storage,
            &KeccakHash([1; 32]),
            99.into(),
        );
        test_utils::commit_bridge_pool_root_at_height(
            &mut wl_storage.storage,
            &KeccakHash([1; 32]),
            100.into(),
        );
        let value = BlockHeight(101).try_to_vec().expect("Test failed");
        wl_storage
            .storage
            .block
            .tree
            .update(&get_key_from_hash(&KeccakHash([1; 32])), value)
            .expect("Test failed");
        wl_storage
            .write_bytes(
                &get_nonce_key(),
                Uint::from(42).try_to_vec().expect("Test failed"),
            )
            .expect("Test failed");
        TestPackage {
            validators: [validator_a, validator_b, validator_c],
            keys,
            wl_storage,
        }
    }

    #[test]
    /// Test that applying a tx changes the expected keys
    /// if a quorum is not present.
    ///
    /// There are two code paths to test: If the key existed in
    /// storage previously or not.
    fn test_update_changed_keys_not_quorum() {
        let TestPackage {
            validators,
            keys,
            mut wl_storage,
        } = setup();
        let root = wl_storage.ethbridge_queries().get_bridge_pool_root();
        let nonce = wl_storage.ethbridge_queries().get_bridge_pool_nonce();
        let to_sign = keccak_hash([root.0, nonce.to_bytes()].concat());
        let hot_key = &keys[&validators[0]].eth_bridge;
        let vext = bridge_pool_roots::Vext {
            validator_addr: validators[0].clone(),
            block_height: 100.into(),
            sig: Signed::<_, SignableEthMessage>::new(hot_key, to_sign.clone())
                .sig,
        }
        .sign(&keys[&validators[0]].protocol);
        let TxResult { changed_keys, .. } =
            apply_derived_tx(&mut wl_storage, vext.into())
                .expect("Test failed");
        let bp_root_key = vote_tallies::Keys::from((
            &BridgePoolRoot(BridgePoolRootProof::new((root, nonce))),
            100.into(),
        ));
        let expected: BTreeSet<Key> = bp_root_key.into_iter().collect();
        assert_eq!(expected, changed_keys);

        let hot_key = &keys[&validators[2]].eth_bridge;
        let vext = bridge_pool_roots::Vext {
            validator_addr: validators[2].clone(),
            block_height: 100.into(),
            sig: Signed::<_, SignableEthMessage>::new(hot_key, to_sign).sig,
        }
        .sign(&keys[&validators[2]].protocol);

        let TxResult { changed_keys, .. } =
            apply_derived_tx(&mut wl_storage, vext.into())
                .expect("Test failed");

        let expected: BTreeSet<Key> =
            [bp_root_key.seen_by(), bp_root_key.voting_power()]
                .into_iter()
                .collect();
        assert_eq!(expected, changed_keys);
    }

    #[test]
    /// Test that applying a tx changes the expected keys
    /// if a quorum is present and the tallies were not
    /// present in storage.
    fn test_update_changed_keys_quorum_not_in_storage() {
        let TestPackage {
            validators,
            keys,
            mut wl_storage,
        } = setup();
        let root = wl_storage.ethbridge_queries().get_bridge_pool_root();
        let nonce = wl_storage.ethbridge_queries().get_bridge_pool_nonce();
        let to_sign = keccak_hash([root.0, nonce.to_bytes()].concat());
        let hot_key = &keys[&validators[0]].eth_bridge;
        let mut vexts: MultiSignedVext = bridge_pool_roots::Vext {
            validator_addr: validators[0].clone(),
            block_height: 100.into(),
            sig: Signed::<_, SignableEthMessage>::new(hot_key, to_sign.clone())
                .sig,
        }
        .sign(&keys[&validators[0]].protocol)
        .into();
        let hot_key = &keys[&validators[1]].eth_bridge;
        let vext = bridge_pool_roots::Vext {
            validator_addr: validators[1].clone(),
            block_height: 100.into(),
            sig: Signed::<_, SignableEthMessage>::new(hot_key, to_sign).sig,
        }
        .sign(&keys[&validators[1]].protocol);
        vexts.insert(vext);
        let TxResult { changed_keys, .. } =
            apply_derived_tx(&mut wl_storage, vexts).expect("Test failed");
        let bp_root_key = vote_tallies::Keys::from((
            &BridgePoolRoot(BridgePoolRootProof::new((root, nonce))),
            100.into(),
        ));

        let mut expected: BTreeSet<Key> = bp_root_key.into_iter().collect();
        expected.insert(get_signed_root_key());
        assert_eq!(expected, changed_keys);
    }

    #[test]
    /// Test that applying a tx changes the expected keys
    /// if quorum is present and a partial tally already existed
    /// in storage.
    fn test_update_changed_keys_quorum_in_storage() {
        let TestPackage {
            validators,
            keys,
            mut wl_storage,
        } = setup();
        let root = wl_storage.ethbridge_queries().get_bridge_pool_root();
        let nonce = wl_storage.ethbridge_queries().get_bridge_pool_nonce();
        let to_sign = keccak_hash([root.0, nonce.to_bytes()].concat());
        let hot_key = &keys[&validators[0]].eth_bridge;
        let vext = bridge_pool_roots::Vext {
            validator_addr: validators[0].clone(),
            block_height: 100.into(),
            sig: Signed::<_, SignableEthMessage>::new(hot_key, to_sign.clone())
                .sig,
        }
        .sign(&keys[&validators[0]].protocol);
        _ = apply_derived_tx(&mut wl_storage, vext.into())
            .expect("Test failed");

        let hot_key = &keys[&validators[1]].eth_bridge;
        let vext = bridge_pool_roots::Vext {
            validator_addr: validators[1].clone(),
            block_height: 100.into(),
            sig: Signed::<_, SignableEthMessage>::new(hot_key, to_sign).sig,
        }
        .sign(&keys[&validators[1]].protocol);
        let TxResult { changed_keys, .. } =
            apply_derived_tx(&mut wl_storage, vext.into())
                .expect("Test failed");
        let bp_root_key = vote_tallies::Keys::from((
            &BridgePoolRoot(BridgePoolRootProof::new((root, nonce))),
            100.into(),
        ));
        let expected: BTreeSet<Key> = [
            bp_root_key.seen(),
            bp_root_key.seen_by(),
            bp_root_key.voting_power(),
            get_signed_root_key(),
        ]
        .into_iter()
        .collect();
        assert_eq!(expected, changed_keys);
    }

    #[test]
    /// Test that the voting power key is updated correctly.
    fn test_voting_power() {
        let TestPackage {
            validators,
            keys,
            mut wl_storage,
        } = setup();
        let root = wl_storage.ethbridge_queries().get_bridge_pool_root();
        let nonce = wl_storage.ethbridge_queries().get_bridge_pool_nonce();
        let to_sign = keccak_hash([root.0, nonce.to_bytes()].concat());
        let bp_root_key = vote_tallies::Keys::from((
            &BridgePoolRoot(BridgePoolRootProof::new((root, nonce))),
            100.into(),
        ));

        let hot_key = &keys[&validators[0]].eth_bridge;
        let vext = bridge_pool_roots::Vext {
            validator_addr: validators[0].clone(),
            block_height: 100.into(),
            sig: Signed::<_, SignableEthMessage>::new(hot_key, to_sign.clone())
                .sig,
        }
        .sign(&keys[&validators[0]].protocol);
        _ = apply_derived_tx(&mut wl_storage, vext.into())
            .expect("Test failed");
        let voting_power = wl_storage
            .read::<EpochedVotingPower>(&bp_root_key.voting_power())
            .expect("Test failed")
            .expect("Test failed")
            .fractional_stake(&wl_storage);
        assert_eq!(
            voting_power,
            FractionalVotingPower::new_u64(5, 12).unwrap()
        );

        let hot_key = &keys[&validators[1]].eth_bridge;
        let vext = bridge_pool_roots::Vext {
            validator_addr: validators[1].clone(),
            block_height: 100.into(),
            sig: Signed::<_, SignableEthMessage>::new(hot_key, to_sign).sig,
        }
        .sign(&keys[&validators[1]].protocol);
        _ = apply_derived_tx(&mut wl_storage, vext.into())
            .expect("Test failed");
        let voting_power = wl_storage
            .read::<EpochedVotingPower>(&bp_root_key.voting_power())
            .expect("Test failed")
            .expect("Test failed")
            .fractional_stake(&wl_storage);
        assert_eq!(voting_power, FractionalVotingPower::new_u64(5, 6).unwrap());
    }

    #[test]
    /// Test that the seen storage key is updated correctly.
    fn test_seen() {
        let TestPackage {
            validators,
            keys,
            mut wl_storage,
        } = setup();
        let root = wl_storage.ethbridge_queries().get_bridge_pool_root();
        let nonce = wl_storage.ethbridge_queries().get_bridge_pool_nonce();
        let to_sign = keccak_hash([root.0, nonce.to_bytes()].concat());
        let hot_key = &keys[&validators[0]].eth_bridge;

        let bp_root_key = vote_tallies::Keys::from((
            &BridgePoolRoot(BridgePoolRootProof::new((root, nonce))),
            100.into(),
        ));

        let vext = bridge_pool_roots::Vext {
            validator_addr: validators[0].clone(),
            block_height: 100.into(),
            sig: Signed::<_, SignableEthMessage>::new(hot_key, to_sign.clone())
                .sig,
        }
        .sign(&keys[&validators[0]].protocol);
        _ = apply_derived_tx(&mut wl_storage, vext.into())
            .expect("Test failed");

        let seen: bool = BorshDeserialize::try_from_slice(
            wl_storage
                .read_bytes(&bp_root_key.seen())
                .expect("Test failed")
                .expect("Test failed")
                .as_slice(),
        )
        .expect("Test failed");
        assert!(!seen);

        let hot_key = &keys[&validators[1]].eth_bridge;
        let vext = bridge_pool_roots::Vext {
            validator_addr: validators[1].clone(),
            block_height: 100.into(),
            sig: Signed::<_, SignableEthMessage>::new(hot_key, to_sign).sig,
        }
        .sign(&keys[&validators[1]].protocol);
        _ = apply_derived_tx(&mut wl_storage, vext.into())
            .expect("Test failed");

        let seen: bool = BorshDeserialize::try_from_slice(
            wl_storage
                .read_bytes(&bp_root_key.seen())
                .expect("Test failed")
                .expect("Test failed")
                .as_slice(),
        )
        .expect("Test failed");
        assert!(seen);
    }

    #[test]
    /// Test that the seen by keys is updated correctly.
    fn test_seen_by() {
        let TestPackage {
            validators,
            keys,
            mut wl_storage,
        } = setup();
        let root = wl_storage.ethbridge_queries().get_bridge_pool_root();
        let nonce = wl_storage.ethbridge_queries().get_bridge_pool_nonce();
        let to_sign = keccak_hash([root.0, nonce.to_bytes()].concat());
        let hot_key = &keys[&validators[0]].eth_bridge;

        let bp_root_key = vote_tallies::Keys::from((
            &BridgePoolRoot(BridgePoolRootProof::new((root, nonce))),
            100.into(),
        ));

        let vext = bridge_pool_roots::Vext {
            validator_addr: validators[0].clone(),
            block_height: 100.into(),
            sig: Signed::<_, SignableEthMessage>::new(hot_key, to_sign.clone())
                .sig,
        }
        .sign(&keys[&validators[0]].protocol);
        _ = apply_derived_tx(&mut wl_storage, vext.into())
            .expect("Test failed");

        let expected = Votes::from([(validators[0].clone(), 100.into())]);
        let seen_by: Votes = BorshDeserialize::try_from_slice(
            wl_storage
                .read_bytes(&bp_root_key.seen_by())
                .expect("Test failed")
                .expect("Test failed")
                .as_slice(),
        )
        .expect("Test failed");
        assert_eq!(seen_by, expected);

        let hot_key = &keys[&validators[1]].eth_bridge;
        let vext = bridge_pool_roots::Vext {
            validator_addr: validators[1].clone(),
            block_height: 100.into(),
            sig: Signed::<_, SignableEthMessage>::new(hot_key, to_sign).sig,
        }
        .sign(&keys[&validators[1]].protocol);
        _ = apply_derived_tx(&mut wl_storage, vext.into())
            .expect("Test failed");

        let expected = Votes::from([
            (validators[0].clone(), 100.into()),
            (validators[1].clone(), 100.into()),
        ]);
        let seen_by: Votes = BorshDeserialize::try_from_slice(
            wl_storage
                .read_bytes(&bp_root_key.seen_by())
                .expect("Test failed")
                .expect("Test failed")
                .as_slice(),
        )
        .expect("Test failed");
        assert_eq!(seen_by, expected);
    }

    #[test]
    /// Test that the root and nonce are stored correctly.
    fn test_body() {
        let TestPackage {
            validators,
            keys,
            mut wl_storage,
        } = setup();
        let root = wl_storage.ethbridge_queries().get_bridge_pool_root();
        let nonce = wl_storage.ethbridge_queries().get_bridge_pool_nonce();
        let to_sign = keccak_hash([root.0, nonce.to_bytes()].concat());
        let hot_key = &keys[&validators[0]].eth_bridge;
        let mut expected =
            BridgePoolRoot(BridgePoolRootProof::new((root, nonce)));
        let bp_root_key = vote_tallies::Keys::from((&expected, 100.into()));

        let vext = bridge_pool_roots::Vext {
            validator_addr: validators[0].clone(),
            block_height: 100.into(),
            sig: Signed::<_, SignableEthMessage>::new(hot_key, to_sign).sig,
        };
        expected.0.attach_signature(
            wl_storage
                .ethbridge_queries()
                .get_eth_addr_book(
                    &validators[0],
                    wl_storage.pos_queries().get_epoch(100.into()),
                )
                .expect("Test failed"),
            vext.sig.clone(),
        );
        let vext = vext.sign(&keys[&validators[0]].protocol);
        _ = apply_derived_tx(&mut wl_storage, vext.into())
            .expect("Test failed");

        let proof: BridgePoolRootProof = BorshDeserialize::try_from_slice(
            wl_storage
                .read_bytes(&bp_root_key.body())
                .expect("Test failed")
                .expect("Test failed")
                .as_slice(),
        )
        .expect("Test failed");
        assert_eq!(proof.data, expected.0.data);
        assert_eq!(proof.signatures, expected.0.signatures);
    }

    #[test]
    /// Test that we update the bridge pool storage once a quorum
    /// backs the new nonce and root.
    fn test_quorum() {
        let TestPackage {
            validators,
            keys,
            mut wl_storage,
        } = setup();
        let root = wl_storage.ethbridge_queries().get_bridge_pool_root();
        let nonce = wl_storage.ethbridge_queries().get_bridge_pool_nonce();
        let to_sign = keccak_hash([root.0, nonce.to_bytes()].concat());

        assert!(
            wl_storage
                .read_bytes(&get_signed_root_key())
                .expect("Test failed")
                .is_none()
        );

        let hot_key = &keys[&validators[0]].eth_bridge;
        let mut vexts: MultiSignedVext = bridge_pool_roots::Vext {
            validator_addr: validators[0].clone(),
            block_height: 100.into(),
            sig: Signed::<_, SignableEthMessage>::new(hot_key, to_sign.clone())
                .sig,
        }
        .sign(&keys[&validators[0]].protocol)
        .into();

        let hot_key = &keys[&validators[1]].eth_bridge;
        let vext = bridge_pool_roots::Vext {
            validator_addr: validators[1].clone(),
            block_height: 100.into(),
            sig: Signed::<_, SignableEthMessage>::new(hot_key, to_sign).sig,
        }
        .sign(&keys[&validators[1]].protocol);

        vexts.insert(vext);
        let epoch = wl_storage.pos_queries().get_epoch(100.into());
        let sigs: Vec<_> = vexts
            .iter()
            .map(|s| {
                (
                    wl_storage
                        .ethbridge_queries()
                        .get_eth_addr_book(&s.data.validator_addr, epoch)
                        .expect("Test failed"),
                    s.data.sig.clone(),
                )
            })
            .collect();

        _ = apply_derived_tx(&mut wl_storage, vexts).expect("Test failed");
        let (proof, _): (BridgePoolRootProof, BlockHeight) =
            BorshDeserialize::try_from_slice(
                wl_storage
                    .read_bytes(&get_signed_root_key())
                    .expect("Test failed")
                    .expect("Test failed")
                    .as_slice(),
            )
            .expect("Test failed");
        let mut expected = BridgePoolRootProof::new((root, nonce));
        expected.attach_signature_batch(sigs);
        assert_eq!(proof.signatures, expected.signatures);
        assert_eq!(proof.data, expected.data);
    }

    /// Test that when we acquire a complete BP roots proof,
    /// the block height stored in storage is that of the
    /// tree root that was decided.
    #[test]
    fn test_bp_roots_across_epoch_boundaries() {
        // the validators that will vote in the tally
        let validator_1 = address::testing::established_address_1();
        let validator_1_stake = Amount::native_whole(100);

        let validator_2 = address::testing::established_address_2();
        let validator_2_stake = Amount::native_whole(100);

        let validator_3 = address::testing::established_address_3();
        let validator_3_stake = Amount::native_whole(100);

        // start epoch 0 with validator 1
        let (mut wl_storage, keys) = test_utils::setup_storage_with_validators(
            HashMap::from([(validator_1.clone(), validator_1_stake)]),
        );

        // update the pos params
        let params = PosParams {
            pipeline_len: 1,
            ..Default::default()
        };
        write_pos_params(&mut wl_storage, params).expect("Test failed");

        // insert validators 2 and 3 at epoch 1
        test_utils::append_validators_to_storage(
            &mut wl_storage,
            HashMap::from([
                (validator_2.clone(), validator_2_stake),
                (validator_3.clone(), validator_3_stake),
            ]),
        );

        // query validators to make sure they were inserted correctly
        macro_rules! query_validators {
            () => {
                |epoch: u64| {
                    wl_storage
                        .pos_queries()
                        .get_consensus_validators(Some(epoch.into()))
                        .iter()
                        .map(|validator| {
                            (validator.address, validator.bonded_stake)
                        })
                        .collect::<HashMap<_, _>>()
                }
            };
        }
        let query_validators = query_validators!();
        let epoch_0_validators = query_validators(0);
        let epoch_1_validators = query_validators(1);
        _ = query_validators;
        assert_eq!(
            epoch_0_validators,
            HashMap::from([(validator_1.clone(), validator_1_stake)])
        );
        assert_eq!(
            wl_storage
                .pos_queries()
                .get_total_voting_power(Some(0.into())),
            validator_1_stake,
        );
        assert_eq!(
            epoch_1_validators,
            HashMap::from([
                (validator_1.clone(), validator_1_stake),
                (validator_2, validator_2_stake),
                (validator_3, validator_3_stake),
            ])
        );
        assert_eq!(
            wl_storage
                .pos_queries()
                .get_total_voting_power(Some(1.into())),
            validator_1_stake + validator_2_stake + validator_3_stake,
        );

        // set up the bridge pool's storage
        bridge_pool_vp::init_storage(&mut wl_storage);
        test_utils::commit_bridge_pool_root_at_height(
            &mut wl_storage.storage,
            &KeccakHash([1; 32]),
            3.into(),
        );

        // construct proof
        let root = wl_storage.ethbridge_queries().get_bridge_pool_root();
        let nonce = wl_storage.ethbridge_queries().get_bridge_pool_nonce();
        let to_sign = keccak_hash([root.0, nonce.to_bytes()].concat());
        let hot_key = &keys[&validator_1].eth_bridge;
        let vext = bridge_pool_roots::Vext {
            validator_addr: validator_1.clone(),
            block_height: 3.into(),
            sig: Signed::<_, SignableEthMessage>::new(hot_key, to_sign).sig,
        }
        .sign(&keys[&validator_1].protocol);

        _ = apply_derived_tx(&mut wl_storage, vext.into())
            .expect("Test failed");

        // query validator set of the proof
        // (should be the one from epoch 0)
        let (_, root_height) = wl_storage
            .ethbridge_queries()
            .get_signed_bridge_pool_root()
            .expect("Test failed");
        let root_epoch = wl_storage
            .pos_queries()
            .get_epoch(root_height)
            .expect("Test failed");

        let query_validators = query_validators!();
        let root_epoch_validators = query_validators(root_epoch.0);
        assert_eq!(epoch_0_validators, root_epoch_validators);
    }

    #[test]
    /// Test that a signed root is not overwritten in storage
    /// if a signed root is decided that had been signed at a
    /// less recent block height.
    fn test_more_recent_signed_root_not_overwritten() {
        let TestPackage {
            validators,
            keys,
            mut wl_storage,
        } = setup();

        let root = wl_storage.ethbridge_queries().get_bridge_pool_root();
        let nonce = wl_storage.ethbridge_queries().get_bridge_pool_nonce();
        let to_sign = keccak_hash([root.0, nonce.to_bytes()].concat());

        macro_rules! decide_at_height {
            ($block_height:expr) => {
                let hot_key = &keys[&validators[0]].eth_bridge;
                let vext = bridge_pool_roots::Vext {
                    validator_addr: validators[0].clone(),
                    block_height: $block_height.into(),
                    sig: Signed::<_, SignableEthMessage>::new(
                        hot_key,
                        to_sign.clone(),
                    )
                    .sig,
                }
                .sign(&keys[&validators[0]].protocol);
                _ = apply_derived_tx(&mut wl_storage, vext.into())
                    .expect("Test failed");
                let hot_key = &keys[&validators[1]].eth_bridge;
                let vext = bridge_pool_roots::Vext {
                    validator_addr: validators[1].clone(),
                    block_height: $block_height.into(),
                    sig: Signed::<_, SignableEthMessage>::new(
                        hot_key,
                        to_sign.clone(),
                    )
                    .sig,
                }
                .sign(&keys[&validators[1]].protocol);
                _ = apply_derived_tx(&mut wl_storage, vext.into())
                    .expect("Test failed");
            };
        }

        // decide bridge pool root signed at block height 100
        decide_at_height!(100);

        // check the signed root in storage
        let root_in_storage = wl_storage
            .read::<(BridgePoolRoot, BlockHeight)>(&get_signed_root_key())
            .expect("Test failed - storage read failed")
            .expect("Test failed - no signed root in storage");
        assert_matches!(
            root_in_storage,
            (BridgePoolRoot(r), BlockHeight(100))
                if r.data.0 == root && r.data.1 == nonce
        );

        // decide bridge pool root signed at block height 99
        decide_at_height!(99);

        // check the signed root in storage is unchanged
        let root_in_storage = wl_storage
            .read::<(BridgePoolRoot, BlockHeight)>(&get_signed_root_key())
            .expect("Test failed - storage read failed")
            .expect("Test failed - no signed root in storage");
        assert_matches!(
            root_in_storage,
            (BridgePoolRoot(r), BlockHeight(100))
                if r.data.0 == root && r.data.1 == nonce
        );
    }
}<|MERGE_RESOLUTION|>--- conflicted
+++ resolved
@@ -174,13 +174,8 @@
     bp_key: vote_tallies::Keys<BridgePoolRoot>,
     mut update: BridgePoolRoot,
     seen_by: Votes,
-<<<<<<< HEAD
     voting_powers: &HashMap<(Address, BlockHeight), Amount>,
-) -> Result<(ChangedKeys, bool)>
-=======
-    voting_powers: &HashMap<(Address, BlockHeight), FractionalVotingPower>,
 ) -> Result<(ChangedKeys, Option<BridgePoolRoot>)>
->>>>>>> d854be06
 where
     D: 'static + DB + for<'iter> DBIter<'iter> + Sync,
     H: 'static + StorageHasher + Sync,
