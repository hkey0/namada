//! Queries router and handlers for validity predicates

// Re-export to show in rustdoc!
pub use pos::Pos;
use pos::POS;
<<<<<<< HEAD
pub use token::Token;
use token::TOKEN;

mod pos;
mod token;
=======
pub mod pos;
>>>>>>> d113e1cd

// Validity predicate queries
router! {VP,
    ( "pos" ) = (sub POS),
    ( "token" ) = (sub TOKEN),
}

/// Client-only methods for the router type are composed from router functions.
#[cfg(any(test, feature = "async-client"))]
pub mod client_only_methods {
    #[cfg(not(feature = "mainnet"))]
    use borsh::BorshDeserialize;
    #[cfg(not(feature = "mainnet"))]
    use namada_core::ledger::testnet_pow;

    use super::Vp;
    #[cfg(not(feature = "mainnet"))]
    use crate::ledger::queries::{Client, RPC};
    #[cfg(not(feature = "mainnet"))]
    use crate::types::address::Address;

    impl Vp {
        #[cfg(not(feature = "mainnet"))]
        /// Get faucet account address, if any is setup for the network.
        pub async fn get_faucet_address<CLIENT>(
            &self,
            client: &CLIENT,
        ) -> Result<Option<Address>, <CLIENT as Client>::Error>
        where
            CLIENT: Client + Sync,
        {
            let faucet_account_key = namada_core::ledger::parameters::storage::get_faucet_account_key();
            if RPC
                .shell()
                .storage_has_key(client, &faucet_account_key)
                .await?
            {
                let faucet_account = Address::try_from_slice(
                    &RPC.shell()
                        .storage_value(
                            client,
                            None,
                            None,
                            false,
                            &faucet_account_key,
                        )
                        .await?
                        .data,
                )
                .expect("Faucet address couldn't be read");
                Ok(Some(faucet_account))
            } else {
                Ok(None)
            }
        }

        #[cfg(not(feature = "mainnet"))]
        /// Check if the given address is a faucet account address.
        pub async fn is_faucet<CLIENT>(
            &self,
            client: &CLIENT,
            address: &Address,
        ) -> Result<bool, <CLIENT as Client>::Error>
        where
            CLIENT: Client + Sync,
        {
            if let Some(faucet_address) =
                self.get_faucet_address(client).await?
            {
                Ok(address == &faucet_address)
            } else {
                Ok(false)
            }
        }

        #[cfg(not(feature = "mainnet"))]
        /// Get a faucet PoW challenge for token withdrawal.
        pub async fn testnet_pow_challenge<CLIENT>(
            &self,
            client: &CLIENT,
            source: Address,
        ) -> Result<testnet_pow::Challenge, <CLIENT as Client>::Error>
        where
            CLIENT: Client + Sync,
        {
            let params = self.testnet_pow_params(client, &source).await?;
            Ok(testnet_pow::Challenge { source, params })
        }

        #[cfg(not(feature = "mainnet"))]
        /// Read faucet PoW challenge parameters for token withdrawal.
        pub async fn testnet_pow_params<CLIENT>(
            &self,
            client: &CLIENT,
            source: &Address,
        ) -> Result<testnet_pow::ChallengeParams, <CLIENT as Client>::Error>
        where
            CLIENT: Client + Sync,
        {
            let faucet_address = self
                .get_faucet_address(client)
                .await?
                .expect("No faucet account found");
            let difficulty_key = &testnet_pow::difficulty_key(&faucet_address);
            let counter_key = &testnet_pow::counters_handle(&faucet_address)
                .get_data_key(source);
            let difficulty = testnet_pow::Difficulty::try_from_slice(
                &RPC.shell()
                    .storage_value(client, None, None, false, difficulty_key)
                    .await?
                    .data,
            )
            .expect("Faucet PoW difficulty couldn't be read");
            let counter = if RPC
                .shell()
                .storage_has_key(client, counter_key)
                .await?
            {
                testnet_pow::Counter::try_from_slice(
                    &RPC.shell()
                        .storage_value(client, None, None, false, counter_key)
                        .await?
                        .data,
                )
                .expect("Faucet counter has unexpected encoding")
            } else {
                // `0` if not previously set (same as
                // `testnet_pow::get_counter`)
                testnet_pow::Counter::default()
            };

            Ok(testnet_pow::ChallengeParams {
                difficulty,
                counter,
            })
        }
    }
}<|MERGE_RESOLUTION|>--- conflicted
+++ resolved
@@ -3,15 +3,11 @@
 // Re-export to show in rustdoc!
 pub use pos::Pos;
 use pos::POS;
-<<<<<<< HEAD
 pub use token::Token;
 use token::TOKEN;
 
-mod pos;
+pub mod pos;
 mod token;
-=======
-pub mod pos;
->>>>>>> d113e1cd
 
 // Validity predicate queries
 router! {VP,
