--- conflicted
+++ resolved
@@ -109,23 +109,15 @@
 {
     match tx_type {
         TxType::Raw(_) => Err(Error::TxTypeError),
-<<<<<<< HEAD
-        TxType::Decrypted(DecryptedTx::Decrypted(tx)) => apply_wasm_tx(
+        TxType::Decrypted(DecryptedTx::Decrypted {
+            tx,
+            #[cfg(not(feature = "mainnet"))]
+            has_valid_pow,
+        }) => apply_wasm_tx(
             tx,
             tx_length,
             &tx_index,
             ShellParams {
-=======
-        TxType::Decrypted(DecryptedTx::Decrypted {
-            tx,
-            #[cfg(not(feature = "mainnet"))]
-            has_valid_pow,
-        }) => {
-            let verifiers = execute_tx(
-                &tx,
-                &tx_index,
-                storage,
->>>>>>> 07b8ff2c
                 block_gas_meter,
                 write_log,
                 storage,
@@ -238,7 +230,6 @@
         ProtocolTxType::BridgePoolVext(ext) => {
             transactions::bridge_pool_roots::apply_derived_tx(
                 storage,
-<<<<<<< HEAD
                 ext.into(),
             )
             .map_err(Error::ProtocolTxError)
@@ -271,30 +262,6 @@
                  no actions will be taken"
             );
             Ok(TxResult::default())
-=======
-                block_gas_meter,
-                write_log,
-                &verifiers,
-                vp_wasm_cache,
-                #[cfg(not(feature = "mainnet"))]
-                has_valid_pow,
-            )?;
-
-            let gas_used = block_gas_meter
-                .finalize_transaction()
-                .map_err(Error::GasError)?;
-            let initialized_accounts = write_log.get_initialized_accounts();
-            let changed_keys = write_log.get_keys();
-            let ibc_event = write_log.take_ibc_event();
-
-            Ok(TxResult {
-                gas_used,
-                changed_keys,
-                vps_result,
-                initialized_accounts,
-                ibc_event,
-            })
->>>>>>> 07b8ff2c
         }
         _ => {
             tracing::error!(
