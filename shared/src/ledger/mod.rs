//! The ledger modules

pub mod eth_bridge;
pub mod events;
pub mod governance;
pub mod ibc;
<<<<<<< HEAD
pub mod inflation;
=======
pub mod masp;
>>>>>>> 0e93a372
pub mod native_vp;
pub mod pgf;
pub mod pos;
#[cfg(all(feature = "wasm-runtime", feature = "ferveo-tpke"))]
pub mod protocol;
pub mod queries;
pub mod storage;
pub mod vp_host_fns;

pub use namada_core::ledger::{
<<<<<<< HEAD
    gas, parameters, replay_protection, storage_api, tx_env, vp_env,
=======
    gas, governance, inflation, parameters, replay_protection, storage_api,
    tx_env, vp_env,
>>>>>>> 0e93a372
};<|MERGE_RESOLUTION|>--- conflicted
+++ resolved
@@ -4,11 +4,6 @@
 pub mod events;
 pub mod governance;
 pub mod ibc;
-<<<<<<< HEAD
-pub mod inflation;
-=======
-pub mod masp;
->>>>>>> 0e93a372
 pub mod native_vp;
 pub mod pgf;
 pub mod pos;
@@ -19,10 +14,5 @@
 pub mod vp_host_fns;
 
 pub use namada_core::ledger::{
-<<<<<<< HEAD
-    gas, parameters, replay_protection, storage_api, tx_env, vp_env,
-=======
-    gas, governance, inflation, parameters, replay_protection, storage_api,
-    tx_env, vp_env,
->>>>>>> 0e93a372
+    gas, inflation, parameters, replay_protection, storage_api, tx_env, vp_env,
 };