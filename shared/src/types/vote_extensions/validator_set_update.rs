--- conflicted
+++ resolved
@@ -304,18 +304,12 @@
 // this is only here so we don't pollute the
 // outer namespace with serde traits
 mod tag {
-    use ethabi::Token;
     use serde::{Deserialize, Serialize};
 
     use super::{bheight_to_token, Vext, VotingPowersMapExt};
     use crate::proto::SignedSerialize;
-<<<<<<< HEAD
-    use crate::types::keccak::KeccakHash;
-    use crate::types::keccak::encode::{Encode, AbiEncode};
-=======
     use crate::types::keccak::encode::{AbiEncode, Encode, Token};
     use crate::types::keccak::KeccakHash;
->>>>>>> c23a3946
 
     /// Tag type that indicates we should use [`AbiEncode`]
     /// to sign data in a [`crate::proto::Signed`] wrapper.
@@ -342,7 +336,6 @@
 
 #[doc(inline)]
 pub use tag::SerializeWithAbiEncode;
-use crate::types::keccak::encode::{AbiEncode, Token};
 
 #[cfg(test)]
 mod tests {
