//! Implements transparent addresses as described in [Accounts
//! Addresses](docs/src/explore/design/ledger/accounts.md#addresses).

use std::collections::HashMap;
use std::fmt::{Debug, Display};
use std::hash::Hash;
use std::str::FromStr;
use std::string;

use bech32::{self, FromBase32, ToBase32, Variant};
use borsh::{BorshDeserialize, BorshSchema, BorshSerialize};
use serde::{Deserialize, Serialize};
use sha2::{Digest, Sha256};
use thiserror::Error;

use crate::types::ethereum_events::EthAddress;
use crate::types::key;
use crate::types::key::PublicKeyHash;

/// The length of an established [`Address`] encoded with Borsh.
pub const ESTABLISHED_ADDRESS_BYTES_LEN: usize = 45;

/// The length of [`Address`] encoded with Bech32m.
pub const ADDRESS_LEN: usize = 79 + ADDRESS_HRP.len();

/// human-readable part of Bech32m encoded address
// TODO use "a" for live network
const ADDRESS_HRP: &str = "atest";
const ADDRESS_BECH32_VARIANT: bech32::Variant = Variant::Bech32m;
pub(crate) const HASH_LEN: usize = 40;

/// An address string before bech32m encoding must be this size.
pub const FIXED_LEN_STRING_BYTES: usize = 45;

/// Internal IBC address
pub const IBC: Address = Address::Internal(InternalAddress::Ibc);
/// Internal IBC token burn address
pub const IBC_BURN: Address = Address::Internal(InternalAddress::IbcBurn);
/// Internal IBC token mint address
pub const IBC_MINT: Address = Address::Internal(InternalAddress::IbcMint);
/// Internal ledger parameters address
pub const PARAMETERS: Address = Address::Internal(InternalAddress::Parameters);
/// Internal PoS address
pub const POS: Address = Address::Internal(InternalAddress::PoS);
/// Internal PoS slash pool address
pub const POS_SLASH_POOL: Address =
    Address::Internal(InternalAddress::PosSlashPool);

/// Raw strings used to produce internal addresses. All the strings must begin
/// with `PREFIX_INTERNAL` and be `FIXED_LEN_STRING_BYTES` characters long.
#[rustfmt::skip]
mod internal {
    pub const POS: &str = 
        "ano::Proof of Stake                          ";
    pub const POS_SLASH_POOL: &str =
        "ano::Proof of Stake Slash Pool               ";
    pub const IBC: &str = 
        "ano::Inter-Blockchain Communication          ";
    pub const PARAMETERS: &str =
        "ano::Protocol Parameters                     ";
    pub const GOVERNANCE: &str =
        "ano::Governance                              ";
    pub const SLASH_FUND: &str =
        "ano::Slash Fund                              ";
    pub const IBC_BURN: &str =
        "ano::IBC Burn Address                        ";
    pub const IBC_MINT: &str =
        "ano::IBC Mint Address                        ";
    pub const ETH_BRIDGE: &str =
        "ano::ETH Bridge Address                      ";
    pub const ETH_BRIDGE_POOL: &str =
        "ano::ETH Bridge Pool Address                 ";
}

/// Fixed-length address strings prefix for established addresses.
const PREFIX_ESTABLISHED: &str = "est";
/// Fixed-length address strings prefix for implicit addresses.
const PREFIX_IMPLICIT: &str = "imp";
/// Fixed-length address strings prefix for internal addresses.
const PREFIX_INTERNAL: &str = "ano";

#[allow(missing_docs)]
#[derive(Error, Debug)]
pub enum Error {
    #[error("Error decoding address from Bech32m: {0}")]
    DecodeBech32(bech32::Error),
    #[error("Error decoding address from base32: {0}")]
    DecodeBase32(bech32::Error),
    #[error(
        "Unexpected Bech32m human-readable part {0}, expected {ADDRESS_HRP}"
    )]
    UnexpectedBech32Prefix(String),
    #[error(
        "Unexpected Bech32m variant {0:?}, expected {ADDRESS_BECH32_VARIANT:?}"
    )]
    UnexpectedBech32Variant(bech32::Variant),
    #[error("Address must be encoded with utf-8")]
    NonUtf8Address(string::FromUtf8Error),
    #[error("Invalid address encoding")]
    InvalidAddressEncoding(std::io::Error),
    #[error("Unexpected address hash length {0}, expected {HASH_LEN}")]
    UnexpectedHashLength(usize),
}

/// Result of a function that may fail
pub type Result<T> = std::result::Result<T, Error>;

/// An account's address
#[derive(
    Clone,
    BorshSerialize,
    BorshDeserialize,
    BorshSchema,
    PartialEq,
    Eq,
    PartialOrd,
    Ord,
    Hash,
)]
pub enum Address {
    /// An established address is generated on-chain
    Established(EstablishedAddress),
    /// An implicit address is derived from a cryptographic key
    Implicit(ImplicitAddress),
    /// An internal address represents a module with a native VP
    Internal(InternalAddress),
}

impl Address {
    /// Encode an address with Bech32m encoding
    pub fn encode(&self) -> String {
        let bytes = self.to_fixed_len_string();
        bech32::encode(ADDRESS_HRP, bytes.to_base32(), ADDRESS_BECH32_VARIANT)
            .unwrap_or_else(|_| {
                panic!(
                    "The human-readable part {} should never cause a failure",
                    ADDRESS_HRP
                )
            })
    }

    /// Decode an address from Bech32m encoding
    pub fn decode(string: impl AsRef<str>) -> Result<Self> {
        let (prefix, hash_base32, variant) =
            bech32::decode(string.as_ref()).map_err(Error::DecodeBech32)?;
        if prefix != ADDRESS_HRP {
            return Err(Error::UnexpectedBech32Prefix(prefix));
        }
        match variant {
            ADDRESS_BECH32_VARIANT => {}
            _ => return Err(Error::UnexpectedBech32Variant(variant)),
        }
        let bytes: Vec<u8> = FromBase32::from_base32(&hash_base32)
            .map_err(Error::DecodeBase32)?;
        Self::try_from_fixed_len_string(&mut &bytes[..])
            .map_err(Error::InvalidAddressEncoding)
    }

    /// Try to get a raw hash of an address, only defined for established and
    /// implicit addresses.
    pub fn raw_hash(&self) -> Option<&str> {
        match self {
            Address::Established(established) => Some(&established.hash),
            Address::Implicit(ImplicitAddress(implicit)) => Some(&implicit.0),
            Address::Internal(_) => None,
        }
    }

    /// Convert an address to a fixed length 7-bit ascii string bytes
    fn to_fixed_len_string(&self) -> Vec<u8> {
        let mut string = match self {
            Address::Established(EstablishedAddress { hash }) => {
                format!("{}::{}", PREFIX_ESTABLISHED, hash)
            }
            Address::Implicit(ImplicitAddress(pkh)) => {
                format!("{}::{}", PREFIX_IMPLICIT, pkh)
            }
            Address::Internal(internal) => {
                let string = match internal {
                    InternalAddress::PoS => internal::POS.to_string(),
                    InternalAddress::PosSlashPool => {
                        internal::POS_SLASH_POOL.to_string()
                    }
                    InternalAddress::Ibc => internal::IBC.to_string(),
                    InternalAddress::Parameters => {
                        internal::PARAMETERS.to_string()
                    }
                    InternalAddress::Governance => {
                        internal::GOVERNANCE.to_string()
                    }
                    InternalAddress::SlashFund => {
                        internal::SLASH_FUND.to_string()
                    }
                    InternalAddress::IbcEscrow(hash) => {
                        format!("{}::{}", PREFIX_INTERNAL, hash)
                    }
                    InternalAddress::IbcBurn => internal::IBC_BURN.to_string(),
                    InternalAddress::IbcMint => internal::IBC_MINT.to_string(),
                    InternalAddress::EthBridge => {
                        internal::ETH_BRIDGE.to_string()
                    }
                    InternalAddress::EthBridgePool => {
                        internal::ETH_BRIDGE_POOL.to_string()
                    }
                };
                debug_assert_eq!(string.len(), FIXED_LEN_STRING_BYTES);
                string
            }
        }
        .into_bytes();
        string.resize(FIXED_LEN_STRING_BYTES, b' ');
        string
    }

    /// Try to parse an address from fixed-length utf-8 encoded address string.
    fn try_from_fixed_len_string(buf: &mut &[u8]) -> std::io::Result<Self> {
        use std::io::{Error, ErrorKind};
        let string = std::str::from_utf8(buf)
            .map_err(|err| Error::new(ErrorKind::InvalidData, err))?;
        if string.len() != FIXED_LEN_STRING_BYTES {
            return Err(Error::new(ErrorKind::InvalidData, "Invalid length"));
        }
        match string.split_once("::") {
            Some((PREFIX_ESTABLISHED, hash)) => {
                if hash.len() == HASH_LEN {
                    Ok(Address::Established(EstablishedAddress {
                        hash: hash.to_string(),
                    }))
                } else {
                    Err(Error::new(
                        ErrorKind::InvalidData,
                        "Established address hash must be 40 characters long",
                    ))
                }
            }
            Some((PREFIX_IMPLICIT, pkh)) => {
                let pkh = PublicKeyHash::from_str(pkh)
                    .map_err(|err| Error::new(ErrorKind::InvalidData, err))?;
                Ok(Address::Implicit(ImplicitAddress(pkh)))
            }
            Some((PREFIX_INTERNAL, raw)) => match string {
                internal::POS => Ok(Address::Internal(InternalAddress::PoS)),
                internal::POS_SLASH_POOL => {
                    Ok(Address::Internal(InternalAddress::PosSlashPool))
                }
                internal::IBC => Ok(Address::Internal(InternalAddress::Ibc)),
                internal::PARAMETERS => {
                    Ok(Address::Internal(InternalAddress::Parameters))
                }
                internal::IBC_BURN => {
                    Ok(Address::Internal(InternalAddress::IbcBurn))
                }
                internal::GOVERNANCE => {
                    Ok(Address::Internal(InternalAddress::Governance))
                }
                internal::SLASH_FUND => {
                    Ok(Address::Internal(InternalAddress::SlashFund))
                }
                internal::IBC_MINT => {
                    Ok(Address::Internal(InternalAddress::IbcMint))
                }
                internal::ETH_BRIDGE => {
                    Ok(Address::Internal(InternalAddress::EthBridge))
                }
                internal::ETH_BRIDGE_POOL => {
                    Ok(Address::Internal(InternalAddress::EthBridgePool))
                }
                _ if raw.len() == HASH_LEN => Ok(Address::Internal(
                    InternalAddress::IbcEscrow(raw.to_string()),
                )),
                _ => Err(Error::new(
                    ErrorKind::InvalidData,
                    "Invalid internal address",
                )),
            },
            _ => Err(Error::new(
                ErrorKind::InvalidData,
                "Invalid address prefix",
            )),
        }
    }

    fn pretty_fmt(&self, f: &mut std::fmt::Formatter<'_>) -> std::fmt::Result {
        write!(f, "{}", self.to_pretty_string())
    }

    /// Print the type of the address and its bech32m encoded value
    pub fn to_pretty_string(&self) -> String {
        match self {
            Address::Established(_) => {
                format!("Established: {}", self.encode(),)
            }
            Address::Implicit(_) => {
                format!("Implicit: {}", self.encode(),)
            }
            Address::Internal(kind) => {
                format!("Internal {}: {}", kind, self.encode())
            }
        }
    }
}

impl serde::Serialize for Address {
    fn serialize<S>(
        &self,
        serializer: S,
    ) -> std::result::Result<S::Ok, S::Error>
    where
        S: serde::Serializer,
    {
        let encoded = self.encode();
        serde::Serialize::serialize(&encoded, serializer)
    }
}

impl<'de> serde::Deserialize<'de> for Address {
    fn deserialize<D>(deserializer: D) -> std::result::Result<Self, D::Error>
    where
        D: serde::Deserializer<'de>,
    {
        use serde::de::Error;
        let encoded: String = serde::Deserialize::deserialize(deserializer)?;
        Self::decode(encoded).map_err(D::Error::custom)
    }
}

impl Display for Address {
    fn fmt(&self, f: &mut std::fmt::Formatter<'_>) -> std::fmt::Result {
        write!(f, "{}", self.encode())
    }
}

impl Debug for Address {
    fn fmt(&self, f: &mut std::fmt::Formatter<'_>) -> std::fmt::Result {
        self.pretty_fmt(f)
    }
}

impl FromStr for Address {
    type Err = Error;

    fn from_str(s: &str) -> Result<Self> {
        Address::decode(s)
    }
}

/// An established address is generated on-chain
#[derive(
    Debug,
    Clone,
    BorshSerialize,
    BorshDeserialize,
    BorshSchema,
    PartialEq,
    Eq,
    PartialOrd,
    Ord,
    Hash,
    Serialize,
    Deserialize,
)]
pub struct EstablishedAddress {
    hash: String,
}

/// A generator of established addresses
#[derive(Debug, Clone, PartialEq, BorshSerialize, BorshDeserialize)]
pub struct EstablishedAddressGen {
    last_hash: String,
}

impl EstablishedAddressGen {
    /// Initialize a new address generator with a given randomness seed.
    pub fn new(seed: impl AsRef<str>) -> Self {
        Self {
            last_hash: seed.as_ref().to_owned(),
        }
    }

    /// Generate a new established address. Requires a source of randomness as
    /// arbitrary bytes. In the ledger, this could be some unpredictable value,
    /// such as hash of the transaction that has initialized the new address.
    pub fn generate_address(
        &mut self,
        rng_source: impl AsRef<[u8]>,
    ) -> Address {
        let gen_bytes = self
            .try_to_vec()
            .expect("Encoding established addresses generator shouldn't fail");
        let mut hasher = Sha256::new();
        let bytes = [&gen_bytes, rng_source.as_ref()].concat();
        hasher.update(bytes);
        // hex of the first 40 chars of the hash
        let hash = format!("{:.width$X}", hasher.finalize(), width = HASH_LEN);
        self.last_hash = hash.clone();
        Address::Established(EstablishedAddress { hash })
    }
}

/// An implicit address is derived from a cryptographic key
#[derive(
    Debug,
    Clone,
    BorshSerialize,
    BorshDeserialize,
    BorshSchema,
    PartialEq,
    Eq,
    PartialOrd,
    Ord,
    Hash,
    Serialize,
    Deserialize,
)]
pub struct ImplicitAddress(pub key::PublicKeyHash);

impl From<&key::common::PublicKey> for ImplicitAddress {
    fn from(pk: &key::common::PublicKey) -> Self {
        ImplicitAddress(pk.into())
    }
}

impl From<&key::common::PublicKey> for Address {
    fn from(pk: &key::common::PublicKey) -> Self {
        Self::Implicit(pk.into())
    }
}

/// An internal address represents a module with a native VP
#[derive(
    Debug,
    Clone,
    BorshSerialize,
    BorshDeserialize,
    BorshSchema,
    PartialEq,
    Eq,
    PartialOrd,
    Ord,
    Hash,
    Serialize,
    Deserialize,
)]
pub enum InternalAddress {
    /// Proof-of-stake
    PoS,
    /// Proof-of-stake slash pool contains slashed tokens
    PosSlashPool,
    /// Inter-blockchain communication
    Ibc,
    /// Protocol parameters
    Parameters,
    /// Escrow for IBC token transfer
    IbcEscrow(String),
    /// Burn tokens with IBC token transfer
    IbcBurn,
    /// Mint tokens from this address with IBC token transfer
    IbcMint,
    /// Governance address
    Governance,
    /// SlashFund address for governance
    SlashFund,
    /// Bridge to Ethereum
    EthBridge,
    /// The pool of transactions to be relayed to Ethereum
    EthBridgePool,
}

impl InternalAddress {
    /// Get an escrow address from the port ID and channel ID
    pub fn ibc_escrow_address(port_id: String, channel_id: String) -> Self {
        let mut hasher = Sha256::new();
        let s = format!("{}/{}", port_id, channel_id);
        hasher.update(&s);
        let hash = format!("{:.width$X}", hasher.finalize(), width = HASH_LEN);
        InternalAddress::IbcEscrow(hash)
    }
}

impl Display for InternalAddress {
    fn fmt(&self, f: &mut std::fmt::Formatter<'_>) -> std::fmt::Result {
        write!(
            f,
            "{}",
            match self {
                Self::PoS => "PoS".to_string(),
                Self::PosSlashPool => "PosSlashPool".to_string(),
                Self::Ibc => "IBC".to_string(),
                Self::Parameters => "Parameters".to_string(),
                Self::Governance => "Governance".to_string(),
                Self::SlashFund => "SlashFund".to_string(),
                Self::IbcEscrow(hash) => format!("IbcEscrow: {}", hash),
                Self::IbcBurn => "IbcBurn".to_string(),
                Self::IbcMint => "IbcMint".to_string(),
                Self::EthBridge => "EthBridge".to_string(),
                Self::EthBridgePool => "EthBridgePool".to_string(),
            }
        )
    }
}

/// Temporary helper for testing
pub fn xan() -> Address {
    Address::decode("atest1v4ehgw36x3prswzxggunzv6pxqmnvdj9xvcyzvpsggeyvs3cg9qnywf589qnwvfsg5erg3fkl09rg5").expect("The token address decoding shouldn't fail")
}

/// Temporary helper for testing
pub fn btc() -> Address {
    Address::decode("atest1v4ehgw36xdzryve5gsc52veeg5cnsv2yx5eygvp38qcrvd29xy6rys6p8yc5xvp4xfpy2v694wgwcp").expect("The token address decoding shouldn't fail")
}

/// Temporary helper for testing
pub fn eth() -> Address {
    Address::decode("atest1v4ehgw36xqmr2d3nx3ryvd2xxgmrq33j8qcns33sxezrgv6zxdzrydjrxveygd2yxumrsdpsf9jc2p").expect("The token address decoding shouldn't fail")
}

/// Temporary helper for testing
pub fn dot() -> Address {
    Address::decode("atest1v4ehgw36gg6nvs2zgfpyxsfjgc65yv6pxy6nwwfsxgungdzrggeyzv35gveyxsjyxymyz335hur2jn").expect("The token address decoding shouldn't fail")
}

/// Temporary helper for testing
pub fn schnitzel() -> Address {
    Address::decode("atest1v4ehgw36xue5xvf5xvuyzvpjx5un2v3k8qeyvd3cxdqns32p89rrxd6xx9zngvpegccnzs699rdnnt").expect("The token address decoding shouldn't fail")
}

/// Temporary helper for testing
pub fn apfel() -> Address {
    Address::decode("atest1v4ehgw36gfryydj9g3p5zv3kg9znyd358ycnzsfcggc5gvecgc6ygs2rxv6ry3zpg4zrwdfeumqcz9").expect("The token address decoding shouldn't fail")
}

/// Temporary helper for testing
pub fn kartoffel() -> Address {
    Address::decode("atest1v4ehgw36gep5ysecxq6nyv3jg3zygv3e89qn2vp48pryxsf4xpznvve5gvmy23fs89pryvf5a6ht90").expect("The token address decoding shouldn't fail")
}

/// Temporary helper for testing
pub const fn wnam() -> EthAddress {
<<<<<<< HEAD
=======
    // TODO: Replace this with the real wNam ERC20 address once it exists
>>>>>>> 7ac0b836
    // "DEADBEEF DEADBEEF DEADBEEF DEADBEEF DEADBEEF"
    EthAddress([
        222, 173, 190, 239, 222, 173, 190, 239, 222, 173, 190, 239, 222, 173,
        190, 239, 222, 173, 190, 239,
    ])
}

/// Temporary helper for testing, a hash map of tokens addresses with their
/// informal currency codes.
pub fn tokens() -> HashMap<Address, &'static str> {
    vec![
        (xan(), "XAN"),
        (btc(), "BTC"),
        (eth(), "ETH"),
        (dot(), "DOT"),
        (schnitzel(), "Schnitzel"),
        (apfel(), "Apfel"),
        (kartoffel(), "Kartoffel"),
    ]
    .into_iter()
    .collect()
}

#[cfg(test)]
pub mod tests {
    use proptest::prelude::*;

    use super::*;

    /// Run `cargo test gen_established_address -- --nocapture` to generate a
    /// new established address.
    #[test]
    pub fn gen_established_address() {
        for _ in 0..10 {
            let address = testing::gen_established_address();
            println!("address {}", address);
        }
    }

    /// Run `cargo test gen_implicit_address -- --nocapture` to generate a
    /// new established address.
    #[test]
    pub fn gen_implicit_address() {
        for _ in 0..10 {
            let address = testing::gen_implicit_address();
            println!("address {}", address);
        }
    }

    #[test]
    fn test_address_serde_serialize() {
        let original_address = Address::decode("atest1v4ehgw36g56ngwpk8ppnzsf4xqeyvsf3xq6nxde5gseyys3nxgenvvfex5cnyd2rx9zrzwfctgx7sp").unwrap();
        let expect =
            "\"atest1v4ehgw36g56ngwpk8ppnzsf4xqeyvsf3xq6nxde5gseyys3nxgenvvfex5cnyd2rx9zrzwfctgx7sp\"";
        let decoded_address: Address =
            serde_json::from_str(expect).expect("could not read JSON");
        assert_eq!(original_address, decoded_address);

        let encoded_address = serde_json::to_string(&original_address).unwrap();
        assert_eq!(encoded_address, expect);
    }

    proptest! {
        #[test]
        /// Check that all the address types are of the same length
        /// `ADDRESS_LEN` when bech32m encoded, and that that decoding them
        /// yields back the same value.
        fn test_encoded_address_length(address in testing::arb_address()) {
            let encoded: String = address.encode();
            assert_eq!(encoded.len(), ADDRESS_LEN);
            // Also roundtrip check that we decode back the same value
            let decoded = Address::decode(&encoded).unwrap();
            assert_eq!(address, decoded);
        }

        #[test]
        fn test_established_address_bytes_length(address in testing::arb_established_address()) {
            let address = Address::Established(address);
            let bytes = address.try_to_vec().unwrap();
            assert_eq!(bytes.len(), ESTABLISHED_ADDRESS_BYTES_LEN);
        }
    }
}

/// Generate a new established address.
#[cfg(feature = "rand")]
pub fn gen_established_address(seed: impl AsRef<str>) -> Address {
    use rand::prelude::ThreadRng;
    use rand::{thread_rng, RngCore};

    let mut key_gen = EstablishedAddressGen::new(seed);

    let mut rng: ThreadRng = thread_rng();
    let mut rng_bytes = vec![0u8; 32];
    rng.fill_bytes(&mut rng_bytes[..]);
    let rng_source = rng_bytes
        .iter()
        .map(|b| format!("{:02X}", b))
        .collect::<Vec<String>>()
        .join("");
    key_gen.generate_address(rng_source)
}

/// Helpers for testing with addresses.
#[cfg(any(test, feature = "testing"))]
pub mod testing {
    use proptest::prelude::*;

    use super::*;
    use crate::types::key::*;

    /// Generate a new established address.
    pub fn gen_established_address() -> Address {
        let seed = "such randomness, much wow";
        super::gen_established_address(seed)
    }

    /// Generate a new implicit address.
    pub fn gen_implicit_address() -> Address {
        let keypair: common::SecretKey =
            key::testing::gen_keypair::<ed25519::SigScheme>()
                .try_to_sk()
                .unwrap();
        let pkh = PublicKeyHash::from(&keypair.ref_to());
        Address::Implicit(ImplicitAddress(pkh))
    }

    /// A sampled established address for tests
    pub fn established_address_1() -> Address {
        Address::decode("atest1v4ehgw36g56ngwpk8ppnzsf4xqeyvsf3xq6nxde5gseyys3nxgenvvfex5cnyd2rx9zrzwfctgx7sp").expect("The token address decoding shouldn't fail")
    }

    /// A sampled established address for tests
    pub fn established_address_2() -> Address {
        Address::decode("atest1v4ehgw36xezyzv33x56rws6zxccnwwzzgycy23p3ggur2d3ex56yxdejxerrysejx3rrxdfs44s9wu").expect("The token address decoding shouldn't fail")
    }

    /// A sampled established address for tests
    pub fn established_address_3() -> Address {
        Address::decode("atest1v4ehgw36xcerywfsgsu5vsfeg3zy2v3egcenx32pggcrswzxg4zns3p5xv6rsvf4gvenqwpkdnnqsy").expect("The token address decoding shouldn't fail")
    }

    /// A sampled established address for tests
    pub fn established_address_4() -> Address {
        Address::decode("atest1v4ehgw36gscrw333g3z5zvjzg4rrq3psxu6rqd2xxqc5gs35gerrs3pjgfprvdejxqunxs29t6p5s9").expect("The token address decoding shouldn't fail")
    }

    /// Generate an arbitrary [`Address`] (established or implicit).
    pub fn arb_non_internal_address() -> impl Strategy<Value = Address> {
        prop_oneof![
            arb_established_address().prop_map(Address::Established),
            arb_implicit_address().prop_map(Address::Implicit),
        ]
    }

    /// Generate an arbitrary [`Address`] (established, implicit or internal).
    pub fn arb_address() -> impl Strategy<Value = Address> {
        prop_oneof![
            arb_established_address().prop_map(Address::Established),
            arb_implicit_address().prop_map(Address::Implicit),
            arb_internal_address().prop_map(Address::Internal),
        ]
    }

    /// Generate an arbitrary [`EstablishedAddress`].
    pub fn arb_established_address() -> impl Strategy<Value = EstablishedAddress>
    {
        any::<Vec<u8>>().prop_map(|rng_source| {
            let mut key_gen = EstablishedAddressGen::new("seed");
            match key_gen.generate_address(rng_source) {
                Address::Established(addr) => addr,
                _ => {
                    panic!(
                        "Assuming key gen to only generated established \
                         addresses"
                    )
                }
            }
        })
    }

    /// Generate an arbitrary [`ImplicitAddress`].
    pub fn arb_implicit_address() -> impl Strategy<Value = ImplicitAddress> {
        key::testing::arb_keypair::<ed25519::SigScheme>().prop_map(|keypair| {
            let keypair: common::SecretKey = keypair.try_to_sk().unwrap();
            let pkh = PublicKeyHash::from(&keypair.ref_to());
            ImplicitAddress(pkh)
        })
    }

    /// Generate an arbitrary [`InternalAddress`].
    pub fn arb_internal_address() -> impl Strategy<Value = InternalAddress> {
        // This is here for match exhaustion check to remind to add any new
        // internal addresses below.
        match InternalAddress::PoS {
            InternalAddress::PoS => {}
            InternalAddress::PosSlashPool => {}
            InternalAddress::Ibc => {}
            InternalAddress::Governance => {}
            InternalAddress::SlashFund => {}
            InternalAddress::Parameters => {}
            InternalAddress::IbcEscrow(_) => {}
            InternalAddress::IbcBurn => {}
            InternalAddress::IbcMint => {}
            InternalAddress::EthBridge => {}
            InternalAddress::EthBridgePool => {} /* Add new addresses in the
                                                  * `prop_oneof` below. */
        };
        prop_oneof![
            Just(InternalAddress::PoS),
            Just(InternalAddress::PosSlashPool),
            Just(InternalAddress::Ibc),
            Just(InternalAddress::Parameters),
            arb_port_channel_id()
                .prop_map(|(p, c)| InternalAddress::ibc_escrow_address(p, c)),
            Just(InternalAddress::IbcBurn),
            Just(InternalAddress::IbcMint),
            Just(InternalAddress::Governance),
            Just(InternalAddress::SlashFund),
            Just(InternalAddress::EthBridge),
            Just(InternalAddress::EthBridgePool),
        ]
    }

    fn arb_port_channel_id() -> impl Strategy<Value = (String, String)> {
        ("[a-zA-Z0-9_]{2,128}", any::<u64>())
            .prop_map(|(id, counter)| (id, format!("channel-{}", counter)))
    }
}<|MERGE_RESOLUTION|>--- conflicted
+++ resolved
@@ -536,10 +536,7 @@
 
 /// Temporary helper for testing
 pub const fn wnam() -> EthAddress {
-<<<<<<< HEAD
-=======
     // TODO: Replace this with the real wNam ERC20 address once it exists
->>>>>>> 7ac0b836
     // "DEADBEEF DEADBEEF DEADBEEF DEADBEEF DEADBEEF"
     EthAddress([
         222, 173, 190, 239, 222, 173, 190, 239, 222, 173, 190, 239, 222, 173,
